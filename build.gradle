--- conflicted
+++ resolved
@@ -55,13 +55,10 @@
     configFile project.file('config/checkstyle/checkstyle_test.xml')
 }
 
-<<<<<<< HEAD
-=======
 test {
     systemProperty "java.security.egd", "file:/dev/urandom"
 }
 
->>>>>>> 7492192c
 dependencies {
     compile 'org.slf4j:slf4j-api:1.7.26'
     compile 'org.slf4j:slf4j-simple:1.7.26'
