package com.radixdlt.client.atommodel.quarks;

import com.fasterxml.jackson.annotation.JsonProperty;
import com.radixdlt.client.core.atoms.particles.ParticleIndex;
import com.radixdlt.client.core.atoms.particles.Quark;
import org.radix.serialization2.DsonOutput;
import org.radix.serialization2.SerializerId2;

import java.util.Objects;

/**
 * A quark that makes a particle non fungible: only one particle with a given ID of its type can exist.
 */
@SerializerId2("NONFUNGIBLEQUARK")
public final class NonFungibleQuark extends Quark {
	@JsonProperty("index")
	@DsonOutput(DsonOutput.Output.ALL)
	private ParticleIndex index;

	private NonFungibleQuark() {
	}

<<<<<<< HEAD
	public NonFungibleQuark(ParticleIndex index) {
		this.index = index;
=======
	public NonFungibleQuark(EUID uid) {
		if (uid == null || uid.equals(EUID.ZERO)) {
			throw new IllegalArgumentException("uid is null or zero");
		}

		this.uid = Objects.requireNonNull(uid, "uid is required");
>>>>>>> 759be0d2
	}

	public ParticleIndex getIndex() {
		return index;
	}
}<|MERGE_RESOLUTION|>--- conflicted
+++ resolved
@@ -20,17 +20,8 @@
 	private NonFungibleQuark() {
 	}
 
-<<<<<<< HEAD
 	public NonFungibleQuark(ParticleIndex index) {
-		this.index = index;
-=======
-	public NonFungibleQuark(EUID uid) {
-		if (uid == null || uid.equals(EUID.ZERO)) {
-			throw new IllegalArgumentException("uid is null or zero");
-		}
-
-		this.uid = Objects.requireNonNull(uid, "uid is required");
->>>>>>> 759be0d2
+		this.index = Objects.requireNonNull(index, "index is required");
 	}
 
 	public ParticleIndex getIndex() {
