package com.radixdlt.client.core.ledger;

<<<<<<< HEAD
import com.radixdlt.client.core.address.EUID;
import com.radixdlt.client.core.atoms.AtomObservation;
=======
import java.util.function.Function;

import org.slf4j.Logger;
import org.slf4j.LoggerFactory;

import com.radixdlt.client.atommodel.accounts.RadixAddress;
import com.radixdlt.client.core.atoms.Atom;
import com.radixdlt.client.core.atoms.AtomValidationException;
import com.radixdlt.client.core.network.AtomQuery;
>>>>>>> ce3212dd
import com.radixdlt.client.core.network.IncreasingRetryTimer;
import com.radixdlt.client.core.network.RadixJsonRpcClient;

import io.reactivex.Observable;
import io.reactivex.Single;

/**
 * Module responsible for selecting a node and fetching atoms and retrying if necessary.
 */
public class AtomFetcher {
	private static final Logger LOGGER = LoggerFactory.getLogger(AtomFetcher.class);

	/**
	 * Mechanism by which to get a valid client to connect to.
	 */
	private final Function<Long, Single<RadixJsonRpcClient>> clientSelector;

	public AtomFetcher(Function<Long, Single<RadixJsonRpcClient>> clientSelector) {
		this.clientSelector = clientSelector;
	}

<<<<<<< HEAD
	public Observable<AtomObservation> fetchAtoms(EUID destination) {
		return clientSelector.apply(destination.getShard())
			.flatMapObservable(client -> client.getAtoms(destination))
=======
	public Observable<Atom> fetchAtoms(RadixAddress address) {
		final AtomQuery atomQuery = new AtomQuery(address.getUID());
		return Observable.fromCallable(() -> clientSelector.apply(address.getUID().getShard()))
			.flatMapSingle(c -> c)
			.flatMap(client -> client.getAtoms(atomQuery))
>>>>>>> ce3212dd
			.doOnError(throwable -> {
				LOGGER.warn("Error on getAllAtoms: {}", address);
			})
			.retryWhen(new IncreasingRetryTimer())
<<<<<<< HEAD
			.doOnSubscribe(atoms -> LOGGER.info("Atom Query Subscribe: destination({})", destination));
=======
			.filter(atom -> {
				LOGGER.info("Received atom " + atom.getHid());
				try {
					RadixAtomValidator.getInstance().validate(atom);
					return true;
				} catch (AtomValidationException e) {
					// TODO: Stop stream and mark client as untrustable
					LOGGER.error(e.toString());
					return false;
				}
			})
			.doOnSubscribe(atoms -> LOGGER.info("Atom Query Subscribe: address({})", address));
>>>>>>> ce3212dd
	}
}<|MERGE_RESOLUTION|>--- conflicted
+++ resolved
@@ -1,19 +1,14 @@
 package com.radixdlt.client.core.ledger;
 
-<<<<<<< HEAD
-import com.radixdlt.client.core.address.EUID;
 import com.radixdlt.client.core.atoms.AtomObservation;
-=======
 import java.util.function.Function;
 
 import org.slf4j.Logger;
 import org.slf4j.LoggerFactory;
 
 import com.radixdlt.client.atommodel.accounts.RadixAddress;
-import com.radixdlt.client.core.atoms.Atom;
 import com.radixdlt.client.core.atoms.AtomValidationException;
 import com.radixdlt.client.core.network.AtomQuery;
->>>>>>> ce3212dd
 import com.radixdlt.client.core.network.IncreasingRetryTimer;
 import com.radixdlt.client.core.network.RadixJsonRpcClient;
 
@@ -35,36 +30,30 @@
 		this.clientSelector = clientSelector;
 	}
 
-<<<<<<< HEAD
-	public Observable<AtomObservation> fetchAtoms(EUID destination) {
-		return clientSelector.apply(destination.getShard())
-			.flatMapObservable(client -> client.getAtoms(destination))
-=======
-	public Observable<Atom> fetchAtoms(RadixAddress address) {
+	public Observable<AtomObservation> fetchAtoms(RadixAddress address) {
 		final AtomQuery atomQuery = new AtomQuery(address.getUID());
 		return Observable.fromCallable(() -> clientSelector.apply(address.getUID().getShard()))
 			.flatMapSingle(c -> c)
 			.flatMap(client -> client.getAtoms(atomQuery))
->>>>>>> ce3212dd
 			.doOnError(throwable -> {
 				LOGGER.warn("Error on getAllAtoms: {}", address);
 			})
 			.retryWhen(new IncreasingRetryTimer())
-<<<<<<< HEAD
-			.doOnSubscribe(atoms -> LOGGER.info("Atom Query Subscribe: destination({})", destination));
-=======
-			.filter(atom -> {
-				LOGGER.info("Received atom " + atom.getHid());
-				try {
-					RadixAtomValidator.getInstance().validate(atom);
+			.filter(atomObservation -> {
+				if (atomObservation.isStore()) {
+					LOGGER.info("Received atom " + atomObservation.getAtom().getHid());
+					try {
+						RadixAtomValidator.getInstance().validate(atomObservation.getAtom());
+						return true;
+					} catch (AtomValidationException e) {
+						// TODO: Stop stream and mark client as untrustable
+						LOGGER.error(e.toString());
+						return false;
+					}
+				} else {
 					return true;
-				} catch (AtomValidationException e) {
-					// TODO: Stop stream and mark client as untrustable
-					LOGGER.error(e.toString());
-					return false;
 				}
 			})
 			.doOnSubscribe(atoms -> LOGGER.info("Atom Query Subscribe: address({})", address));
->>>>>>> ce3212dd
 	}
 }