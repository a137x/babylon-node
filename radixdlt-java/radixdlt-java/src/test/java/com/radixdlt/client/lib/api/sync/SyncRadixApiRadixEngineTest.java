--- conflicted
+++ resolved
@@ -76,6 +76,7 @@
 import static org.mockito.Mockito.mock;
 import static org.mockito.Mockito.when;
 
+/* TODO(luk): fixme */
 public class SyncRadixApiRadixEngineTest {
 	private static final String BASE_URL = "http://localhost/";
 
@@ -99,17 +100,12 @@
 	@Test
 	public void testConfiguration() throws Exception {
 		prepareClient(CONFIGURATION)
-				.map(RadixApi::withTrace)
+			.map(RadixApi::withTrace)
+			.onFailure(failure -> fail(failure.toString()))
+			.onSuccess(client -> client.radixEngine().configuration()
 				.onFailure(failure -> fail(failure.toString()))
-<<<<<<< HEAD
-				.onSuccess(client -> client.radixEngine().configuration()
-						.onFailure(failure -> fail(failure.toString()))
-						.onSuccess(configuration -> assertEquals(2, configuration.size()))
-						.onSuccess(configuration -> assertEquals("olympia", configuration.get(1).getName())));
-=======
 				.onSuccess(configuration -> assertEquals(1, configuration.size()))
 				.onSuccess(configuration -> assertEquals("olympia-first-epoch", configuration.get(0).getName())));
->>>>>>> c3f587f6
 	}
 
 	@Test
