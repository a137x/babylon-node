/* Copyright 2021 Radix Publishing Ltd incorporated in Jersey (Channel Islands).
 *
 * Licensed under the Radix License, Version 1.0 (the "License"); you may not use this
 * file except in compliance with the License. You may obtain a copy of the License at:
 *
 * radixfoundation.org/licenses/LICENSE-v1
 *
 * The Licensor hereby grants permission for the Canonical version of the Work to be
 * published, distributed and used under or by reference to the Licensor’s trademark
 * Radix ® and use of any unregistered trade names, logos or get-up.
 *
 * The Licensor provides the Work (and each Contributor provides its Contributions) on an
 * "AS IS" BASIS, WITHOUT WARRANTIES OR CONDITIONS OF ANY KIND, either express or implied,
 * including, without limitation, any warranties or conditions of TITLE, NON-INFRINGEMENT,
 * MERCHANTABILITY, or FITNESS FOR A PARTICULAR PURPOSE.
 *
 * Whilst the Work is capable of being deployed, used and adopted (instantiated) to create
 * a distributed ledger it is your responsibility to test and validate the code, together
 * with all logic and performance of that code under all foreseeable scenarios.
 *
 * The Licensor does not make or purport to make and hereby excludes liability for all
 * and any representation, warranty or undertaking in any form whatsoever, whether express
 * or implied, to any entity or person, including any representation, warranty or
 * undertaking, as to the functionality security use, value or other characteristics of
 * any distributed ledger nor in respect the functioning or value of any tokens which may
 * be created stored or transferred using the Work. The Licensor does not warrant that the
 * Work or any use of the Work complies with any law or regulation in any territory where
 * it may be implemented or used or that it will be appropriate for any specific purpose.
 *
 * Neither the licensor nor any current or former employees, officers, directors, partners,
 * trustees, representatives, agents, advisors, contractors, or volunteers of the Licensor
 * shall be liable for any direct or indirect, special, incidental, consequential or other
 * losses of any kind, in tort, contract or otherwise (including but not limited to loss
 * of revenue, income or profits, or loss of use or data, or loss of reputation, or loss
 * of any economic or other opportunity of whatsoever nature or howsoever arising), arising
 * out of or in connection with (without limitation of any use, misuse, of any ledger system
 * or use made or its functionality or any performance or operation of any code or protocol
 * caused by bugs or programming or logic errors or otherwise);
 *
 * A. any offer, purchase, holding, use, sale, exchange or transmission of any
 * cryptographic keys, tokens or assets created, exchanged, stored or arising from any
 * interaction with the Work;
 *
 * B. any failure in a transmission or loss of any token or assets keys or other digital
 * artefacts due to errors in transmission;
 *
 * C. bugs, hacks, logic errors or faults in the Work or any communication;
 *
 * D. system software or apparatus including but not limited to losses caused by errors
 * in holding or transmitting tokens by any third-party;
 *
 * E. breaches or failure of security including hacker attacks, loss or disclosure of
 * password, loss of private key, unauthorised use or misuse of such passwords or keys;
 *
 * F. any losses including loss of anticipated savings or other benefits resulting from
 * use of the Work or any changes to the Work (however implemented).
 *
 * You are solely responsible for; testing, validating and evaluation of all operation
 * logic, functionality, security and appropriateness of using the Work for any commercial
 * or non-commercial purpose and for any reproduction or redistribution by You of the
 * Work. You assume all risks associated with Your use of the Work and the exercise of
 * permissions under this License.
 */

package com.radixdlt.client.lib.api.async;

import org.bouncycastle.util.encoders.Hex;

import com.fasterxml.jackson.core.type.TypeReference;
import com.radixdlt.client.lib.api.AccountAddress;
import com.radixdlt.client.lib.api.NavigationCursor;
import com.radixdlt.client.lib.api.TransactionRequest;
import com.radixdlt.client.lib.api.ValidatorAddress;
import com.radixdlt.client.lib.api.rpc.BasicAuth;
import com.radixdlt.client.lib.api.rpc.JsonRpcRequest;
import com.radixdlt.client.lib.api.rpc.JsonRpcResponse;
import com.radixdlt.client.lib.api.rpc.RadixApiBase;
import com.radixdlt.client.lib.dto.AddressBookEntry;
import com.radixdlt.client.lib.dto.ApiConfiguration;
import com.radixdlt.client.lib.dto.ApiData;
import com.radixdlt.client.lib.dto.BuiltTransaction;
import com.radixdlt.client.lib.dto.Checkpoint;
import com.radixdlt.client.lib.dto.ConsensusConfiguration;
import com.radixdlt.client.lib.dto.ConsensusData;
import com.radixdlt.client.lib.dto.EpochData;
import com.radixdlt.client.lib.dto.FinalizedTransaction;
import com.radixdlt.client.lib.dto.ForkDetails;
import com.radixdlt.client.lib.dto.LocalAccount;
import com.radixdlt.client.lib.dto.LocalValidatorInfo;
import com.radixdlt.client.lib.dto.MempoolConfiguration;
import com.radixdlt.client.lib.dto.MempoolData;
import com.radixdlt.client.lib.dto.NetworkConfiguration;
import com.radixdlt.client.lib.dto.NetworkData;
import com.radixdlt.client.lib.dto.NetworkId;
import com.radixdlt.client.lib.dto.NetworkPeer;
import com.radixdlt.client.lib.dto.NetworkStats;
import com.radixdlt.client.lib.dto.Proof;
import com.radixdlt.client.lib.dto.RadixEngineData;
import com.radixdlt.client.lib.dto.StakePositions;
import com.radixdlt.client.lib.dto.SyncConfiguration;
import com.radixdlt.client.lib.dto.SyncData;
import com.radixdlt.client.lib.dto.TokenBalances;
import com.radixdlt.client.lib.dto.TokenInfo;
import com.radixdlt.client.lib.dto.TransactionDTO;
import com.radixdlt.client.lib.dto.TransactionHistory;
import com.radixdlt.client.lib.dto.TransactionStatusDTO;
import com.radixdlt.client.lib.dto.TxBlobDTO;
import com.radixdlt.client.lib.dto.TxDTO;
import com.radixdlt.client.lib.dto.UnstakePositions;
import com.radixdlt.client.lib.dto.ValidatorDTO;
import com.radixdlt.client.lib.dto.ValidatorsResponse;
import com.radixdlt.identifiers.AID;
import com.radixdlt.utils.functional.Result;

import java.net.http.HttpClient;
import java.net.http.HttpResponse;
import java.time.Duration;
import java.util.List;
import java.util.Optional;

import static com.radixdlt.client.lib.api.ClientLibraryErrors.BASE_URL_IS_MANDATORY;
import static com.radixdlt.client.lib.api.rpc.RpcMethod.ACCOUNT_BALANCES;
import static com.radixdlt.client.lib.api.rpc.RpcMethod.ACCOUNT_HISTORY;
import static com.radixdlt.client.lib.api.rpc.RpcMethod.ACCOUNT_INFO;
import static com.radixdlt.client.lib.api.rpc.RpcMethod.ACCOUNT_STAKES;
import static com.radixdlt.client.lib.api.rpc.RpcMethod.ACCOUNT_SUBMIT_SINGLE_STEP;
import static com.radixdlt.client.lib.api.rpc.RpcMethod.ACCOUNT_UNSTAKES;
import static com.radixdlt.client.lib.api.rpc.RpcMethod.API_CONFIGURATION;
import static com.radixdlt.client.lib.api.rpc.RpcMethod.API_DATA;
import static com.radixdlt.client.lib.api.rpc.RpcMethod.BFT_CONFIGURATION;
import static com.radixdlt.client.lib.api.rpc.RpcMethod.BFT_DATA;
import static com.radixdlt.client.lib.api.rpc.RpcMethod.CONSTRUCTION_BUILD;
import static com.radixdlt.client.lib.api.rpc.RpcMethod.CONSTRUCTION_FINALIZE;
import static com.radixdlt.client.lib.api.rpc.RpcMethod.CONSTRUCTION_SUBMIT;
import static com.radixdlt.client.lib.api.rpc.RpcMethod.LEDGER_CHECKPOINTS;
import static com.radixdlt.client.lib.api.rpc.RpcMethod.LEDGER_EPOCH_PROOF;
import static com.radixdlt.client.lib.api.rpc.RpcMethod.LEDGER_PROOF;
import static com.radixdlt.client.lib.api.rpc.RpcMethod.MEMPOOL_CONFIGURATION;
import static com.radixdlt.client.lib.api.rpc.RpcMethod.MEMPOOL_DATA;
import static com.radixdlt.client.lib.api.rpc.RpcMethod.NETWORK_ADDRESS_BOOK;
import static com.radixdlt.client.lib.api.rpc.RpcMethod.NETWORK_CONFIG;
import static com.radixdlt.client.lib.api.rpc.RpcMethod.NETWORK_DATA;
import static com.radixdlt.client.lib.api.rpc.RpcMethod.NETWORK_DEMAND;
import static com.radixdlt.client.lib.api.rpc.RpcMethod.NETWORK_ID;
import static com.radixdlt.client.lib.api.rpc.RpcMethod.NETWORK_PEERS;
import static com.radixdlt.client.lib.api.rpc.RpcMethod.NETWORK_THROUGHPUT;
import static com.radixdlt.client.lib.api.rpc.RpcMethod.RADIX_ENGINE_CONFIGURATION;
import static com.radixdlt.client.lib.api.rpc.RpcMethod.RADIX_ENGINE_DATA;
import static com.radixdlt.client.lib.api.rpc.RpcMethod.SYNC_CONFIGURATION;
import static com.radixdlt.client.lib.api.rpc.RpcMethod.SYNC_DATA;
import static com.radixdlt.client.lib.api.rpc.RpcMethod.TOKEN_INFO;
import static com.radixdlt.client.lib.api.rpc.RpcMethod.TOKEN_NATIVE;
import static com.radixdlt.client.lib.api.rpc.RpcMethod.TRANSACTION_LOOKUP;
import static com.radixdlt.client.lib.api.rpc.RpcMethod.TRANSACTION_STATUS;
import static com.radixdlt.client.lib.api.rpc.RpcMethod.VALIDATION_CURRENT_EPOCH;
import static com.radixdlt.client.lib.api.rpc.RpcMethod.VALIDATION_NODE_INFO;
import static com.radixdlt.client.lib.api.rpc.RpcMethod.VALIDATORS_LIST;
import static com.radixdlt.client.lib.api.rpc.RpcMethod.VALIDATORS_LOOKUP;

import static java.util.Optional.ofNullable;

public class AsyncRadixApi extends RadixApiBase implements RadixApi {
	private final Network network = new Network() {
		@Override
		public Promise<NetworkId> id() {
			return call(request(NETWORK_ID), new TypeReference<>() {});
		}

		@Override
		public Promise<NetworkStats> throughput() {
			return call(request(NETWORK_THROUGHPUT), new TypeReference<>() {});
		}

		@Override
		public Promise<NetworkStats> demand() {
			return call(request(NETWORK_DEMAND), new TypeReference<>() {});
		}

		@Override
		public Promise<NetworkConfiguration> configuration() {
			return call(request(NETWORK_CONFIG), new TypeReference<>() {});
		}

		@Override
		public Promise<NetworkData> data() {
			return call(request(NETWORK_DATA), new TypeReference<>() {});
		}

		@Override
		public Promise<List<NetworkPeer>> peers() {
			return call(request(NETWORK_PEERS), new TypeReference<>() {});
		}

		@Override
		public Promise<List<AddressBookEntry>> addressBook() {
			return call(request(NETWORK_ADDRESS_BOOK), new TypeReference<>() {});
		}
	};

	private final Token token = new Token() {
		@Override
		public Promise<TokenInfo> describeNative() {
			return call(request(TOKEN_NATIVE), new TypeReference<>() {});
		}

		@Override
		public Promise<TokenInfo> describe(String rri) {
			return call(request(TOKEN_INFO, rri), new TypeReference<>() {});
		}
	};

	private final Transaction transaction = new Transaction() {
		@Override
		public Promise<BuiltTransaction> build(TransactionRequest request) {
			return call(
				request(
					CONSTRUCTION_BUILD, request.getActions(), request.getFeePayer(),
					request.getMessage(), request.disableResourceAllocationAndDestroy()
				),
				new TypeReference<>() {}
			);
		}

		@Override
		public Promise<TxBlobDTO> finalize(FinalizedTransaction request, boolean immediateSubmit) {
			return call(
				request(
					CONSTRUCTION_FINALIZE,
					Hex.toHexString(request.getRawBlob()), request.getSignature(), request.getPublicKey(), Boolean.toString(immediateSubmit)
				),
				new TypeReference<>() {}
			);
		}

		@Override
		public Promise<TxDTO> submit(TxBlobDTO request) {
			return call(
				request(CONSTRUCTION_SUBMIT, Hex.toHexString(request.getBlob()), request.getTxId()),
				new TypeReference<>() {}
			);
		}

		@Override
		public Promise<TransactionDTO> lookup(AID txId) {
			return call(request(TRANSACTION_LOOKUP, txId.toString()), new TypeReference<>() {});
		}

		@Override
		public Promise<TransactionStatusDTO> status(AID txId) {
			return call(request(TRANSACTION_STATUS, txId.toString()), new TypeReference<>() {});
		}
	};

	private final SingleAccount account = new SingleAccount() {
		@Override
		public Promise<TokenBalances> balances(AccountAddress address) {
			return call(request(ACCOUNT_BALANCES, address.toString(networkId())), new TypeReference<>() {});
		}

		@Override
		public Promise<TransactionHistory> history(
			AccountAddress address, int size, Optional<NavigationCursor> cursor
		) {
			var request = request(ACCOUNT_HISTORY, address.toString(networkId()), size);
			cursor.ifPresent(cursorValue -> request.addParameters(cursorValue.value()));

			return call(request, new TypeReference<>() {});
		}

		@Override
		public Promise<List<StakePositions>> stakes(AccountAddress address) {
			return call(request(ACCOUNT_STAKES, address.toString(networkId())), new TypeReference<>() {});
		}

		@Override
		public Promise<List<UnstakePositions>> unstakes(AccountAddress address) {
			return call(request(ACCOUNT_UNSTAKES, address.toString(networkId())), new TypeReference<>() {});
		}
	};

	private final Validator validator = new Validator() {
		@Override
		public Promise<ValidatorsResponse> list(int size, Optional<NavigationCursor> cursor) {
			var request = request(VALIDATORS_LIST, size);
			cursor.ifPresent(cursorValue -> request.addParameters(cursorValue.value()));

			return call(request, new TypeReference<>() {});
		}

		@Override
		public Promise<ValidatorDTO> lookup(ValidatorAddress validatorAddress) {
			return call(request(VALIDATORS_LOOKUP, validatorAddress.toString(networkId())), new TypeReference<>() {});
		}
	};

	private final Local local = new Local() {
		@Override
		public Promise<LocalAccount> accountInfo() {
			return call(request(ACCOUNT_INFO), new TypeReference<>() {});
		}

		@Override
		public Promise<TxDTO> submitTxSingleStep(TransactionRequest request) {
			return call(
				request(ACCOUNT_SUBMIT_SINGLE_STEP, request.getActions(), request.getMessage()),
				new TypeReference<>() {}
			);
		}

		@Override
		public Promise<LocalValidatorInfo> validatorInfo() {
			return call(request(VALIDATION_NODE_INFO), new TypeReference<>() {});
		}

		@Override
		public Promise<EpochData> currentEpoch() {
			return call(request(VALIDATION_CURRENT_EPOCH), new TypeReference<>() {});
		}
	};

	private final Api api = new Api() {
		@Override
		public Promise<ApiConfiguration> configuration() {
			return call(request(API_CONFIGURATION), new TypeReference<>() {});
		}

		@Override
		public Promise<ApiData> data() {
			return call(request(API_DATA), new TypeReference<>() {});
		}
	};

	private final Consensus consensus = new Consensus() {
		@Override
		public Promise<ConsensusConfiguration> configuration() {
			return call(request(BFT_CONFIGURATION), new TypeReference<>() {});
		}

		@Override
		public Promise<ConsensusData> data() {
			return call(request(BFT_DATA), new TypeReference<>() {});
		}
	};

	private final Mempool mempool = new Mempool() {
		@Override
		public Promise<MempoolConfiguration> configuration() {
			return call(request(MEMPOOL_CONFIGURATION), new TypeReference<>() {});
		}

		@Override
		public Promise<MempoolData> data() {
			return call(request(MEMPOOL_DATA), new TypeReference<>() {});
		}
	};

	private final RadixEngine radixEngine = new RadixEngine() {
		@Override
		public Promise<List<ForkDetails>> configuration() {
			return call(request(RADIX_ENGINE_CONFIGURATION), new TypeReference<>() {});
		}

		@Override
		public Promise<RadixEngineData> data() {
			return call(request(RADIX_ENGINE_DATA), new TypeReference<>() {});
		}
	};

	private final Sync sync = new Sync() {
		@Override
		public Promise<SyncConfiguration> configuration() {
			return call(request(SYNC_CONFIGURATION), new TypeReference<>() {});
		}

		@Override
		public Promise<SyncData> data() {
			return call(request(SYNC_DATA), new TypeReference<>() {});
		}
	};

	private final Ledger ledger = new Ledger() {
		@Override
		public Promise<Proof> latest() {
			return call(request(LEDGER_PROOF), new TypeReference<>() {});
		}

		@Override
		public Promise<Proof> epoch() {
			return call(request(LEDGER_EPOCH_PROOF), new TypeReference<>() {});
		}

		@Override
		public Promise<Checkpoint> checkpoints() {
			return call(request(LEDGER_CHECKPOINTS), new TypeReference<>() {});
		}
	};

	@Override
	public Network network() {
		return network;
	}

	@Override
	public Transaction transaction() {
		return transaction;
	}

	@Override
	public Token token() {
		return token;
	}

	@Override
	public Local local() {
		return local;
	}

	@Override
	public SingleAccount account() {
		return account;
	}

	@Override
	public Validator validator() {
		return validator;
	}

	@Override
	public Api api() {
		return api;
	}

	@Override
	public Consensus consensus() {
		return consensus;
	}

	@Override
	public Mempool mempool() {
		return mempool;
	}

	@Override
	public RadixEngine radixEngine() {
		return radixEngine;
	}

	@Override
	public Sync sync() {
		return sync;
	}

	@Override
	public Ledger ledger() {
		return ledger;
	}

	@Override
	public AsyncRadixApi withTrace() {
		enableTrace();
		return this;
	}

	@Override
	public AsyncRadixApi withTimeout(Duration timeout) {
		setTimeout(timeout);
		return this;
	}

	private AsyncRadixApi(
		String baseUrl,
		int primaryPort,
		int secondaryPort,
		HttpClient client,
		Optional<BasicAuth> authentication
	) {
		super(baseUrl, primaryPort, secondaryPort, client, authentication);
	}

	static Promise<RadixApi> connect(
		String url,
		int primaryPort,
		int secondaryPort,
		Optional<BasicAuth> authentication
	) {
		return buildHttpClient().fold(Promise::failure, client -> connect(url, primaryPort, secondaryPort, client, authentication));
	}

	static Promise<RadixApi> connect(
		String url,
		int primaryPort,
		int secondaryPort,
		HttpClient client,
		Optional<BasicAuth> authentication
	) {
		return ofNullable(url)
			.map(baseUrl -> Result.ok(new AsyncRadixApi(baseUrl, primaryPort, secondaryPort, client, authentication)))
			.orElseGet(BASE_URL_IS_MANDATORY::result)
			.flatMap(asyncRadixApi -> asyncRadixApi.network().id().join()
<<<<<<< HEAD
				.onSuccess(networkId -> asyncRadixApi.configureSerialization(networkId.getNetworkId()))
=======
				.onSuccess(networkId -> asyncRadixApi.configure(networkId.getNetworkId()))
>>>>>>> d9c39988
				.map(__ -> asyncRadixApi))
			.fold(Promise::failure, Promise::ok);
	}

	private <T> Promise<T> call(JsonRpcRequest request, TypeReference<JsonRpcResponse<T>> typeReference) {
		return serialize(request)
			.onSuccess(this::trace)
			.map(value -> buildRequest(request, value))
			.map(httpRequest -> client().sendAsync(httpRequest, HttpResponse.BodyHandlers.ofString()))
			.map(future -> Promise.<T>promise(promise -> future.thenAccept(body -> bodyHandler(body, promise, typeReference))))
			.fold(Promise::failure, promise -> promise);
	}

	private <T> void bodyHandler(
		HttpResponse<String> body,
		Promise<T> promise,
		TypeReference<JsonRpcResponse<T>> reference
	) {
		promise.resolve(deserialize(trace(body.body()), reference)
							.flatMap(response -> response.rawError() == null
												 ? Result.ok(response.rawResult())
												 : Result.fail(response.rawError().toFailure())));
	}
}<|MERGE_RESOLUTION|>--- conflicted
+++ resolved
@@ -497,11 +497,7 @@
 			.map(baseUrl -> Result.ok(new AsyncRadixApi(baseUrl, primaryPort, secondaryPort, client, authentication)))
 			.orElseGet(BASE_URL_IS_MANDATORY::result)
 			.flatMap(asyncRadixApi -> asyncRadixApi.network().id().join()
-<<<<<<< HEAD
-				.onSuccess(networkId -> asyncRadixApi.configureSerialization(networkId.getNetworkId()))
-=======
 				.onSuccess(networkId -> asyncRadixApi.configure(networkId.getNetworkId()))
->>>>>>> d9c39988
 				.map(__ -> asyncRadixApi))
 			.fold(Promise::failure, Promise::ok);
 	}
