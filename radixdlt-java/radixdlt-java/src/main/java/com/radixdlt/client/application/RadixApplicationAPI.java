/*
 * (C) Copyright 2020 Radix DLT Ltd
 *
 * Permission is hereby granted, free of charge, to any person obtaining a
 * copy of this software and associated documentation files (the “Software”),
 * to deal in the Software without restriction, including without limitation
 * the rights to use, copy, modify, merge, publish, distribute, sublicense,
 * and/or sell copies of the Software, and to permit persons to whom the
 * Software is furnished to do so, subject to the following conditions:
 *
 * The above copyright notice and this permission notice shall be
 * included in all copies or substantial portions of the Software.
 *
 * THE SOFTWARE IS PROVIDED “AS IS”, WITHOUT WARRANTY OF ANY KIND, EXPRESS
 * OR IMPLIED, INCLUDING BUT NOT LIMITED TO THE WARRANTIES OF MERCHANTABILITY,
 * FITNESS FOR A PARTICULAR PURPOSE AND NONINFRINGEMENT. IN NO EVENT SHALL
 * THE AUTHORS OR COPYRIGHT HOLDERS BE LIABLE FOR ANY CLAIM, DAMAGES OR OTHER
 * LIABILITY, WHETHER IN AN ACTION OF CONTRACT, TORT OR OTHERWISE, ARISING
 * FROM, OUT OF OR IN CONNECTION WITH THE SOFTWARE OR THE USE OR OTHER
 * DEALINGS IN THE SOFTWARE.
 */

package com.radixdlt.client.application;

import com.google.gson.JsonElement;
import com.google.gson.JsonObject;
import com.radixdlt.application.TokenUnitConversions;
import com.radixdlt.atom.Atom;
import com.radixdlt.atom.Substate;
import com.radixdlt.atom.TxLowLevelBuilder;
import com.radixdlt.client.application.identity.RadixIdentity;
import com.radixdlt.client.application.translate.Action;
import com.radixdlt.client.application.translate.ActionExecutionException.ActionExecutionExceptionBuilder;
import com.radixdlt.client.application.translate.ActionExecutionExceptionReason;
import com.radixdlt.client.application.translate.ApplicationState;
import com.radixdlt.client.application.translate.AtomErrorToExceptionReasonMapper;
import com.radixdlt.client.application.translate.AtomToExecutedActionsMapper;
import com.radixdlt.client.application.translate.FeeProcessor;
import com.radixdlt.client.application.translate.ParticleReducer;
import com.radixdlt.client.application.translate.StageActionException;
import com.radixdlt.client.application.translate.data.PlaintextMessage;
import com.radixdlt.client.application.translate.tokens.CreateTokenAction;
import com.radixdlt.client.application.translate.tokens.CreateTokenAction.TokenSupplyType;
import com.radixdlt.client.application.translate.tokens.StakeTokensAction;
import com.radixdlt.client.application.translate.tokens.TokenDefinitionsState;
import com.radixdlt.client.application.translate.tokens.TokenState;
import com.radixdlt.client.application.translate.tokens.TokenTransfer;
import com.radixdlt.client.application.translate.tokens.TransferTokensAction;
import com.radixdlt.client.application.translate.tokens.UnstakeTokensAction;
import com.radixdlt.client.application.translate.validators.RegisterValidatorAction;
import com.radixdlt.client.application.translate.validators.UnregisterValidatorAction;
import com.radixdlt.client.core.BootstrapConfig;
import com.radixdlt.client.core.RadixUniverse;
import com.radixdlt.client.core.atoms.AtomStatus;
import com.radixdlt.client.core.ledger.AtomObservation;
import com.radixdlt.client.core.ledger.AtomStore;
import com.radixdlt.client.core.network.RadixNetworkState;
import com.radixdlt.client.core.network.RadixNode;
import com.radixdlt.client.core.network.actions.DiscoverMoreNodesAction;
import com.radixdlt.client.core.network.actions.SubmitAtomAction;
import com.radixdlt.client.core.network.actions.SubmitAtomCompleteAction;
import com.radixdlt.client.core.network.actions.SubmitAtomRequestAction;
import com.radixdlt.client.core.network.actions.SubmitAtomSendAction;
import com.radixdlt.client.core.network.actions.SubmitAtomStatusAction;
import com.radixdlt.crypto.ECPublicKey;
import com.radixdlt.identifiers.RRI;
import com.radixdlt.identifiers.RadixAddress;

import java.math.BigDecimal;
import java.util.ArrayList;
import java.util.List;
import java.util.Map;
import java.util.Objects;
import java.util.Optional;
import java.util.Set;
import java.util.UUID;
import java.util.function.Consumer;
import java.util.function.Function;
import java.util.stream.Collectors;

import io.reactivex.Completable;
import io.reactivex.Maybe;
import io.reactivex.Observable;
import io.reactivex.Single;
import io.reactivex.annotations.Nullable;
import io.reactivex.disposables.Disposable;
import io.reactivex.disposables.Disposables;
import io.reactivex.observables.ConnectableObservable;

/**
 * The Radix Application API, a high level api which hides the complexity of atoms, cryptography, and
 * consensus. It exposes a simple high level interface for interaction with a Radix ledger.
 */
public class RadixApplicationAPI {
	/**
	 * Creates an API with the default actions and reducers
	 *
	 * @param bootstrap bootstrap configuration
	 * @param identity the identity of user of API
	 *
	 * @return an api instance
	 */
	public static RadixApplicationAPI create(BootstrapConfig bootstrap, RadixIdentity identity) {
		Objects.requireNonNull(identity);

		return defaultBuilder()
			.bootstrap(bootstrap)
			.identity(identity)
			.build();
	}

	/**
	 * Creates a default API builder with the default actions and reducers without an identity
	 *
	 * @return an api builder instance
	 */
	public static RadixApplicationAPIBuilder defaultBuilder() {
		return new RadixApplicationAPIBuilder();
	}

	private final RadixIdentity identity;
	private final RadixUniverse universe;
	private final Map<Class<?>, AtomToExecutedActionsMapper<?>> actionStores;
	private final Map<Class<? extends ApplicationState>, ParticleReducer<?>> applicationStores;

	/**
	 * Mapper of atom submission errors to application level errors
	 */
	private final List<AtomErrorToExceptionReasonMapper> atomErrorMappers;
	// TODO: Translator from particles to atom
	private final FeeProcessor feeProcessor;

	private RadixApplicationAPI(
		RadixIdentity identity,
		RadixUniverse universe,
		FeeProcessor feeProcessor,
		List<ParticleReducer<? extends ApplicationState>> particleReducers,
		List<AtomToExecutedActionsMapper<? extends Object>> atomMappers,
		List<AtomErrorToExceptionReasonMapper> atomErrorMappers
	) {
		Objects.requireNonNull(identity);
		Objects.requireNonNull(universe);
		Objects.requireNonNull(feeProcessor);
		Objects.requireNonNull(particleReducers);
		Objects.requireNonNull(atomErrorMappers);

		this.identity = identity;
		this.universe = universe;
		this.actionStores = atomMappers.stream().collect(Collectors.toMap(
			AtomToExecutedActionsMapper::actionClass,
			m -> m
		));
		this.applicationStores = particleReducers.stream().collect(Collectors.toMap(ParticleReducer::stateClass, r -> r));
		this.atomErrorMappers = atomErrorMappers;
		this.feeProcessor = feeProcessor;
	}

	private <T extends ApplicationState> ParticleReducer<T> getStateReducer(Class<T> storeClass) {
		// Type safety ensured by mapping from class to reducer with class type argument
		@SuppressWarnings("unchecked")
		ParticleReducer<T> store = (ParticleReducer<T>) this.applicationStores.get(storeClass);
		if (store == null) {
			throw new IllegalArgumentException("No store available for class: " + storeClass);
		}
		return store;
	}

	private <T> AtomToExecutedActionsMapper<T> getActionMapper(Class<T> actionClass) {
		// Type safety ensured by mapping from class to mapper with class type argument
		@SuppressWarnings("unchecked")
		AtomToExecutedActionsMapper<T> store = (AtomToExecutedActionsMapper<T>) actionStores.get(actionClass);
		if (store == null) {
			throw new IllegalArgumentException("No store available for class: " + actionClass);
		}
		return store;
	}

	/**
	 * Retrieve the user's public key
	 *
	 * @return the user's public key
	 *
	 * @deprecated The Java client access library has been deprecated
	 */
	@Deprecated(since = "beta.27")
	public ECPublicKey getPublicKey() {
		return identity.getPublicKey();
	}

	/**
	 * Retrieve the user's key identity
	 *
	 * @return the user's identity
	 *
	 * @deprecated The Java client access library has been deprecated
	 */
	@Deprecated(since = "beta.27")
	public RadixIdentity getIdentity() {
		return identity;
	}

	/**
	 * Retrieve the user's address
	 *
	 * @return the current user's address
	 *
	 * @deprecated The Java client access library has been deprecated
	 */
	@Deprecated(since = "beta.27")
	public RadixAddress getAddress() {
		return universe.getAddressFrom(identity.getPublicKey());
	}

	/**
	 * Retrieve the address for the current universe given a public key
	 *
	 * @param publicKey public key
	 *
	 * @return an address based on the current universe and a given public key
	 *
	 * @deprecated The Java client access library has been deprecated
	 */
	@Deprecated(since = "beta.27")
	public RadixAddress getAddress(ECPublicKey publicKey) {
		return universe.getAddressFrom(publicKey);
	}

	/**
	 * Idempotent method which prefetches atoms in user's account
	 * TODO: what to do when no puller available
	 *
	 * @return Disposable to dispose to stop pulling
	 *
	 * @deprecated The Java client access library has been deprecated
	 */
	@Deprecated(since = "beta.27")
	public Disposable pull() {
		return pull(getAddress());
	}

	/**
	 * Idempotent method which prefetches atoms in an address
	 * TODO: what to do when no puller available
	 *
	 * @param address the address to pull atoms from
	 *
	 * @return Disposable to dispose to stop pulling
	 *
	 * @deprecated The Java client access library has been deprecated
	 */
	@Deprecated(since = "beta.27")
	public Disposable pull(RadixAddress address) {
		Objects.requireNonNull(address);

		if (universe.getAtomPuller() != null) {
			return universe.getAtomPuller().pull(address).subscribe();
		} else {
			return Disposables.disposed();
		}
	}

	/**
	 * Retrieves atoms until the node returns a synced message.
	 *
	 * @param address the address to pull atoms for
	 *
	 * @return a cold completable which on subscribe pulls atoms from a source
	 *
	 * @deprecated The Java client access library has been deprecated
	 */
	@Deprecated(since = "beta.27")
	public Completable pullOnce(RadixAddress address) {
		return Completable.create(emitter -> {
			Disposable d = universe.getAtomPuller()
				.pull(address).subscribe();

			emitter.setCancellable(d::dispose);

			universe.getAtomStore().onSync(address).firstOrError()
				.ignoreElement()
				.subscribe(emitter::onComplete, emitter::onError);
		});
	}

	/**
	 * Returns the native Token Reference found in the genesis atom
	 *
	 * @return the native token reference
	 *
	 * @deprecated The Java client access library has been deprecated
	 */
	@Deprecated(since = "beta.27")
	public RRI getNativeTokenRef() {
		return universe.getNativeToken();
	}

	/**
	 * Returns a never ending stream of actions performed at a given address with the
	 * given Atom Store. pull() must be called to continually retrieve the latest actions.
	 *
	 * @param actionClass the Action class
	 * @param address the address to retrieve the state of
	 * @param <T> the Action class
	 *
	 * @return a cold observable of the actions at the given address
	 *
	 * @deprecated The Java client access library has been deprecated
	 */
	@Deprecated(since = "beta.27")
	public <T> Observable<T> observeActions(Class<T> actionClass, RadixAddress address) {
		final AtomToExecutedActionsMapper<T> mapper = this.getActionMapper(actionClass);
		return universe.getAtomStore()
			.getAtomObservations(address)
			.filter(AtomObservation::isStore)
			.map(AtomObservation::getAtom)
			.flatMap(a -> mapper.map(a, identity));
	}

	/**
	 * Returns a never ending stream of a state of a given address with the
	 * given Atom store. pull() must be called to continually retrieve the latest state.
	 *
	 * @param stateClass the ApplicationState class
	 * @param address the address to retrieve the state of
	 * @param <T> the ApplicationState class
	 *
	 * @return a hot observable of a state of the given address
	 *
	 * @deprecated The Java client access library has been deprecated
	 */
	@Deprecated(since = "beta.27")
	public <T extends ApplicationState> Observable<T> observeState(Class<T> stateClass, RadixAddress address) {
		final ParticleReducer<T> reducer = this.getStateReducer(stateClass);
		return universe.getAtomStore().onSync(address)
			.map(a ->
					 universe.getAtomStore().getUpParticles(address, null)
						 .map(Substate::getParticle)
						 .reduce(reducer.initialState(), reducer::reduce, reducer::combine)
			);
	}

	/**
	 * Returns a stream of the latest state of token definitions at a given
	 * address
	 *
	 * @param address the address of the account to check
	 *
	 * @return a cold observable of the latest state of token definitions
	 *
	 * @deprecated The Java client access library has been deprecated
	 */
	@Deprecated(since = "beta.27")
	public Observable<TokenDefinitionsState> observeTokenDefs(RadixAddress address) {
		return observeState(TokenDefinitionsState.class, address);
	}

	/**
	 * Returns a stream of the latest state of token definitions at the user's
	 * address
	 *
	 * @return a cold observable of the latest state of token definitions
	 *
	 * @deprecated The Java client access library has been deprecated
	 */
	@Deprecated(since = "beta.27")
	public Observable<TokenDefinitionsState> observeTokenDefs() {
		return observeTokenDefs(getAddress());
	}

	/**
	 * Returns a stream of the latest state of a given token
	 *
	 * @param tokenRRI The symbol of the token
	 *
	 * @return a cold observable of the latest state of the token
	 *
	 * @deprecated The Java client access library has been deprecated
	 */
	@Deprecated(since = "beta.27")
	public Observable<TokenState> observeTokenDef(RRI tokenRRI) {
		return this.observeTokenDefs(tokenRRI.getAddress())
			.flatMapMaybe(m -> Optional.ofNullable(m.getState().get(tokenRRI)).map(Maybe::just).orElse(Maybe.empty()));
	}

	/**
	 * Returns a never ending stream of messages stored at the current address.
	 * pull() must be called to continually retrieve the latest messages.
	 *
	 * @return a cold observable of the messages at the current address
	 *
	 * @deprecated The Java client access library has been deprecated
	 */
	@Deprecated(since = "beta.27")
	public Observable<PlaintextMessage> observeMessages() {
		return observeMessages(this.getAddress());
	}

	/**
	 * Returns a never ending stream of messages stored at a given address.
	 * pull() must be called to continually retrieve the latest messages.
	 *
	 * @param address the address to retrieve the messages from
	 *
	 * @return a cold observable of the messages at the given address
	 *
	 * @deprecated The Java client access library has been deprecated
	 */
	@Deprecated(since = "beta.27")
	public Observable<PlaintextMessage> observeMessages(RadixAddress address) {
		Objects.requireNonNull(address);
		return observeActions(PlaintextMessage.class, address);
	}

	/**
	 * Returns a never ending stream of token transfers stored at a given address.
	 * pull() must be called to continually retrieve the latest transfers.
	 *
	 * @param address The address to retrieve the token transfers from
	 *
	 * @return a cold observable of the token transfers at the given address
	 *
	 * @deprecated The Java client access library has been deprecated
	 */
	@Deprecated(since = "beta.27")
	public Observable<TokenTransfer> observeTokenTransfers(RadixAddress address) {
		Objects.requireNonNull(address);
		return observeActions(TokenTransfer.class, address);
	}

	/**
<<<<<<< HEAD
=======
	 * Returns a stream of the latest balances at a given address.
	 * pull() must be called to continually retrieve the latest balances.
	 *
	 * @param address the address to observe balances of
	 *
	 * @return a cold observable of the latest balances at an address
	 */
	public Observable<Map<RRI, BigDecimal>> observeBalances(RadixAddress address) {
		Objects.requireNonNull(address);
		return observeState(TokenBalanceState.class, address)
			.map(TokenBalanceState::getBalance);
	}

	/**
	 * Returns a stream of the latest balances at the current address
	 * pull() must be called to continually retrieve the latest balances.
	 *
	 * @param tokenRRI The symbol of the token
	 *
	 * @return a cold observable of the latest balances at the current address
	 *
	 * @deprecated The Java client access library has been deprecated
	 */
	@Deprecated(since = "beta.27")
	public Observable<BigDecimal> observeBalance(RRI tokenRRI) {
		return observeBalance(getAddress(), tokenRRI);
	}

	/**
	 * Returns a stream of the latest balance of a given token at a given address
	 * pull() must be called to continually retrieve the latest balance.
	 *
	 * @param address The address to observe balances of
	 * @param token The symbol of the token
	 *
	 * @return a cold observable of the latest balance of a token at a given address
	 *
	 * @deprecated The Java client access library has been deprecated
	 */
	@Deprecated(since = "beta.27")
	public Observable<BigDecimal> observeBalance(RadixAddress address, RRI token) {
		Objects.requireNonNull(token);

		return observeBalances(address)
			.map(balances -> Optional.ofNullable(balances.get(token)).orElse(BigDecimal.ZERO));
	}

	/**
>>>>>>> a61471c5
	 * Creates a multi-issuance token registered into the user's account with
	 * zero initial supply and 10^-18 granularity
	 *
	 * @param tokenRRI The symbol of the token to create
	 * @param name The name of the token to create
	 * @param description A description of the token
	 *
	 * @return result of the transaction
	 *
	 * @deprecated The Java client access library has been deprecated
	 */
	@Deprecated(since = "beta.27")
	public Result createMultiIssuanceToken(
		RRI tokenRRI,
		String name,
		String description
	) {
		return createMultiIssuanceToken(tokenRRI, name, description, null, null);
	}

	/**
	 * Creates a multi-issuance token registered into the user's account with
	 * zero initial supply and 10^-18 granularity
	 *
	 * @param tokenRRI The symbol of the token to create
	 * @param name The name of the token to create
	 * @param description A description of the token
	 * @param iconUrl The URL for the token's icon
	 * @param url The URL for the token
	 *
	 * @return result of the transaction
	 *
	 * @deprecated The Java client access library has been deprecated
	 */
	@Deprecated(since = "beta.27")
	public Result createMultiIssuanceToken(
		RRI tokenRRI,
		String name,
		String description,
		String iconUrl,
		String url
	) {
		final CreateTokenAction tokenCreation = CreateTokenAction.create(
			tokenRRI,
			name,
			description,
			iconUrl,
			url,
			BigDecimal.ZERO,
			TokenUnitConversions.getMinimumGranularity(),
			TokenSupplyType.MUTABLE
		);
		return execute(tokenCreation);
	}

	/**
	 * Creates a fixed-supply token registered into the user's account with
	 * 10^-18 granularity
	 *
	 * @param tokenRRI The symbol of the token to create
	 * @param name The name of the token to create
	 * @param description A description of the token
	 * @param supply The supply of the created token
	 *
	 * @return result of the transaction
	 *
	 * @deprecated The Java client access library has been deprecated
	 */
	@Deprecated(since = "beta.27")
	public Result createFixedSupplyToken(
		RRI tokenRRI,
		String name,
		String description,
		BigDecimal supply
	) {
		return createFixedSupplyToken(tokenRRI, name, description, null, null, supply);
	}

	/**
	 * Creates a fixed-supply token registered into the user's account with
	 * 10^-18 granularity
	 *
	 * @param tokenRRI The symbol of the token to create
	 * @param name The name of the token to create
	 * @param description A description of the token
	 * @param iconUrl The URL for the token's icon
	 * @param url The URL for the token
	 * @param supply The supply of the created token
	 *
	 * @return result of the transaction
	 *
	 * @deprecated The Java client access library has been deprecated
	 */
	@Deprecated(since = "beta.27")
	public Result createFixedSupplyToken(
		RRI tokenRRI,
		String name,
		String description,
		String iconUrl,
		String url,
		BigDecimal supply
	) {
		final CreateTokenAction tokenCreation = CreateTokenAction.create(
			tokenRRI,
			name,
			description,
			iconUrl,
			url,
			supply,
			TokenUnitConversions.getMinimumGranularity(),
			TokenSupplyType.FIXED
		);
		return execute(tokenCreation);
	}

	/**
	 * Creates a token registered into the user's account
	 *
	 * @param tokenRRI The symbol of the token to create
	 * @param name The name of the token to create
	 * @param description A description of the token
	 * @param initialSupply The initial amount of supply for this token
	 * @param granularity The least multiple of subunits per transaction for this token
	 * @param tokenSupplyType The type of supply for this token: Fixed or Mutable
	 *
	 * @return result of the transaction
	 *
	 * @deprecated The Java client access library has been deprecated
	 */
	@Deprecated(since = "beta.27")
	public Result createToken(
		RRI tokenRRI,
		String name,
		String description,
		BigDecimal initialSupply,
		BigDecimal granularity,
		TokenSupplyType tokenSupplyType
	) {
		return createToken(tokenRRI, name, description, null, null, initialSupply, granularity, tokenSupplyType);
	}

	/**
	 * Creates a token registered into the user's account
	 *
	 * @param tokenRRI The symbol of the token to create
	 * @param name The name of the token to create
	 * @param description A description of the token
	 * @param iconUrl The URL for the token's icon
	 * @param url The URL For the otken
	 * @param initialSupply The initial amount of supply for this token
	 * @param granularity The least multiple of subunits per transaction for this token
	 * @param tokenSupplyType The type of supply for this token: Fixed or Mutable
	 *
	 * @return result of the transaction
	 *
	 * @deprecated The Java client access library has been deprecated
	 */
	@Deprecated(since = "beta.27")
	public Result createToken(
		RRI tokenRRI,
		String name,
		String description,
		String iconUrl,
		String url,
		BigDecimal initialSupply,
		BigDecimal granularity,
		TokenSupplyType tokenSupplyType
	) {
		final CreateTokenAction tokenCreation = CreateTokenAction.create(
			tokenRRI,
			name,
			description,
			iconUrl,
			url,
			initialSupply,
			granularity,
			tokenSupplyType
		);
		return execute(tokenCreation);
	}

	/**
	 * Transfers an amount of a token to an address
	 *
	 * @param token the symbol of the token
	 * @param to the address to transfer tokens to
	 * @param amount the amount and token type
	 *
	 * @return result of the transaction
	 *
	 * @deprecated The Java client access library has been deprecated
	 */
	@Deprecated(since = "beta.27")
	public Result sendTokens(RRI token, RadixAddress to, BigDecimal amount) {
		return sendTokens(token, getAddress(), to, amount);
	}

	/**
	 * Transfers an amount of tokens to an address
	 *
	 * @param token the symbol of the token
	 * @param from the address to send tokens from
	 * @param to the address to send tokens to
	 * @param amount the amount and token type
	 *
	 * @return result of the transaction
	 *
	 * @deprecated The Java client access library has been deprecated
	 */
	@Deprecated(since = "beta.27")
	public Result sendTokens(RRI token, RadixAddress from, RadixAddress to, BigDecimal amount) {
		return sendTokens(token, from, to, amount, null);
	}

	/**
	 * Transfers an amount of a token with a data attachment to an address with a unique property
	 * meaning that no other transaction can be executed with the same unique bytes
	 *
	 * @param token the symbol of the token
	 * @param from the address to send tokens from
	 * @param to the address to send tokens to
	 * @param amount the amount and token type
	 * @param attachment the data attached to the transaction
	 *
	 * @return result of the transaction
	 *
	 * @deprecated The Java client access library has been deprecated
	 */
	@Deprecated(since = "beta.27")
	public Result sendTokens(
		RRI token,
		RadixAddress from,
		RadixAddress to,
		BigDecimal amount,
		@Nullable byte[] attachment
	) {
		Objects.requireNonNull(from);
		Objects.requireNonNull(to);
		Objects.requireNonNull(amount);
		Objects.requireNonNull(token);

		final TransferTokensAction transferTokensAction =
			TransferTokensAction.create(token, from, to, amount, attachment);

		return this.execute(transferTokensAction);
	}

	/**
	 * Stakes a certain amount of a token from this address to a delegate.
	 *
	 * @param amount the amount of the token type
	 * @param token the token type
	 * @param delegate the address to delegate the staked tokens to
	 *
	 * @return result of the transaction
	 *
	 * @deprecated The Java client access library has been deprecated
	 */
	@Deprecated(since = "beta.27")
	public Result stakeTokens(
		BigDecimal amount,
		RRI token,
		RadixAddress delegate
	) {
		return stakeTokens(amount, token, getAddress(), delegate);
	}

	/**
	 * Stakes a certain amount of a token from an address to a delegate.
	 *
	 * @param amount the amount of the token type
	 * @param token the token type
	 * @param from the address to stake tokens from
	 * @param delegate the address to delegate the staked tokens to
	 *
	 * @return result of the transaction
	 *
	 * @deprecated The Java client access library has been deprecated
	 */
	@Deprecated(since = "beta.27")
	public Result stakeTokens(
		BigDecimal amount,
		RRI token,
		RadixAddress from,
		RadixAddress delegate
	) {
		Objects.requireNonNull(amount);
		Objects.requireNonNull(token);
		Objects.requireNonNull(from);
		Objects.requireNonNull(delegate);

		return this.execute(StakeTokensAction.create(amount, token, from, delegate));
	}

	/**
	 * Unstakes a certain amount of a token from this address to a delegate.
	 *
	 * @param amount the amount of the token type
	 * @param token the token type
	 * @param delegate the address to delegate the staked tokens to
	 *
	 * @return result of the transaction
	 *
	 * @deprecated The Java client access library has been deprecated
	 */
	@Deprecated(since = "beta.27")
	public Result unstakeTokens(
		BigDecimal amount,
		RRI token,
		RadixAddress delegate
	) {
		return unstakeTokens(amount, token, getAddress(), delegate);
	}

	/**
	 * Unstakes a certain amount of a token from an address to a delegate.
	 *
	 * @param from the address to stake tokens from
	 * @param delegate the address to delegate the staked tokens to
	 * @param amount the amount of the token type
	 * @param token the token type
	 *
	 * @return result of the transaction
	 *
	 * @deprecated The Java client access library has been deprecated
	 */
	@Deprecated(since = "beta.27")
	public Result unstakeTokens(
		BigDecimal amount,
		RRI token,
		RadixAddress from,
		RadixAddress delegate
	) {
		Objects.requireNonNull(amount);
		Objects.requireNonNull(token);
		Objects.requireNonNull(from);
		Objects.requireNonNull(delegate);

		return this.execute(UnstakeTokensAction.create(amount, token, from, delegate));
	}

	/**
	 * Registers the given address as a validator.
	 *
	 * @param validator the validator address to be registered
	 * @param allowedDelegators the allowed delegators, or empty if everyone is allowed
	 *
	 * @return result of the transaction
	 *
	 * @deprecated The Java client access library has been deprecated
	 */
	@Deprecated(since = "beta.27")
	public Result registerValidator(
		RadixAddress validator,
		Set<RadixAddress> allowedDelegators
	) {
		return registerValidator(validator, allowedDelegators, null);
	}

	/**
	 * Registers the given address as a validator.
	 *
	 * @param validator the validator address to be registered
	 * @param allowedDelegators the allowed delegators, or empty if everyone is allowed
	 * @param url the optional URL for extra information about the validator
	 *
	 * @return result of the transaction
	 *
	 * @deprecated The Java client access library has been deprecated
	 */
	@Deprecated(since = "beta.27")
	public Result registerValidator(
		RadixAddress validator,
		Set<RadixAddress> allowedDelegators,
		String url
	) {
		final RegisterValidatorAction registerValidatorAction = new RegisterValidatorAction(validator, allowedDelegators, url);

		return this.execute(registerValidatorAction);
	}

	/**
	 * Unregisters the given address as a validator.
	 *
	 * @param validator the validator address to be unregistered
	 *
	 * @return result of the transaction
	 *
	 * @deprecated The Java client access library has been deprecated
	 */
	@Deprecated(since = "beta.27")
	public Result unregisterValidator(
		RadixAddress validator
	) {
		final UnregisterValidatorAction unregisterValidatorAction = new UnregisterValidatorAction(validator);

		return this.execute(unregisterValidatorAction);
	}

	/**
	 * Immediately executes a user action onto the ledger. Note that this method is NOT
	 * idempotent.
	 *
	 * @param action action to execute
	 *
	 * @return results of the execution
	 *
	 * @deprecated The Java client access library has been deprecated
	 */
	@Deprecated(since = "beta.27")
	public Result execute(Action action) {
		Transaction transaction = this.createTransaction();
		transaction.stage(action);
		return transaction.commitAndPush();
	}

	/**
	 * Immediately executes a user action onto the ledger. Note that this method is NOT
	 * idempotent.
	 *
	 * @param action action to execute
	 * @param originNode node to submit action to
	 *
	 * @return results of the execution
	 *
	 * @deprecated The Java client access library has been deprecated
	 */
	@Deprecated(since = "beta.27")
	public Result execute(Action action, RadixNode originNode) {
		Transaction transaction = this.createTransaction();
		transaction.stage(action);
		return transaction.commitAndPush(originNode);
	}

	/**
	 * Create a new transaction which is based off of the
	 * current data in the atom store.
	 *
	 * @return a new transaction
	 *
	 * @deprecated The Java client access library has been deprecated
	 */
	@Deprecated(since = "beta.27")
	public Transaction createTransaction() {
		return new Transaction();
	}

	/**
	 * Low level call to submit an atom into the network.
	 *
	 * @param atom atom to submit
	 * @param completeOnStoreOnly if true, result will only complete on a store event
	 * @param originNode the origin node
	 *
	 * @return the result of the submission
	 *
	 * @deprecated The Java client access library has been deprecated
	 */
	@Deprecated(since = "beta.27")
	public Result submitAtom(Atom atom, boolean completeOnStoreOnly, RadixNode originNode) {
		return createAtomSubmission(Single.just(atom), completeOnStoreOnly, originNode).connect();
	}

	/**
	 * Low level call to submit an atom into the network.
	 *
	 * @param atom atom to submit
	 * @param completeOnStoreOnly if true, result will only complete on a store event
	 *
	 * @return the result of the submission
	 *
	 * @deprecated The Java client access library has been deprecated
	 */
	@Deprecated(since = "beta.27")
	public Result submitAtom(Atom atom, boolean completeOnStoreOnly) {
		return createAtomSubmission(Single.just(atom), completeOnStoreOnly, null).connect();
	}

	/**
	 * Low level call to submit an atom into the network. Result will complete
	 * on the first STORED event.
	 *
	 * @param atom atom to submit
	 *
	 * @return the result of the submission
	 *
	 * @deprecated The Java client access library has been deprecated
	 */
	@Deprecated(since = "beta.27")
	public Result submitAtom(Atom atom) {
		return createAtomSubmission(Single.just(atom), false, null).connect();
	}

	private Result createAtomSubmission(Single<Atom> atom, boolean completeOnStoreOnly, RadixNode originNode) {
		Single<Atom> cachedAtom = atom.cache();
		final ConnectableObservable<SubmitAtomAction> updates = cachedAtom
			.flatMapObservable(a -> {
				final SubmitAtomAction initialAction;
				if (originNode == null) {
					initialAction = SubmitAtomRequestAction.newRequest(a, completeOnStoreOnly);
				} else {
					initialAction = SubmitAtomSendAction.of(UUID.randomUUID().toString(), a, originNode, completeOnStoreOnly);
				}
				Observable<SubmitAtomAction> status =
					this.universe.getNetworkController().getActions().ofType(SubmitAtomAction.class)
						.filter(u -> u.getUuid().equals(initialAction.getUuid()))
						.takeWhile(s -> !(s instanceof SubmitAtomCompleteAction));
				ConnectableObservable<SubmitAtomAction> replay = status.replay();
				replay.connect();

				this.universe.getNetworkController().dispatch(initialAction);

				return replay;
			})
			.replay();

		return new Result(updates, cachedAtom, atomErrorMappers);
	}

	/**
	 * Retrieve the atom store used by the API
	 *
	 * @return the atom store
	 *
	 * @deprecated The Java client access library has been deprecated
	 */
	@Deprecated(since = "beta.27")
	public AtomStore getAtomStore() {
		return this.universe.getAtomStore();
	}

	/**
	 * Dispatches a discovery request, the result of which would
	 * be viewable via getNetworkState()
	 *
	 * @deprecated The Java client access library has been deprecated
	 */
	@Deprecated(since = "beta.27")
	public void discoverNodes() {
		this.universe.getNetworkController().dispatch(DiscoverMoreNodesAction.instance());
	}

	/**
	 * Get a stream of updated network states as they occur.
	 *
	 * @return a hot observable of the current network state
	 *
	 * @deprecated The Java client access library has been deprecated
	 */
	@Deprecated(since = "beta.27")
	public Observable<RadixNetworkState> getNetworkState() {
		return this.universe.getNetworkController().getNetwork();
	}

	/**
	 * @deprecated The Java client access library has been deprecated
	 */
	@Deprecated(since = "beta.27")
	public static class Result {
		private final ConnectableObservable<SubmitAtomAction> updates;
		private final Completable completable;
		private final Single<Atom> cachedAtom;

		private Result(
			ConnectableObservable<SubmitAtomAction> updates,
			Single<Atom> cachedAtom,
			List<AtomErrorToExceptionReasonMapper> atomErrorMappers
		) {
			this.updates = updates;
			this.cachedAtom = cachedAtom;
			this.completable = updates
				.ofType(SubmitAtomStatusAction.class)
				.lastOrError()
				.flatMapCompletable(status -> {
					if (status.getStatusNotification().getAtomStatus() == AtomStatus.STORED) {
						return Completable.complete();
					} else {
						// TODO: Move jsonElement and error mapping logic somewhere else
						JsonElement data = status.getStatusNotification().getData();
						final JsonObject errorData = data == null ? null : data.getAsJsonObject();
						final ActionExecutionExceptionBuilder exceptionBuilder = new ActionExecutionExceptionBuilder()
							.errorData(errorData);
						final Consumer<ActionExecutionExceptionReason> addReason = exceptionBuilder::addReason;
						atomErrorMappers.stream()
							.flatMap(
								errorMapper -> errorMapper.mapAtomErrorToExceptionReasons(status.getAtom(), errorData)
							)
							.forEach(addReason);
						return Completable.error(exceptionBuilder.build());
					}
				});
		}

		private Result connect() {
			this.updates.connect();
			return this;
		}

		/**
		 * Get the atom which was sent for submission
		 *
		 * @return the atom which was sent
		 */
		public Atom getAtom() {
			return cachedAtom.blockingGet();
		}

		/**
		 * A low level interface, returns an a observable of the status of an atom submission as it occurs.
		 *
		 * @return observable of atom submission status
		 */
		public Observable<SubmitAtomAction> toObservable() {
			return updates;
		}

		/**
		 * A high level interface, returns completable of successful completion of action execution.
		 * If there is an with the ledger, the completable throws an ActionExecutionException.
		 *
		 * @return completable of successful execution of action onto ledger.
		 */
		public Completable toCompletable() {
			return completable;
		}

		/**
		 * Block until the execution of the action is stored on the node ledger.
		 * Throws an exception if there are any issues.
		 */
		public void blockUntilComplete() {
			completable.blockingAwait();
		}
	}

	/**
	 * @deprecated The Java client access library has been deprecated
	 */
	@Deprecated(since = "beta.27")
	public static class RadixApplicationAPIBuilder {
		private RadixIdentity identity;
		private RadixUniverse universe;
		private Function<RadixUniverse, FeeProcessor> feeProcessorBuilder = u -> (_1, _2, _3, _4) -> { };
		private List<ParticleReducer<? extends ApplicationState>> reducers = new ArrayList<>();
		private List<AtomToExecutedActionsMapper<? extends Object>> atomMappers = new ArrayList<>();
		private List<AtomErrorToExceptionReasonMapper> atomErrorMappers = new ArrayList<>();

		public RadixApplicationAPIBuilder() {
		}

		public <T extends ApplicationState> RadixApplicationAPIBuilder addReducer(ParticleReducer<T> reducer) {
			this.reducers.add(reducer);
			return this;
		}

		public RadixApplicationAPIBuilder identity(RadixIdentity identity) {
			this.identity = identity;
			return this;
		}

		public RadixApplicationAPIBuilder bootstrap(BootstrapConfig bootstrapConfig) {
			this.universe = RadixUniverse.create(bootstrapConfig);
			return this;
		}

		public RadixApplicationAPIBuilder universe(RadixUniverse universe) {
			this.universe = universe;
			return this;
		}

		public RadixApplicationAPI build() {
			Objects.requireNonNull(this.identity, "Identity must be specified");
			Objects.requireNonNull(this.feeProcessorBuilder, "Fee Mapper must be specified");
			Objects.requireNonNull(this.universe, "Universe must be specified");

			final FeeProcessor feeProcessor = this.feeProcessorBuilder.apply(this.universe);
			final RadixIdentity identity = this.identity;
			final List<ParticleReducer<? extends ApplicationState>> reducers = this.reducers;

			return new RadixApplicationAPI(
				identity,
				universe,
				feeProcessor,
				reducers,
				atomMappers,
				atomErrorMappers
			);
		}
	}

	/**
	 * Represents an atomic transaction to be committed to the ledger
	 *
	 * @deprecated The Java client access library has been deprecated
	 */
	@Deprecated(since = "beta.27")
	public final class Transaction {
		private final String uuid;
		private String message = null;

		private Transaction() {
			this.uuid = UUID.randomUUID().toString();
		}

		/**
		 * Sets the atom's message to the specified message.
		 *
		 * @param message The message to use for the atom
		 */
		public void setMessage(String message) {
			this.message = message;
		}

		/**
		 * Add an action to staging area in preparation for commitAndPush.
		 * Collects the necessary particles to make the action happen.
		 *
		 * @param action action to add to staging area.
		 */
		public void stage(Action action) throws StageActionException {
		}

		/**
		 * Creates an atom composed of all of the currently staged particles.
		 * If the specified fee is non-null, a fee of that amount will be included in
		 * the built atom, otherwise the fee will be computed based on the atom properties.
		 *
		 * @param fee the fee to include in the atom, or {@code null} if the fee should be computed
		 *
		 * @return an unsigned atom
		 */
		public TxLowLevelBuilder buildAtomWithFee(@Nullable BigDecimal fee) {
			var feelessBuilder = universe.getAtomStore().getStaged(this.uuid);
			feelessBuilder.message(this.message);
			feeProcessor.process(this::actionProcessor, getAddress(), feelessBuilder, Optional.ofNullable(fee));

			var builder = universe.getAtomStore().getStagedAndClear(this.uuid);
			builder.message(this.message);
			this.message = null;

			return builder;
		}

		/**
		 * Commit the transaction onto the ledger.
		 * If the specified fee is non-null, a fee of that amount will be included in
		 * the built atom, otherwise the fee will be computed based on the atom properties.
		 *
		 * @param fee the fee to include in the atom, or {@code null} if the fee should be computed
		 *
		 * @return the results of committing
		 */
		public Result commitAndPushWithFee(@Nullable BigDecimal fee) {
			final TxLowLevelBuilder unsignedAtom = buildAtomWithFee(fee);
			final Single<Atom> atom = identity.addSignature(unsignedAtom);
			return createAtomSubmission(atom, false, null).connect();
		}

		/**
		 * Commit the transaction onto the ledger. Fee particles will be added to the atom.
		 *
		 * @return the results of committing
		 */
		public Result commitAndPush() {
			return commitAndPushWithFee(null);
		}

		/**
		 * Commit the transaction onto the ledger via the specified node.
		 * If the specified fee is non-null, a fee of that amount will be included in
		 * the built atom, otherwise the fee will be computed based on the atom properties.
		 *
		 * @param originNode the originNode to push to
		 * @param fee the fee to include in the atom, or {@code null} if the fee should be computed
		 *
		 * @return the results of committing
		 */
		public Result commitAndPushWithFee(RadixNode originNode, @Nullable BigDecimal fee) {
			final TxLowLevelBuilder unsignedAtom = buildAtomWithFee(fee);
			final Single<Atom> atom = identity.addSignature(unsignedAtom);
			return createAtomSubmission(atom, false, originNode).connect();
		}

		/**
		 * Commit the transaction onto the ledger
		 *
		 * @param originNode the originNode to push to
		 *
		 * @return the results of committing
		 */
		public Result commitAndPush(RadixNode originNode) {
			return commitAndPushWithFee(originNode, null);
		}

		/**
		 * Gets the unique identifier of this transaction
		 *
		 * @return the unique identifier of this transaction
		 */
		public String getUuid() {
			return uuid;
		}

		private void actionProcessor(Action action) {
			stage(action);
		}
	}
}<|MERGE_RESOLUTION|>--- conflicted
+++ resolved
@@ -428,57 +428,6 @@
 	}
 
 	/**
-<<<<<<< HEAD
-=======
-	 * Returns a stream of the latest balances at a given address.
-	 * pull() must be called to continually retrieve the latest balances.
-	 *
-	 * @param address the address to observe balances of
-	 *
-	 * @return a cold observable of the latest balances at an address
-	 */
-	public Observable<Map<RRI, BigDecimal>> observeBalances(RadixAddress address) {
-		Objects.requireNonNull(address);
-		return observeState(TokenBalanceState.class, address)
-			.map(TokenBalanceState::getBalance);
-	}
-
-	/**
-	 * Returns a stream of the latest balances at the current address
-	 * pull() must be called to continually retrieve the latest balances.
-	 *
-	 * @param tokenRRI The symbol of the token
-	 *
-	 * @return a cold observable of the latest balances at the current address
-	 *
-	 * @deprecated The Java client access library has been deprecated
-	 */
-	@Deprecated(since = "beta.27")
-	public Observable<BigDecimal> observeBalance(RRI tokenRRI) {
-		return observeBalance(getAddress(), tokenRRI);
-	}
-
-	/**
-	 * Returns a stream of the latest balance of a given token at a given address
-	 * pull() must be called to continually retrieve the latest balance.
-	 *
-	 * @param address The address to observe balances of
-	 * @param token The symbol of the token
-	 *
-	 * @return a cold observable of the latest balance of a token at a given address
-	 *
-	 * @deprecated The Java client access library has been deprecated
-	 */
-	@Deprecated(since = "beta.27")
-	public Observable<BigDecimal> observeBalance(RadixAddress address, RRI token) {
-		Objects.requireNonNull(token);
-
-		return observeBalances(address)
-			.map(balances -> Optional.ofNullable(balances.get(token)).orElse(BigDecimal.ZERO));
-	}
-
-	/**
->>>>>>> a61471c5
 	 * Creates a multi-issuance token registered into the user's account with
 	 * zero initial supply and 10^-18 granularity
 	 *
