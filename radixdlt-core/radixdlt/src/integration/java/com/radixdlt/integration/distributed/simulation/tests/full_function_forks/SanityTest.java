--- conflicted
+++ resolved
@@ -72,11 +72,6 @@
 			)
 			.fullFunctionNodes(SyncConfig.of(400L, 10, 2000L))
 			.addRadixEngineConfigModules(
-<<<<<<< HEAD
-				new ForkOverwritesWithShorterEpochsModule(new RERulesConfig(fees, 10, 2)),
-				new ForkManagerModule(),
-				new MainnetForksModule()
-=======
 				new ForkOverwritesWithShorterEpochsModule(
 					new RERulesConfig(
 						Amount.ofTokens(0),
@@ -88,8 +83,8 @@
 						Amount.ofTokens(10),
 						9800
 					)),
-				new ForksModule()
->>>>>>> 76e842bf
+				new ForkManagerModule(),
+				new MainnetForksModule()
 			)
 			.addNodeModule(MempoolConfig.asModule(1000, 10))
 			.addTestModules(
