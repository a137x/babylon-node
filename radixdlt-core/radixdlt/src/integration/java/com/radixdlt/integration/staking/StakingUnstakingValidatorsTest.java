/*
 * (C) Copyright 2021 Radix DLT Ltd
 *
 * Radix DLT Ltd licenses this file to you under the Apache License,
 * Version 2.0 (the "License"); you may not use this file except in
 * compliance with the License.  You may obtain a copy of the
 * License at
 *
 * http://www.apache.org/licenses/LICENSE-2.0
 *
 * Unless required by applicable law or agreed to in writing,
 * software distributed under the License is distributed on an
 * "AS IS" BASIS, WITHOUT WARRANTIES OR CONDITIONS OF ANY KIND,
 * either express or implied.  See the License for the specific
 * language governing permissions and limitations under the License.
 *
 */

package com.radixdlt.integration.staking;

import com.google.common.collect.ImmutableList;
import com.google.inject.AbstractModule;
import com.google.inject.Guice;
import com.google.inject.Inject;
import com.google.inject.Injector;
import com.google.inject.Key;
import com.google.inject.Module;
import com.google.inject.Provides;
import com.google.inject.TypeLiteral;
import com.google.inject.multibindings.Multibinder;
import com.google.inject.util.Modules;
import com.radixdlt.CryptoModule;
import com.radixdlt.PersistedNodeForTestingModule;
import com.radixdlt.application.NodeApplicationRequest;
import com.radixdlt.atom.TxAction;
import com.radixdlt.atom.TxnConstructionRequest;
import com.radixdlt.atom.actions.PayFee;
import com.radixdlt.atom.actions.RegisterValidator;
import com.radixdlt.atom.actions.StakeTokens;
import com.radixdlt.atom.actions.TransferToken;
import com.radixdlt.atom.actions.UnregisterValidator;
import com.radixdlt.atom.actions.UnstakeTokens;
import com.radixdlt.atom.actions.UpdateAllowDelegationFlag;
import com.radixdlt.atom.actions.UpdateRake;
import com.radixdlt.atom.actions.UpdateValidatorOwnerAddress;
import com.radixdlt.atommodel.system.scrypt.EpochUpdateConstraintScrypt;
import com.radixdlt.atommodel.system.state.ValidatorStakeData;
import com.radixdlt.atommodel.tokens.state.ExittingStake;
import com.radixdlt.atommodel.tokens.state.PreparedStake;
import com.radixdlt.atommodel.tokens.state.TokensInAccount;
import com.radixdlt.atommodel.validators.state.AllowDelegationFlag;
import com.radixdlt.atommodel.validators.state.PreparedRakeUpdate;
import com.radixdlt.consensus.bft.BFTNode;
import com.radixdlt.consensus.bft.Self;
import com.radixdlt.consensus.epoch.EpochChange;
import com.radixdlt.consensus.safety.PersistentSafetyStateStore;
import com.radixdlt.counters.SystemCounters;
import com.radixdlt.counters.SystemCountersImpl;
import com.radixdlt.crypto.ECKeyPair;
import com.radixdlt.environment.EventDispatcher;
import com.radixdlt.environment.EventProcessorOnDispatch;
import com.radixdlt.environment.deterministic.ControlledSenderFactory;
import com.radixdlt.environment.deterministic.DeterministicProcessor;
import com.radixdlt.environment.deterministic.DeterministicSavedLastEvent;
import com.radixdlt.environment.deterministic.network.ControlledMessage;
import com.radixdlt.environment.deterministic.network.DeterministicNetwork;
import com.radixdlt.environment.deterministic.network.MessageMutator;
import com.radixdlt.environment.deterministic.network.MessageSelector;
import com.radixdlt.identifiers.REAddr;
import com.radixdlt.identifiers.ValidatorAddress;
import com.radixdlt.ledger.LedgerAccumulator;
import com.radixdlt.ledger.LedgerUpdate;
import com.radixdlt.ledger.SimpleLedgerAccumulatorAndVerifier;
import com.radixdlt.ledger.VerifiedTxnsAndProof;
import com.radixdlt.mempool.MempoolConfig;
import com.radixdlt.mempool.MempoolRelayTrigger;
import com.radixdlt.network.p2p.PeersView;
import com.radixdlt.statecomputer.LedgerAndBFTProof;
import com.radixdlt.statecomputer.RadixEngineConfig;
import com.radixdlt.statecomputer.RadixEngineModule;
import com.radixdlt.statecomputer.checkpoint.Genesis;
import com.radixdlt.statecomputer.checkpoint.MockedGenesisModule;
<<<<<<< HEAD
import com.radixdlt.statecomputer.forks.BetanetForksModule;
import com.radixdlt.statecomputer.forks.ForkManager;
=======
>>>>>>> d51e4921
import com.radixdlt.statecomputer.forks.ForkOverwritesWithShorterEpochsModule;
import com.radixdlt.statecomputer.forks.Forks;
import com.radixdlt.statecomputer.forks.ForksModule;
import com.radixdlt.statecomputer.forks.MainnetForkRulesModule;
import com.radixdlt.statecomputer.forks.RERulesConfig;
import com.radixdlt.statecomputer.forks.RadixEngineForksLatestOnlyModule;
import com.radixdlt.store.DatabaseEnvironment;
import com.radixdlt.store.DatabaseLocation;
import com.radixdlt.store.EngineStore;
import com.radixdlt.store.InMemoryEngineStore;
import com.radixdlt.store.berkeley.BerkeleyLedgerEntryStore;
import com.radixdlt.sync.CommittedReader;
import com.radixdlt.sync.messages.local.SyncCheckTrigger;
import com.radixdlt.utils.KeyComparator;
import com.radixdlt.utils.UInt256;
import io.reactivex.rxjava3.schedulers.Timed;
import org.apache.logging.log4j.LogManager;
import org.apache.logging.log4j.Logger;
import org.apache.logging.log4j.ThreadContext;
import org.junit.After;
import org.junit.Before;
import org.junit.Rule;
import org.junit.Test;
import org.junit.rules.TemporaryFolder;
import org.junit.runner.RunWith;
import org.junit.runners.Parameterized;
import org.radix.TokenIssuance;

import java.util.ArrayList;
import java.util.Collection;
import java.util.Comparator;
import java.util.HashMap;
import java.util.List;
import java.util.Map;
import java.util.Optional;
import java.util.Random;
import java.util.function.Supplier;
import java.util.stream.Collectors;
import java.util.stream.Stream;

import static org.assertj.core.api.Assertions.assertThat;

@RunWith(Parameterized.class)
public class StakingUnstakingValidatorsTest {
	private static final Logger logger = LogManager.getLogger();

	@Parameterized.Parameters
	public static Collection<Object[]> forksModule() {
		return List.of(new Object[][] {
<<<<<<< HEAD
			{new RadixEngineForksLatestOnlyModule(View.of(100), false), false},
			{new ForkOverwritesWithShorterEpochsModule(false, 5), false},
			{new RadixEngineForksLatestOnlyModule(View.of(100), true), true},
			{new ForkOverwritesWithShorterEpochsModule(true, 5), true},
=======
			{new RadixEngineForksLatestOnlyModule(new RERulesConfig(false, 100, 2)), false, 100},
			{new ForkOverwritesWithShorterEpochsModule(new RERulesConfig(false, 10, 2)), false, 10},
			{new RadixEngineForksLatestOnlyModule(new RERulesConfig(true, 100, 2)), true, 100},
			{new ForkOverwritesWithShorterEpochsModule(new RERulesConfig(true, 10, 2)), true, 10},
>>>>>>> d51e4921
		});
	}

	@Rule
	public TemporaryFolder folder = new TemporaryFolder();

	@Inject
	@Genesis
	private VerifiedTxnsAndProof genesis;

	private DeterministicNetwork network;
	private List<Supplier<Injector>> nodeCreators;
	private List<Injector> nodes = new ArrayList<>();
	private final ImmutableList<ECKeyPair> nodeKeys;
	private final Module radixEngineConfiguration;
	private final boolean payFees;
	private final long maxRounds;

	public StakingUnstakingValidatorsTest(Module forkModule, boolean payFees, long maxRounds) {
		this.nodeKeys = Stream.generate(ECKeyPair::generateNew)
			.limit(20)
			.sorted(Comparator.comparing(ECKeyPair::getPublicKey, KeyComparator.instance()))
			.collect(ImmutableList.toImmutableList());
		this.radixEngineConfiguration = Modules.combine(
			new ForksModule(),
			forkModule,
			RadixEngineConfig.asModule(1, 10, 50)
		);
		this.payFees = payFees;
		this.maxRounds = maxRounds;
	}

	@Before
	public void setup() {
		this.network = new DeterministicNetwork(
			nodeKeys.stream().map(k -> BFTNode.create(k.getPublicKey())).collect(Collectors.toList()),
			MessageSelector.firstSelector(),
			MessageMutator.nothing()
		);

		List<BFTNode> allNodes = nodeKeys.stream()
			.map(k -> BFTNode.create(k.getPublicKey())).collect(Collectors.toList());

		Guice.createInjector(
			new MockedGenesisModule(),
			new CryptoModule(),
			new RadixEngineModule(),
			this.radixEngineConfiguration,
			new AbstractModule() {
				@Override
				public void configure() {
					bind(CommittedReader.class).toInstance(CommittedReader.mocked());
					bind(LedgerAccumulator.class).to(SimpleLedgerAccumulatorAndVerifier.class);
					bind(new TypeLiteral<EngineStore<LedgerAndBFTProof>>() { }).toInstance(new InMemoryEngineStore<>());
					bind(SystemCounters.class).toInstance(new SystemCountersImpl());
					bind(new TypeLiteral<ImmutableList<ECKeyPair>>() { }).annotatedWith(Genesis.class).toInstance(nodeKeys);

					nodeKeys.forEach(key ->
						Multibinder.newSetBinder(binder(), TokenIssuance.class)
							.addBinding().toInstance(
								TokenIssuance.of(key.getPublicKey(), ValidatorStakeData.MINIMUM_STAKE.multiply(UInt256.TEN))
						)
					);
				}
			}
		).injectMembers(this);

		this.nodeCreators = nodeKeys.stream()
			.<Supplier<Injector>>map(k -> () -> createRunner(k, allNodes))
			.collect(Collectors.toList());

		for (Supplier<Injector> nodeCreator : nodeCreators) {
			this.nodes.add(nodeCreator.get());
		}
		this.nodes.forEach(i -> i.getInstance(DeterministicProcessor.class).start());
	}

	private void stopDatabase(Injector injector) {
		injector.getInstance(BerkeleyLedgerEntryStore.class).close();
		injector.getInstance(PersistentSafetyStateStore.class).close();
		injector.getInstance(DatabaseEnvironment.class).stop();
	}

	@After
	public void teardown() {
		this.nodes.forEach(this::stopDatabase);
	}

	private Injector createRunner(ECKeyPair ecKeyPair, List<BFTNode> allNodes) {
		return Guice.createInjector(
			MempoolConfig.asModule(10, 10),
			this.radixEngineConfiguration,
			new PersistedNodeForTestingModule(),
			new AbstractModule() {
				@Override
				protected void configure() {
					bind(VerifiedTxnsAndProof.class).annotatedWith(Genesis.class).toInstance(genesis);
					bind(ECKeyPair.class).annotatedWith(Self.class).toInstance(ecKeyPair);
					bind(new TypeLiteral<List<BFTNode>>() { }).toInstance(allNodes);
					bind(ControlledSenderFactory.class).toInstance(network::createSender);
					bindConstant().annotatedWith(DatabaseLocation.class)
						.to(folder.getRoot().getAbsolutePath() + "/" + ValidatorAddress.of(ecKeyPair.getPublicKey()));
					bind(new TypeLiteral<DeterministicSavedLastEvent<LedgerUpdate>>() { })
						.toInstance(new DeterministicSavedLastEvent<>(LedgerUpdate.class));
					Multibinder.newSetBinder(binder(), new TypeLiteral<EventProcessorOnDispatch<?>>() { })
						.addBinding().toProvider(new TypeLiteral<DeterministicSavedLastEvent<LedgerUpdate>>() { });
				}

				@Provides
				private PeersView peersView(@Self BFTNode self) {
					return () -> allNodes.stream()
						.filter(n -> !self.equals(n))
						.map(PeersView.PeerInfo::fromBftNode);
				}
			}
		);
	}

	private void restartNode(int index) {
		this.network.dropMessages(m -> m.channelId().receiverIndex() == index);
		Injector injector = nodeCreators.get(index).get();
		stopDatabase(this.nodes.set(index, injector));
		withThreadCtx(injector, () -> injector.getInstance(DeterministicProcessor.class).start());
	}

	private void withThreadCtx(Injector injector, Runnable r) {
		ThreadContext.put("bftNode", " " + injector.getInstance(Key.get(BFTNode.class, Self.class)));
		try {
			r.run();
		} finally {
			ThreadContext.remove("bftNode");
		}
	}

	private Timed<ControlledMessage> processNext() {
		Timed<ControlledMessage> msg = this.network.nextMessage();
		logger.debug("Processing message {}", msg);

		int nodeIndex = msg.value().channelId().receiverIndex();
		Injector injector = this.nodes.get(nodeIndex);
		String bftNode = " " + injector.getInstance(Key.get(BFTNode.class, Self.class));
		ThreadContext.put("bftNode", bftNode);
		try {
			injector.getInstance(DeterministicProcessor.class)
				.handleMessage(msg.value().origin(), msg.value().message(), msg.value().typeLiteral());
		} finally {
			ThreadContext.remove("bftNode");
		}

		return msg;
	}

	private void processForCount(int messageCount) {
		for (int i = 0; i < messageCount; i++) {
			processNext();
		}
	}

	private static class NodeState {
		private final DeterministicSavedLastEvent<LedgerUpdate> lastLedgerUpdate;
		private final EpochChange epochChange;
		private final BerkeleyLedgerEntryStore entryStore;
<<<<<<< HEAD
		private final ForkManager forkManager;
=======
		private final Forks forks;
>>>>>>> d51e4921

		@Inject
		private NodeState(
			DeterministicSavedLastEvent<LedgerUpdate> lastLedgerUpdate,
			EpochChange epochChange,
			BerkeleyLedgerEntryStore entryStore,
<<<<<<< HEAD
			ForkManager forkManager
=======
			Forks forks
>>>>>>> d51e4921
		) {
			this.lastLedgerUpdate = lastLedgerUpdate;
			this.epochChange = epochChange;
			this.entryStore = entryStore;
<<<<<<< HEAD
			this.forkManager = forkManager;
=======
			this.forks = forks;
>>>>>>> d51e4921
		}

		public long getEpoch() {
			if (lastLedgerUpdate.getLastEvent() == null) {
				return epochChange.getEpoch();
			}
			var epochChange = (Optional<EpochChange>) lastLedgerUpdate.getLastEvent().getStateComputerOutput();
			return epochChange.map(EpochChange::getEpoch).orElse(lastLedgerUpdate.getLastEvent().getTail().getEpoch());
		}

		public Map<BFTNode, Map<String, String>> getValidators() {
<<<<<<< HEAD
			final var forkConfig = entryStore.getCurrentForkHash()
				.flatMap(forkManager::getByHash)
				.orElseGet(forkManager::genesisFork);
=======
			var forkConfig = forks.get(getEpoch());
>>>>>>> d51e4921
			var reParser = forkConfig.getParser();
			Map<BFTNode, Map<String, String>> map = entryStore.reduceUpParticles(
				ValidatorStakeData.class,
				new HashMap<>(),
				(i, p) -> {
					var stakeData = (ValidatorStakeData) p;
					var data = new HashMap<String, String>();
					data.put("stake", stakeData.getAmount().toString());
					data.put("rake", Integer.toString(stakeData.getRakePercentage()));
					i.put(BFTNode.create(stakeData.getValidatorKey()), data);
					return i;
				},
				reParser.getSubstateDeserialization()
			);

			entryStore.reduceUpParticles(
				AllowDelegationFlag.class,
				map,
				(i, p) -> {
					var flag = (AllowDelegationFlag) p;
					var data = new HashMap<String, String>();
					data.put("allowDelegation", Boolean.toString(flag.allowsDelegation()));
					i.merge(BFTNode.create(flag.getValidatorKey()), data, (a, b) -> {
						a.putAll(b);
						return a;
					});
					return i;
				},
				reParser.getSubstateDeserialization()
			);
			return map;
		}

		public UInt256 getTotalNativeTokens() {
<<<<<<< HEAD
			final var forkConfig = entryStore.getCurrentForkHash()
				.flatMap(forkManager::getByHash)
				.orElseGet(forkManager::genesisFork);
=======
			var forkConfig = forks.get(getEpoch());
>>>>>>> d51e4921
			var reParser = forkConfig.getParser();
			var totalTokens = entryStore.reduceUpParticles(TokensInAccount.class, UInt256.ZERO,
				(i, p) -> {
					var tokens = (TokensInAccount) p;
					return i.add(tokens.getAmount());
				},
				reParser.getSubstateDeserialization()
			);
			logger.info("Total tokens: {}", totalTokens);
			var totalStaked = entryStore.reduceUpParticles(ValidatorStakeData.class, UInt256.ZERO,
				(i, p) -> {
					var tokens = (ValidatorStakeData) p;
					return i.add(tokens.getAmount());
				},
				reParser.getSubstateDeserialization()
			);
			logger.info("Total staked: {}", totalStaked);
			var totalStakePrepared = entryStore.reduceUpParticles(PreparedStake.class, UInt256.ZERO,
				(i, p) -> {
					var tokens = (PreparedStake) p;
					return i.add(tokens.getAmount());
				},
				reParser.getSubstateDeserialization()
			);
			logger.info("Total preparing stake: {}", totalStakePrepared);
			var totalStakeExitting = entryStore.reduceUpParticles(ExittingStake.class, UInt256.ZERO,
				(i, p) -> {
					var tokens = (ExittingStake) p;
					return i.add(tokens.getAmount());
				},
				reParser.getSubstateDeserialization()
			);
			logger.info("Total exitting stake: {}", totalStakeExitting);
			var total = totalTokens.add(totalStaked).add(totalStakePrepared).add(totalStakeExitting);
			logger.info("Total: {}", total);
			return total;
		}
	}

	private NodeState reloadNodeState() {
		return this.nodes.get(0).getInstance(NodeState.class);
	}

	/**
	 * TODO: Figure out why if run for long enough, # of validators
	 * trends to minimum.
	 */
	@Test
	public void stake_unstake_transfers_restarts() {
		var initialCount = reloadNodeState().getTotalNativeTokens();

		var random = new Random(12345);

		for (int i = 0; i < 5000; i++) {
			processForCount(100);

			var nodeIndex = random.nextInt(nodeKeys.size());
			var dispatcher = this.nodes.get(nodeIndex).getInstance(
				Key.get(new TypeLiteral<EventDispatcher<NodeApplicationRequest>>() { })
			);

			var privKey = nodeKeys.get(nodeIndex);
			var acct = REAddr.ofPubKeyAccount(privKey.getPublicKey());
			var to = nodeKeys.get(random.nextInt(nodeKeys.size())).getPublicKey();
			var amount = UInt256.from(random.nextInt(10)).multiply(ValidatorStakeData.MINIMUM_STAKE);

			var next = random.nextInt(16);
			final TxAction action;
			switch (next) {
				case 0:
					action = new TransferToken(REAddr.ofNativeToken(), acct, REAddr.ofPubKeyAccount(to), amount);
					break;
				case 1:
					action = new StakeTokens(acct, to, amount);
					break;
				case 2:
					var unstakeAmt = random.nextBoolean() ? UInt256.from(random.nextLong()) : amount;
					action = new UnstakeTokens(acct, to, unstakeAmt);
					break;
				case 3:
					action = new RegisterValidator(privKey.getPublicKey());
					break;
				case 4:
					// Only unregister once in a while
					if (random.nextInt(10) == 0) {
						action = new UnregisterValidator(privKey.getPublicKey());
						break;
					}
					continue;
				case 5:
					restartNode(nodeIndex);
					continue;
				case 6:
					action = new UpdateRake(privKey.getPublicKey(), random.nextInt(PreparedRakeUpdate.RAKE_MAX + 1));
					break;
				case 7:
					action = new UpdateValidatorOwnerAddress(privKey.getPublicKey(), REAddr.ofPubKeyAccount(to));
					break;
				case 8:
					action = new UpdateAllowDelegationFlag(privKey.getPublicKey(), random.nextBoolean());
					break;
				default:
					continue;
			}

			var request = TxnConstructionRequest.create();
			if (payFees) {
				request.action(new PayFee(acct, MainnetForkRulesModule.FIXED_FEE));
			}
			request.action(action);
			dispatcher.dispatch(NodeApplicationRequest.create(request));
			this.nodes.forEach(n -> {
				n.getInstance(new Key<EventDispatcher<MempoolRelayTrigger>>() { }).dispatch(MempoolRelayTrigger.create());
				n.getInstance(new Key<EventDispatcher<SyncCheckTrigger>>() { }).dispatch(SyncCheckTrigger.create());
			});
		}

		var node = this.nodes.get(0).getInstance(Key.get(BFTNode.class, Self.class));
		logger.info("Node {}", node);
		logger.info("Initial {}", initialCount);
		var nodeState = reloadNodeState();
		var epoch = nodeState.getEpoch();
		logger.info("Epoch {}", epoch);
		var maxEmissions = UInt256.from(maxRounds).multiply(EpochUpdateConstraintScrypt.REWARDS_PER_PROPOSAL).multiply(UInt256.from(epoch - 1));
		logger.info("Max emissions {}", maxEmissions);
		var finalCount = nodeState.getTotalNativeTokens();

		assertThat(finalCount).isGreaterThan(initialCount);
		var diff = finalCount.subtract(initialCount);
		logger.info("Difference {}", diff);
		assertThat(diff).isLessThanOrEqualTo(maxEmissions);

		for (var e : nodeState.getValidators().entrySet()) {
			logger.info("{} {}", e.getKey(), e.getValue());
		}
	}

}<|MERGE_RESOLUTION|>--- conflicted
+++ resolved
@@ -80,15 +80,11 @@
 import com.radixdlt.statecomputer.RadixEngineModule;
 import com.radixdlt.statecomputer.checkpoint.Genesis;
 import com.radixdlt.statecomputer.checkpoint.MockedGenesisModule;
-<<<<<<< HEAD
-import com.radixdlt.statecomputer.forks.BetanetForksModule;
 import com.radixdlt.statecomputer.forks.ForkManager;
-=======
->>>>>>> d51e4921
 import com.radixdlt.statecomputer.forks.ForkOverwritesWithShorterEpochsModule;
-import com.radixdlt.statecomputer.forks.Forks;
-import com.radixdlt.statecomputer.forks.ForksModule;
-import com.radixdlt.statecomputer.forks.MainnetForkRulesModule;
+import com.radixdlt.statecomputer.forks.ForkManagerModule;
+import com.radixdlt.statecomputer.forks.MainnetEngineRules;
+import com.radixdlt.statecomputer.forks.MainnetForksModule;
 import com.radixdlt.statecomputer.forks.RERulesConfig;
 import com.radixdlt.statecomputer.forks.RadixEngineForksLatestOnlyModule;
 import com.radixdlt.store.DatabaseEnvironment;
@@ -124,7 +120,6 @@
 import java.util.function.Supplier;
 import java.util.stream.Collectors;
 import java.util.stream.Stream;
-
 import static org.assertj.core.api.Assertions.assertThat;
 
 @RunWith(Parameterized.class)
@@ -134,17 +129,10 @@
 	@Parameterized.Parameters
 	public static Collection<Object[]> forksModule() {
 		return List.of(new Object[][] {
-<<<<<<< HEAD
-			{new RadixEngineForksLatestOnlyModule(View.of(100), false), false},
-			{new ForkOverwritesWithShorterEpochsModule(false, 5), false},
-			{new RadixEngineForksLatestOnlyModule(View.of(100), true), true},
-			{new ForkOverwritesWithShorterEpochsModule(true, 5), true},
-=======
 			{new RadixEngineForksLatestOnlyModule(new RERulesConfig(false, 100, 2)), false, 100},
 			{new ForkOverwritesWithShorterEpochsModule(new RERulesConfig(false, 10, 2)), false, 10},
 			{new RadixEngineForksLatestOnlyModule(new RERulesConfig(true, 100, 2)), true, 100},
 			{new ForkOverwritesWithShorterEpochsModule(new RERulesConfig(true, 10, 2)), true, 10},
->>>>>>> d51e4921
 		});
 	}
 
@@ -163,14 +151,15 @@
 	private final boolean payFees;
 	private final long maxRounds;
 
-	public StakingUnstakingValidatorsTest(Module forkModule, boolean payFees, long maxRounds) {
+	public StakingUnstakingValidatorsTest(Module forkModifierModule, boolean payFees, long maxRounds) {
 		this.nodeKeys = Stream.generate(ECKeyPair::generateNew)
 			.limit(20)
 			.sorted(Comparator.comparing(ECKeyPair::getPublicKey, KeyComparator.instance()))
 			.collect(ImmutableList.toImmutableList());
 		this.radixEngineConfiguration = Modules.combine(
-			new ForksModule(),
-			forkModule,
+			new ForkManagerModule(),
+			new MainnetForksModule(),
+			forkModifierModule,
 			RadixEngineConfig.asModule(1, 10, 50)
 		);
 		this.payFees = payFees;
@@ -307,31 +296,19 @@
 		private final DeterministicSavedLastEvent<LedgerUpdate> lastLedgerUpdate;
 		private final EpochChange epochChange;
 		private final BerkeleyLedgerEntryStore entryStore;
-<<<<<<< HEAD
 		private final ForkManager forkManager;
-=======
-		private final Forks forks;
->>>>>>> d51e4921
 
 		@Inject
 		private NodeState(
 			DeterministicSavedLastEvent<LedgerUpdate> lastLedgerUpdate,
 			EpochChange epochChange,
 			BerkeleyLedgerEntryStore entryStore,
-<<<<<<< HEAD
 			ForkManager forkManager
-=======
-			Forks forks
->>>>>>> d51e4921
 		) {
 			this.lastLedgerUpdate = lastLedgerUpdate;
 			this.epochChange = epochChange;
 			this.entryStore = entryStore;
-<<<<<<< HEAD
 			this.forkManager = forkManager;
-=======
-			this.forks = forks;
->>>>>>> d51e4921
 		}
 
 		public long getEpoch() {
@@ -343,14 +320,10 @@
 		}
 
 		public Map<BFTNode, Map<String, String>> getValidators() {
-<<<<<<< HEAD
 			final var forkConfig = entryStore.getCurrentForkHash()
 				.flatMap(forkManager::getByHash)
 				.orElseGet(forkManager::genesisFork);
-=======
-			var forkConfig = forks.get(getEpoch());
->>>>>>> d51e4921
-			var reParser = forkConfig.getParser();
+			var reParser = forkConfig.getEngineRules().getParser();
 			Map<BFTNode, Map<String, String>> map = entryStore.reduceUpParticles(
 				ValidatorStakeData.class,
 				new HashMap<>(),
@@ -384,14 +357,10 @@
 		}
 
 		public UInt256 getTotalNativeTokens() {
-<<<<<<< HEAD
 			final var forkConfig = entryStore.getCurrentForkHash()
 				.flatMap(forkManager::getByHash)
 				.orElseGet(forkManager::genesisFork);
-=======
-			var forkConfig = forks.get(getEpoch());
->>>>>>> d51e4921
-			var reParser = forkConfig.getParser();
+			var reParser = forkConfig.getEngineRules().getParser();
 			var totalTokens = entryStore.reduceUpParticles(TokensInAccount.class, UInt256.ZERO,
 				(i, p) -> {
 					var tokens = (TokensInAccount) p;
@@ -471,7 +440,7 @@
 					action = new UnstakeTokens(acct, to, unstakeAmt);
 					break;
 				case 3:
-					action = new RegisterValidator(privKey.getPublicKey());
+					action = new RegisterValidator(privKey.getPublicKey(), Optional.empty());
 					break;
 				case 4:
 					// Only unregister once in a while
@@ -498,7 +467,7 @@
 
 			var request = TxnConstructionRequest.create();
 			if (payFees) {
-				request.action(new PayFee(acct, MainnetForkRulesModule.FIXED_FEE));
+				request.action(new PayFee(acct, MainnetEngineRules.FIXED_FEE));
 			}
 			request.action(action);
 			dispatcher.dispatch(NodeApplicationRequest.create(request));
