/*
 * (C) Copyright 2020 Radix DLT Ltd
 *
 * Radix DLT Ltd licenses this file to you under the Apache License,
 * Version 2.0 (the "License"); you may not use this file except in
 * compliance with the License.  You may obtain a copy of the
 * License at
 *
 * http://www.apache.org/licenses/LICENSE-2.0
 *
 * Unless required by applicable law or agreed to in writing,
 * software distributed under the License is distributed on an
 * "AS IS" BASIS, WITHOUT WARRANTIES OR CONDITIONS OF ANY KIND,
 * either express or implied.  See the License for the specific
 * language governing permissions and limitations under the License.
 */

package com.radixdlt.integration.recovery;

import com.google.common.collect.ClassToInstanceMap;
import com.google.inject.Provides;
import com.radixdlt.application.tokens.Amount;
import com.radixdlt.environment.Environment;
import com.radixdlt.environment.deterministic.DeterministicProcessor;
import com.radixdlt.environment.deterministic.LastEventsModule;
import com.radixdlt.mempool.MempoolConfig;
import com.radixdlt.application.system.FeeTable;
import com.radixdlt.statecomputer.forks.ForksEpochStore;
import com.radixdlt.statecomputer.forks.ForksModule;
<<<<<<< HEAD
import com.radixdlt.statecomputer.forks.MainnetForksModule;
=======
import com.radixdlt.statecomputer.forks.MainnetForkConfigsModule;
>>>>>>> 8a96e200
import com.radixdlt.statecomputer.forks.RERulesConfig;
import com.radixdlt.statecomputer.forks.RadixEngineForksLatestOnlyModule;
import com.radixdlt.utils.KeyComparator;
import org.apache.logging.log4j.LogManager;
import org.apache.logging.log4j.Logger;
import org.apache.logging.log4j.ThreadContext;
import org.junit.After;
import org.junit.Before;
import org.junit.Rule;
import org.junit.Test;
import org.junit.rules.TemporaryFolder;
import org.junit.runner.RunWith;
import org.junit.runners.Parameterized;
import org.junit.runners.Parameterized.Parameters;

import com.google.common.collect.ImmutableList;
import com.google.inject.AbstractModule;
import com.google.inject.Guice;
import com.google.inject.Injector;
import com.google.inject.Key;
import com.google.inject.TypeLiteral;
import com.radixdlt.PersistedNodeForTestingModule;
import com.radixdlt.consensus.bft.BFTNode;
import com.radixdlt.consensus.bft.Self;
import com.radixdlt.consensus.bft.View;
import com.radixdlt.consensus.epoch.EpochView;
import com.radixdlt.consensus.epoch.EpochViewUpdate;
import com.radixdlt.consensus.safety.PersistentSafetyStateStore;
import com.radixdlt.crypto.ECKeyPair;
import com.radixdlt.environment.EventDispatcher;
import com.radixdlt.environment.deterministic.network.ControlledMessage;
import com.radixdlt.environment.deterministic.network.DeterministicNetwork;
import com.radixdlt.environment.deterministic.network.MessageMutator;
import com.radixdlt.environment.deterministic.network.MessageQueue;
import com.radixdlt.environment.deterministic.network.MessageSelector;
import com.radixdlt.network.p2p.PeersView;
import com.radixdlt.statecomputer.checkpoint.MockedGenesisModule;
import com.radixdlt.store.DatabaseEnvironment;
import com.radixdlt.store.DatabaseLocation;
import com.radixdlt.store.berkeley.BerkeleyLedgerEntryStore;
import com.radixdlt.sync.messages.local.SyncCheckTrigger;

import java.util.ArrayList;
import java.util.Collection;
import java.util.Comparator;
import java.util.List;
import java.util.Optional;
import java.util.OptionalInt;
import java.util.function.Supplier;
import java.util.stream.Collectors;
import java.util.stream.Stream;

import io.reactivex.rxjava3.schedulers.Timed;

import static org.assertj.core.api.Assertions.assertThat;

/**
 * Various liveness+recovery tests
 */
@RunWith(Parameterized.class)
public class RecoveryLivenessTest {
	private static final Logger logger = LogManager.getLogger();

	@Parameters
	public static Collection<Object[]> numNodes() {
		return List.of(new Object[][] {
			{1, 88L}, {2, 88L}, {3, 88L}, {4, 88L},
			{2, 1L}, {10, 100L}
		});
	}

	@Rule
	public TemporaryFolder folder = new TemporaryFolder();
	private DeterministicNetwork network;
	private List<Supplier<Injector>> nodeCreators;
	private List<Injector> nodes = new ArrayList<>();
	private final ImmutableList<ECKeyPair> nodeKeys;
	private final long epochCeilingView;
	private MessageMutator messageMutator;

	public RecoveryLivenessTest(int numNodes, long epochCeilingView) {
		this.nodeKeys = Stream.generate(ECKeyPair::generateNew)
			.limit(numNodes)
			.sorted(Comparator.comparing(ECKeyPair::getPublicKey, KeyComparator.instance()))
			.collect(ImmutableList.toImmutableList());
		this.epochCeilingView = epochCeilingView;
	}

	@Before
	public void setup() {
		this.messageMutator = MessageMutator.nothing();
		this.network = new DeterministicNetwork(
			nodeKeys.stream().map(k -> BFTNode.create(k.getPublicKey())).collect(Collectors.toList()),
			MessageSelector.firstSelector(),
			this::mutate
		);

		List<BFTNode> allNodes = nodeKeys.stream()
			.map(k -> BFTNode.create(k.getPublicKey())).collect(Collectors.toList());

<<<<<<< HEAD
		Guice.createInjector(
			new MockedGenesisModule(),
			new CryptoModule(),
			new RadixEngineForksLatestOnlyModule(
				new RERulesConfig(
					FeeTable.noFees(),
					OptionalInt.of(50),
					epochCeilingView,
					2,
					Amount.ofTokens(10),
					1,
					Amount.ofTokens(10),
					9800,
					10
				)),
			new ForksModule(),
			new MainnetForksModule(),
			new RadixEngineModule(),
			new AbstractModule() {
				@Override
				public void configure() {
					bind(CommittedReader.class).toInstance(CommittedReader.mocked());
					bind(ForksEpochStore.class).toInstance(ForksEpochStore.mocked());
					bind(LedgerAccumulator.class).to(SimpleLedgerAccumulatorAndVerifier.class);
					bind(new TypeLiteral<EngineStore<LedgerAndBFTProof>>() { }).toInstance(new InMemoryEngineStore<>());
					bind(SystemCounters.class).toInstance(new SystemCountersImpl());
					bind(new TypeLiteral<ImmutableList<ECPublicKey>>() { }).annotatedWith(Genesis.class)
						.toInstance(nodeKeys.stream().map(ECKeyPair::getPublicKey).collect(ImmutableList.toImmutableList()));
				}
			}
		).injectMembers(this);

=======
>>>>>>> 8a96e200
		this.nodeCreators = nodeKeys.stream()
			.<Supplier<Injector>>map(k -> () -> createRunner(k, allNodes))
			.collect(Collectors.toList());

		for (Supplier<Injector> nodeCreator : nodeCreators) {
			this.nodes.add(nodeCreator.get());
		}
		this.nodes.forEach(i -> i.getInstance(DeterministicProcessor.class).start());
	}

	boolean mutate(ControlledMessage message, MessageQueue queue) {
		return messageMutator.mutate(message, queue);
	}

	private void stopDatabase(Injector injector) {
		injector.getInstance(BerkeleyLedgerEntryStore.class).close();
		injector.getInstance(PersistentSafetyStateStore.class).close();
		injector.getInstance(DatabaseEnvironment.class).stop();
	}

	@After
	public void teardown() {
		this.nodes.forEach(this::stopDatabase);
	}

	private Injector createRunner(ECKeyPair ecKeyPair, List<BFTNode> allNodes) {
		return Guice.createInjector(
			new MockedGenesisModule(
				nodeKeys.stream().map(ECKeyPair::getPublicKey).collect(Collectors.toSet()),
				Amount.ofTokens(100000),
				Amount.ofTokens(1000)
			),
			MempoolConfig.asModule(10, 10),
			new MainnetForkConfigsModule(),
			new RadixEngineForksLatestOnlyModule(
				new RERulesConfig(
					FeeTable.noFees(),
					OptionalInt.of(50),
					epochCeilingView,
					2,
					Amount.ofTokens(10),
					1,
					Amount.ofTokens(10),
					9800,
					10
				)),
			new ForksModule(),
			new MainnetForksModule(),
			new PersistedNodeForTestingModule(),
			new LastEventsModule(EpochViewUpdate.class),
			new AbstractModule() {
				@Override
				protected void configure() {
					bind(ECKeyPair.class).annotatedWith(Self.class).toInstance(ecKeyPair);
					bind(new TypeLiteral<List<BFTNode>>() { }).toInstance(allNodes);
					bind(Environment.class).toInstance(network.createSender(BFTNode.create(ecKeyPair.getPublicKey())));
					bindConstant().annotatedWith(DatabaseLocation.class)
						.to(folder.getRoot().getAbsolutePath() + "/" + ecKeyPair.getPublicKey().toHex());
				}

				@Provides
				private PeersView peersView(@Self BFTNode self) {
					return () -> allNodes.stream()
						.filter(n -> !self.equals(n))
						.map(PeersView.PeerInfo::fromBftNode);
				}
			}
		);
	}

	private void restartNode(int index) {
		this.network.dropMessages(m -> m.channelId().receiverIndex() == index);
		Injector injector = nodeCreators.get(index).get();
		stopDatabase(this.nodes.set(index, injector));
		withThreadCtx(injector, () -> injector.getInstance(DeterministicProcessor.class).start());
	}

	private void initSync() {
		for (int nodeIndex = 0; nodeIndex < nodes.size(); nodeIndex++) {
			final var injector = nodeCreators.get(nodeIndex).get();
			withThreadCtx(injector, () -> {
				// need to manually init sync check, normally sync runner schedules it periodically
				injector.getInstance(new Key<EventDispatcher<SyncCheckTrigger>>() { }).dispatch(SyncCheckTrigger.create());
			});
		}
	}

	private void withThreadCtx(Injector injector, Runnable r) {
		ThreadContext.put("self", " " + injector.getInstance(Key.get(String.class, Self.class)));
		try {
			r.run();
		} finally {
			ThreadContext.remove("self");
		}
	}

	private Timed<ControlledMessage> processNext() {
		Timed<ControlledMessage> msg = this.network.nextMessage();
		logger.debug("Processing message {}", msg);

		int nodeIndex = msg.value().channelId().receiverIndex();
		Injector injector = this.nodes.get(nodeIndex);
		ThreadContext.put("self", " " + injector.getInstance(Key.get(String.class, Self.class)));
		try {
			injector.getInstance(DeterministicProcessor.class)
				.handleMessage(msg.value().origin(), msg.value().message(), msg.value().typeLiteral());
		} finally {
			ThreadContext.remove("self");
		}

		return msg;
	}

	private Optional<EpochView> lastCommitViewEmitted() {
		return network.allMessages().stream()
			.filter(msg -> msg.message() instanceof EpochViewUpdate)
			.map(msg -> (EpochViewUpdate) msg.message())
			.map(e -> new EpochView(e.getEpoch(), e.getViewUpdate().getHighQC().highestCommittedQC().getView()))
			.max(Comparator.naturalOrder());
	}

	private EpochView latestEpochView() {
		return this.nodes.stream()
			.map(i -> i.getInstance(Key.get(new TypeLiteral<ClassToInstanceMap<Object>>() { })).getInstance(EpochViewUpdate.class))
			.map(e -> e == null ? new EpochView(0, View.genesis()) : e.getEpochView())
			.max(Comparator.naturalOrder()).orElse(new EpochView(0, View.genesis()));
	}

	private int processUntilNextCommittedEmitted(int maxSteps) {
		EpochView lastCommitted = this.lastCommitViewEmitted().orElse(new EpochView(0, View.genesis()));
		int count = 0;
		int senderIndex;
		do {
			if (count > maxSteps) {
				throw new IllegalStateException("Already lost liveness");
			}

			Timed<ControlledMessage> msg = processNext();
			senderIndex = msg.value().channelId().senderIndex();
			count++;
		} while (this.lastCommitViewEmitted().stream().noneMatch(v -> v.compareTo(lastCommitted) > 0));

		return senderIndex;
	}

	private void processForCount(int messageCount) {
		for (int i = 0; i < messageCount; i++) {
			processNext();
		}
	}

	/**
	 * Given that one validator is always alive means that that validator will
	 * always have the latest committed vertex which the validator can sync
	 * others with.
	 */
	@Test
	public void liveness_check_when_restart_all_but_one_node() {
		EpochView epochView = this.latestEpochView();

		for (int restart = 0; restart < 5; restart++) {
			processForCount(5000);

			EpochView nextEpochView = latestEpochView();
			assertThat(nextEpochView).isGreaterThan(epochView);
			epochView = nextEpochView;

			logger.info("Restarting " + restart);
			for (int nodeIndex = 1; nodeIndex < nodes.size(); nodeIndex++) {
				restartNode(nodeIndex);
			}
			initSync();
		}

		assertThat(epochView.getEpoch()).isGreaterThan(1);
	}

	@Test
	public void liveness_check_when_restart_node_on_view_update_with_commit() {
		EpochView epochView = this.latestEpochView();

		for (int restart = 0; restart < 5; restart++) {
			processForCount(5000);

			EpochView nextEpochView = latestEpochView();
			assertThat(nextEpochView).isGreaterThan(epochView);
			epochView = nextEpochView;

			int nodeToRestart = processUntilNextCommittedEmitted(5000);

			logger.info("Restarting " + restart);
			for (int nodeIndex = 0; nodeIndex < nodes.size(); nodeIndex++) {
				if (nodeIndex != (nodeToRestart + 1) % nodes.size()) {
					restartNode(nodeIndex);
				}
			}
			initSync();
		}

		assertThat(epochView.getEpoch()).isGreaterThan(1);
	}

	@Test
	public void liveness_check_when_restart_all_nodes() {
		EpochView epochView = this.latestEpochView();

		for (int restart = 0; restart < 5; restart++) {
			processForCount(5000);

			EpochView nextEpochView = latestEpochView();
			assertThat(nextEpochView).isGreaterThan(epochView);
			epochView = nextEpochView;

			logger.info("Restarting " + restart);
			for (int nodeIndex = 0; nodeIndex < nodes.size(); nodeIndex++) {
				restartNode(nodeIndex);
			}
			initSync();
		}

		assertThat(epochView.getEpoch()).isGreaterThan(1);
	}

	/**
	 * This test tests for recovery when there is a vertex chain > 3 due to timeouts.
	 * Probably won't be an issue once timeout certificates implemented.
	 */
	@Test
	public void liveness_check_when_restart_all_nodes_and_f_nodes_down() {
		int f = (nodes.size() - 1) / 3;
		if (f <= 0) {
			// if f <= 0, this is equivalent to liveness_check_when_restart_all_nodes();
			return;
		}

		this.messageMutator = (message, queue) -> message.channelId().receiverIndex() < f || message.channelId().senderIndex() < f;

		EpochView epochView = this.latestEpochView();

		for (int restart = 0; restart < 5; restart++) {
			processForCount(5000);

			EpochView nextEpochView = latestEpochView();
			assertThat(nextEpochView).isGreaterThan(epochView);
			epochView = nextEpochView;

			logger.info("Restarting " + restart);
			for (int nodeIndex = 0; nodeIndex < nodes.size(); nodeIndex++) {
				restartNode(nodeIndex);
			}
			initSync();
		}

		assertThat(epochView.getEpoch()).isGreaterThan(1);
	}
}<|MERGE_RESOLUTION|>--- conflicted
+++ resolved
@@ -25,13 +25,8 @@
 import com.radixdlt.environment.deterministic.LastEventsModule;
 import com.radixdlt.mempool.MempoolConfig;
 import com.radixdlt.application.system.FeeTable;
-import com.radixdlt.statecomputer.forks.ForksEpochStore;
 import com.radixdlt.statecomputer.forks.ForksModule;
-<<<<<<< HEAD
 import com.radixdlt.statecomputer.forks.MainnetForksModule;
-=======
-import com.radixdlt.statecomputer.forks.MainnetForkConfigsModule;
->>>>>>> 8a96e200
 import com.radixdlt.statecomputer.forks.RERulesConfig;
 import com.radixdlt.statecomputer.forks.RadixEngineForksLatestOnlyModule;
 import com.radixdlt.utils.KeyComparator;
@@ -132,41 +127,6 @@
 		List<BFTNode> allNodes = nodeKeys.stream()
 			.map(k -> BFTNode.create(k.getPublicKey())).collect(Collectors.toList());
 
-<<<<<<< HEAD
-		Guice.createInjector(
-			new MockedGenesisModule(),
-			new CryptoModule(),
-			new RadixEngineForksLatestOnlyModule(
-				new RERulesConfig(
-					FeeTable.noFees(),
-					OptionalInt.of(50),
-					epochCeilingView,
-					2,
-					Amount.ofTokens(10),
-					1,
-					Amount.ofTokens(10),
-					9800,
-					10
-				)),
-			new ForksModule(),
-			new MainnetForksModule(),
-			new RadixEngineModule(),
-			new AbstractModule() {
-				@Override
-				public void configure() {
-					bind(CommittedReader.class).toInstance(CommittedReader.mocked());
-					bind(ForksEpochStore.class).toInstance(ForksEpochStore.mocked());
-					bind(LedgerAccumulator.class).to(SimpleLedgerAccumulatorAndVerifier.class);
-					bind(new TypeLiteral<EngineStore<LedgerAndBFTProof>>() { }).toInstance(new InMemoryEngineStore<>());
-					bind(SystemCounters.class).toInstance(new SystemCountersImpl());
-					bind(new TypeLiteral<ImmutableList<ECPublicKey>>() { }).annotatedWith(Genesis.class)
-						.toInstance(nodeKeys.stream().map(ECKeyPair::getPublicKey).collect(ImmutableList.toImmutableList()));
-				}
-			}
-		).injectMembers(this);
-
-=======
->>>>>>> 8a96e200
 		this.nodeCreators = nodeKeys.stream()
 			.<Supplier<Injector>>map(k -> () -> createRunner(k, allNodes))
 			.collect(Collectors.toList());
@@ -200,7 +160,6 @@
 				Amount.ofTokens(1000)
 			),
 			MempoolConfig.asModule(10, 10),
-			new MainnetForkConfigsModule(),
 			new RadixEngineForksLatestOnlyModule(
 				new RERulesConfig(
 					FeeTable.noFees(),
