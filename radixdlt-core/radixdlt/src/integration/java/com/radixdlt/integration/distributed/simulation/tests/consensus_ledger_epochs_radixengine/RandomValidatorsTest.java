--- conflicted
+++ resolved
@@ -51,12 +51,6 @@
 			NetworkLatencies.fixed()
 		)
 		.addRadixEngineConfigModules(
-<<<<<<< HEAD
-			RadixEngineConfig.asModule(2, 50, 5),
-			new RadixEngineForksLatestOnlyModule(new RERulesConfig(false, 100, 2)),
-			new ForkManagerModule(),
-			new MainnetForksModule()
-=======
 			RadixEngineConfig.asModule(2, 50),
 			new RadixEngineForksLatestOnlyModule(
 				new RERulesConfig(
@@ -69,8 +63,8 @@
 					Amount.ofTokens(10),
 					9800
 				)),
-			new ForksModule()
->>>>>>> 76e842bf
+			new ForkManagerModule(),
+			new MainnetForksModule()
 		)
 		.ledgerAndRadixEngineWithEpochHighView()
 		.addTestModules(
