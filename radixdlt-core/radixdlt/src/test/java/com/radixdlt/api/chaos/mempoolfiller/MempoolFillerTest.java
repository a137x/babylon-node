/*
 * (C) Copyright 2021 Radix DLT Ltd
 *
 * Radix DLT Ltd licenses this file to you under the Apache License,
 * Version 2.0 (the "License"); you may not use this file except in
 * compliance with the License.  You may obtain a copy of the
 * License at
 *
 * http://www.apache.org/licenses/LICENSE-2.0
 *
 * Unless required by applicable law or agreed to in writing,
 * software distributed under the License is distributed on an
 * "AS IS" BASIS, WITHOUT WARRANTIES OR CONDITIONS OF ANY KIND,
 * either express or implied.  See the License for the specific
 * language governing permissions and limitations under the License.
 *
 */

package com.radixdlt.api.chaos.mempoolfiller;

import com.radixdlt.statecomputer.forks.ForkManagerModule;
import com.radixdlt.statecomputer.forks.MainnetForksModule;
import org.assertj.core.api.Condition;
import org.junit.Rule;
import org.junit.Test;
import org.junit.rules.TemporaryFolder;
import org.radix.TokenIssuance;

import com.google.inject.AbstractModule;
import com.google.inject.Guice;
import com.google.inject.Inject;
import com.google.inject.Injector;
import com.google.inject.multibindings.ProvidesIntoSet;
import com.radixdlt.SingleNodeAndPeersDeterministicNetworkModule;
import com.radixdlt.application.TokenUnitConversions;
import com.radixdlt.consensus.bft.BFTNode;
import com.radixdlt.consensus.bft.Self;
import com.radixdlt.counters.SystemCounters;
import com.radixdlt.crypto.ECPublicKey;
import com.radixdlt.crypto.Hasher;
import com.radixdlt.environment.deterministic.DeterministicProcessor;
import com.radixdlt.environment.deterministic.network.DeterministicNetwork;
import com.radixdlt.mempool.MempoolAdd;
import com.radixdlt.mempool.MempoolConfig;
import com.radixdlt.network.p2p.PeersView;
import com.radixdlt.qualifier.NumPeers;
import com.radixdlt.statecomputer.RadixEngineStateComputer;
import com.radixdlt.statecomputer.checkpoint.MockedGenesisModule;
import com.radixdlt.statecomputer.forks.RadixEngineForksLatestOnlyModule;
import com.radixdlt.store.DatabaseLocation;

import static org.assertj.core.api.Assertions.assertThat;

public class MempoolFillerTest {
	@Rule
	public TemporaryFolder folder = new TemporaryFolder();

	@Inject
	@Self
	private BFTNode self;
	@Inject private Hasher hasher;
	@Inject private DeterministicProcessor processor;
	@Inject private DeterministicNetwork network;
	@Inject private RadixEngineStateComputer stateComputer;
	@Inject private SystemCounters systemCounters;
	@Inject private PeersView peersView;

	private Injector getInjector() {
		return Guice.createInjector(
			new RadixEngineForksLatestOnlyModule(),
			MempoolConfig.asModule(10, 10),
<<<<<<< HEAD
			new ForkManagerModule(),
			new MainnetForksModule(),
			RadixEngineConfig.asModule(1, 100),
=======
			new ForksModule(),
>>>>>>> 8b43442a
			new SingleNodeAndPeersDeterministicNetworkModule(),
			new MockedGenesisModule(),
			new AbstractModule() {
				@Override
				protected void configure() {
				    install(new MempoolFillerModule());
					bindConstant().annotatedWith(NumPeers.class).to(0);
					bindConstant().annotatedWith(DatabaseLocation.class).to(folder.getRoot().getAbsolutePath());
				}

				@ProvidesIntoSet
				private TokenIssuance mempoolFillerIssuance(@Self ECPublicKey self) {
					return TokenIssuance.of(self, TokenUnitConversions.unitsToSubunits(10000000000L));
				}
			}

		);
	}

	@Test
	public void mempool_fill_starts_filling_mempool() {
		// Arrange
		getInjector().injectMembers(this);

		// Act
		processor.handleMessage(self, MempoolFillerUpdate.enable(15, true), null);
		processor.handleMessage(self, ScheduledMempoolFill.create(), null);

		// Assert
		assertThat(network.allMessages())
			.areAtLeast(1, new Condition<>(m -> m.message() instanceof MempoolAdd, "Has mempool add"));
	}
}<|MERGE_RESOLUTION|>--- conflicted
+++ resolved
@@ -69,13 +69,8 @@
 		return Guice.createInjector(
 			new RadixEngineForksLatestOnlyModule(),
 			MempoolConfig.asModule(10, 10),
-<<<<<<< HEAD
 			new ForkManagerModule(),
 			new MainnetForksModule(),
-			RadixEngineConfig.asModule(1, 100),
-=======
-			new ForksModule(),
->>>>>>> 8b43442a
 			new SingleNodeAndPeersDeterministicNetworkModule(),
 			new MockedGenesisModule(),
 			new AbstractModule() {
