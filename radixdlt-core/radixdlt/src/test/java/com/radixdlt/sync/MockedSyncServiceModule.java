/*
 * (C) Copyright 2020 Radix DLT Ltd
 *
 * Radix DLT Ltd licenses this file to you under the Apache License,
 * Version 2.0 (the "License"); you may not use this file except in
 * compliance with the License.  You may obtain a copy of the
 * License at
 *
 * http://www.apache.org/licenses/LICENSE-2.0
 *
 * Unless required by applicable law or agreed to in writing,
 * software distributed under the License is distributed on an
 * "AS IS" BASIS, WITHOUT WARRANTIES OR CONDITIONS OF ANY KIND,
 * either express or implied.  See the License for the specific
 * language governing permissions and limitations under the License.
 */

package com.radixdlt.sync;

import com.google.common.collect.ImmutableList;
import com.google.inject.AbstractModule;
import com.google.inject.Provides;
import com.google.inject.Singleton;
import com.google.inject.TypeLiteral;
import com.google.inject.multibindings.Multibinder;
import com.google.inject.multibindings.ProvidesIntoSet;
import com.radixdlt.atom.Txn;
import com.radixdlt.consensus.LedgerProof;
import com.radixdlt.environment.EventDispatcher;
import com.radixdlt.environment.EventProcessor;
import com.radixdlt.environment.LocalEvents;
import com.radixdlt.environment.ProcessWithSyncRunner;
import com.radixdlt.environment.RemoteEventProcessor;
import com.radixdlt.environment.ProcessOnDispatch;
import com.radixdlt.epochs.EpochsLedgerUpdate;
import com.radixdlt.ledger.LedgerUpdate;
import com.radixdlt.ledger.VerifiedTxnsAndProof;
import com.radixdlt.sync.messages.local.LocalSyncRequest;
import com.radixdlt.sync.messages.local.SyncCheckReceiveStatusTimeout;
import com.radixdlt.sync.messages.local.SyncCheckTrigger;
import com.radixdlt.sync.messages.local.SyncLedgerUpdateTimeout;
import com.radixdlt.sync.messages.local.SyncRequestTimeout;
import com.radixdlt.sync.messages.remote.LedgerStatusUpdate;
import com.radixdlt.sync.messages.remote.StatusRequest;
import com.radixdlt.sync.messages.remote.StatusResponse;
import com.radixdlt.sync.messages.remote.SyncRequest;
import com.radixdlt.sync.messages.remote.SyncResponse;
import org.apache.logging.log4j.LogManager;
import org.apache.logging.log4j.Logger;

import java.util.concurrent.ConcurrentHashMap;
import java.util.concurrent.ConcurrentMap;
import java.util.stream.LongStream;

public class MockedSyncServiceModule extends AbstractModule {
<<<<<<< HEAD
	private final ConcurrentMap<Long, Txn> sharedCommittedCommands;
=======
	private static final Logger logger = LogManager.getLogger();

	private final ConcurrentMap<Long, Command> sharedCommittedCommands;
>>>>>>> 212a62ea
	private final ConcurrentMap<Long, LedgerProof> sharedEpochProofs;

	public MockedSyncServiceModule() {
		this.sharedCommittedCommands = new ConcurrentHashMap<>();
		this.sharedEpochProofs = new ConcurrentHashMap<>();
	}

	@Override
	public void configure() {
		Multibinder.newSetBinder(binder(), new TypeLiteral<EventProcessor<EpochsLedgerUpdate>>() { }, ProcessWithSyncRunner.class);
		bind(new TypeLiteral<EventProcessor<SyncCheckTrigger>>() { }).toInstance(req -> { });
		bind(new TypeLiteral<EventProcessor<SyncCheckReceiveStatusTimeout>>() { }).toInstance(req -> { });
		bind(new TypeLiteral<EventProcessor<SyncRequestTimeout>>() { }).toInstance(req -> { });
		bind(new TypeLiteral<EventProcessor<LocalSyncRequest>>() { }).toInstance(req -> { });
		bind(new TypeLiteral<EventProcessor<SyncLedgerUpdateTimeout>>() { }).toInstance(req -> { });
		bind(new TypeLiteral<RemoteEventProcessor<StatusRequest>>() { }).toInstance((node, res) -> { });
		bind(new TypeLiteral<RemoteEventProcessor<StatusResponse>>() { }).toInstance((node, res) -> { });
		bind(new TypeLiteral<RemoteEventProcessor<SyncRequest>>() { }).toInstance((node, res) -> { });
		bind(new TypeLiteral<RemoteEventProcessor<SyncResponse>>() { }).toInstance((node, res) -> { });

		var eventBinder = Multibinder.newSetBinder(binder(), new TypeLiteral<Class<?>>() { }, LocalEvents.class)
			.permitDuplicates();
		eventBinder.addBinding().toInstance(SyncCheckTrigger.class);
		eventBinder.addBinding().toInstance(SyncCheckReceiveStatusTimeout.class);
		eventBinder.addBinding().toInstance(SyncRequestTimeout.class);
		eventBinder.addBinding().toInstance(LocalSyncRequest.class);
		eventBinder.addBinding().toInstance(SyncLedgerUpdateTimeout.class);
	}

	@ProvidesIntoSet
	@ProcessOnDispatch
	private EventProcessor<LedgerUpdate> sync() {
		return update -> {
			final LedgerProof headerAndProof = update.getTail();
			long stateVersion = headerAndProof.getAccumulatorState().getStateVersion();
			long firstVersion = stateVersion - update.getNewTxns().size() + 1;
			for (int i = 0; i < update.getNewTxns().size(); i++) {
				sharedCommittedCommands.put(firstVersion + i, update.getNewTxns().get(i));
			}

			if (update.getTail().isEndOfEpoch()) {
				logger.info("Epoch Proof: " + (update.getTail().getEpoch() + 1));
				sharedEpochProofs.put(update.getTail().getEpoch() + 1, update.getTail());
			}
		};
	}

	@ProvidesIntoSet
	@Singleton
	@ProcessOnDispatch
	EventProcessor<LocalSyncRequest> localSyncRequestEventProcessor(
		EventDispatcher<VerifiedTxnsAndProof> syncCommandsDispatcher
	) {
		return new EventProcessor<>() {
			long currentVersion = 0;
			long currentEpoch = 1;

<<<<<<< HEAD
			private void syncTo(LedgerProof headerAndProof) {
				ImmutableList<Txn> commands = LongStream.range(currentVersion + 1, headerAndProof.getStateVersion() + 1)
					.mapToObj(sharedCommittedCommands::get)
					.collect(ImmutableList.toImmutableList());
				syncCommandsDispatcher.dispatch(new VerifiedTxnsAndProof(commands, headerAndProof));
				currentVersion = headerAndProof.getStateVersion();
				if (headerAndProof.isEndOfEpoch()) {
					currentEpoch = headerAndProof.getEpoch() + 1;
=======
			private void syncTo(LedgerProof proof) {
				var commands = LongStream.range(currentVersion + 1, proof.getStateVersion() + 1)
					.mapToObj(sharedCommittedCommands::get)
					.collect(ImmutableList.toImmutableList());
				syncCommandsDispatcher.dispatch(new VerifiedCommandsAndProof(commands, proof));
				currentVersion = proof.getStateVersion();
				if (proof.isEndOfEpoch()) {
					currentEpoch = proof.getEpoch() + 1;
>>>>>>> 212a62ea
				} else {
					currentEpoch = proof.getEpoch();
				}
			}

			@Override
			public void process(LocalSyncRequest request) {
				while (currentEpoch < request.getTarget().getEpoch()) {
					if (!sharedEpochProofs.containsKey(currentEpoch + 1)) {
						throw new IllegalStateException("Epoch proof does not exist: " + currentEpoch + 1);
					}
					syncTo(sharedEpochProofs.get(currentEpoch + 1));
				}

				syncTo(request.getTarget());

				final long targetVersion = request.getTarget().getStateVersion();
				ImmutableList<Txn> commands = LongStream.range(currentVersion + 1, targetVersion + 1)
					.mapToObj(sharedCommittedCommands::get)
					.collect(ImmutableList.toImmutableList());

				syncCommandsDispatcher.dispatch(new VerifiedTxnsAndProof(commands, request.getTarget()));
				currentVersion = targetVersion;
				currentEpoch = request.getTarget().getEpoch();
			}
		};
	}

	@Provides
	private RemoteEventProcessor<LedgerStatusUpdate> ledgerStatusUpdateEventProcessor(
		EventDispatcher<LocalSyncRequest> localSyncRequestEventDispatcher
	) {
		return (sender, ev) ->
			localSyncRequestEventDispatcher.dispatch(new LocalSyncRequest(ev.getHeader(), ImmutableList.of(sender)));
	}
}<|MERGE_RESOLUTION|>--- conflicted
+++ resolved
@@ -53,13 +53,9 @@
 import java.util.stream.LongStream;
 
 public class MockedSyncServiceModule extends AbstractModule {
-<<<<<<< HEAD
-	private final ConcurrentMap<Long, Txn> sharedCommittedCommands;
-=======
 	private static final Logger logger = LogManager.getLogger();
 
-	private final ConcurrentMap<Long, Command> sharedCommittedCommands;
->>>>>>> 212a62ea
+	private final ConcurrentMap<Long, Txn> sharedCommittedCommands;
 	private final ConcurrentMap<Long, LedgerProof> sharedEpochProofs;
 
 	public MockedSyncServiceModule() {
@@ -117,25 +113,15 @@
 			long currentVersion = 0;
 			long currentEpoch = 1;
 
-<<<<<<< HEAD
-			private void syncTo(LedgerProof headerAndProof) {
-				ImmutableList<Txn> commands = LongStream.range(currentVersion + 1, headerAndProof.getStateVersion() + 1)
-					.mapToObj(sharedCommittedCommands::get)
-					.collect(ImmutableList.toImmutableList());
-				syncCommandsDispatcher.dispatch(new VerifiedTxnsAndProof(commands, headerAndProof));
-				currentVersion = headerAndProof.getStateVersion();
-				if (headerAndProof.isEndOfEpoch()) {
-					currentEpoch = headerAndProof.getEpoch() + 1;
-=======
+
 			private void syncTo(LedgerProof proof) {
 				var commands = LongStream.range(currentVersion + 1, proof.getStateVersion() + 1)
 					.mapToObj(sharedCommittedCommands::get)
 					.collect(ImmutableList.toImmutableList());
-				syncCommandsDispatcher.dispatch(new VerifiedCommandsAndProof(commands, proof));
+				syncCommandsDispatcher.dispatch(new VerifiedTxnsAndProof(commands, proof));
 				currentVersion = proof.getStateVersion();
 				if (proof.isEndOfEpoch()) {
 					currentEpoch = proof.getEpoch() + 1;
->>>>>>> 212a62ea
 				} else {
 					currentEpoch = proof.getEpoch();
 				}
