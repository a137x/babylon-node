/*
 * (C) Copyright 2020 Radix DLT Ltd
 *
 * Radix DLT Ltd licenses this file to you under the Apache License,
 * Version 2.0 (the "License"); you may not use this file except in
 * compliance with the License.  You may obtain a copy of the
 * License at
 *
 *  http://www.apache.org/licenses/LICENSE-2.0
 *
 * Unless required by applicable law or agreed to in writing,
 * software distributed under the License is distributed on an
 * "AS IS" BASIS, WITHOUT WARRANTIES OR CONDITIONS OF ANY KIND,
 * either express or implied.  See the License for the specific
 * language governing permissions and limitations under the License.
 */

package com.radixdlt.network.transport.udp;

import java.io.IOException;

import com.radixdlt.counters.SystemCounters;
import org.junit.Before;
import org.junit.Test;

import com.radixdlt.network.transport.StaticTransportMetadata;
import com.radixdlt.network.transport.TransportMetadata;

import static org.assertj.core.api.Assertions.assertThat;
import static org.junit.Assert.*;
import static org.mockito.Mockito.*;

public class NettyUDPTransportImplTest {

	private SystemCounters counters;

	@Before
	public void setup() {
		this.counters = mock(SystemCounters.class);
	}

	@Test
	public void testConstruction() throws IOException {
		UDPConfiguration config = mock(UDPConfiguration.class);
		TransportMetadata localMetadata = StaticTransportMetadata.of(
			UDPConstants.METADATA_HOST, "127.0.0.1",
			UDPConstants.METADATA_PORT, "10000"
		);
		UDPTransportControlFactory controlFactory = mock(UDPTransportControlFactory.class);
		UDPTransportOutboundConnectionFactory connectionFactory = mock(UDPTransportOutboundConnectionFactory.class);
		NatHandler natHandler = mock(NatHandler.class);

<<<<<<< HEAD
		try (var testInstance = new NettyUDPTransportImpl(config, localMetadata, controlFactory, connectionFactory, natHandler)) {
=======
		try (NettyUDPTransportImpl testInstance = new NettyUDPTransportImpl(counters, config, localMetadata, controlFactory, connectionFactory, natHandler)) {
>>>>>>> e9048cad
			assertEquals("127.0.0.1", testInstance.localMetadata().get(UDPConstants.METADATA_HOST));
			assertEquals("10000", testInstance.localMetadata().get(UDPConstants.METADATA_PORT));
		}
	}

	@Test
	public void testConstructionNoHost() throws IOException {
		UDPConfiguration config = mock(UDPConfiguration.class);
		when(config.networkAddress(any())).thenReturn(NettyUDPTransportImpl.DEFAULT_HOST);
		TransportMetadata localMetadata = StaticTransportMetadata.of(
			UDPConstants.METADATA_PORT, "20000"
		);
		UDPTransportControlFactory controlFactory = mock(UDPTransportControlFactory.class);
		UDPTransportOutboundConnectionFactory connectionFactory = mock(UDPTransportOutboundConnectionFactory.class);
		NatHandler natHandler = mock(NatHandler.class);

<<<<<<< HEAD
		try (var testInstance = new NettyUDPTransportImpl(config, localMetadata, controlFactory, connectionFactory, natHandler)) {
=======
		try (NettyUDPTransportImpl testInstance = new NettyUDPTransportImpl(counters, config, localMetadata, controlFactory, connectionFactory, natHandler)) {
>>>>>>> e9048cad
			assertEquals(NettyUDPTransportImpl.DEFAULT_HOST, testInstance.localMetadata().get(UDPConstants.METADATA_HOST));
			assertEquals("20000", testInstance.localMetadata().get(UDPConstants.METADATA_PORT));
		}
	}

	@Test
	public void testConstructionNoPort() throws IOException {
		UDPConfiguration config = mock(UDPConfiguration.class);
		when(config.networkPort(anyInt())).thenReturn(NettyUDPTransportImpl.DEFAULT_PORT);
		TransportMetadata localMetadata = StaticTransportMetadata.of(
				UDPConstants.METADATA_HOST, "127.0.0.2"
		);
		UDPTransportControlFactory controlFactory = mock(UDPTransportControlFactory.class);
		UDPTransportOutboundConnectionFactory connectionFactory = mock(UDPTransportOutboundConnectionFactory.class);
		NatHandler natHandler = mock(NatHandler.class);

<<<<<<< HEAD
		try (var testInstance = new NettyUDPTransportImpl(config, localMetadata, controlFactory, connectionFactory, natHandler)) {
=======
		try (NettyUDPTransportImpl testInstance = new NettyUDPTransportImpl(counters, config, localMetadata, controlFactory, connectionFactory, natHandler)) {
>>>>>>> e9048cad
			assertEquals("127.0.0.2", testInstance.localMetadata().get(UDPConstants.METADATA_HOST));
			assertEquals(
				String.valueOf(NettyUDPTransportImpl.DEFAULT_PORT),
				testInstance.localMetadata().get(UDPConstants.METADATA_PORT)
			);
		}
	}

	@Test
	public void testName() throws IOException {
		UDPConfiguration config = mock(UDPConfiguration.class);
		when(config.networkAddress(any())).thenReturn(NettyUDPTransportImpl.DEFAULT_HOST);
		when(config.networkPort(anyInt())).thenReturn(NettyUDPTransportImpl.DEFAULT_PORT);
		TransportMetadata localMetadata = StaticTransportMetadata.empty();
		UDPTransportControlFactory controlFactory = mock(UDPTransportControlFactory.class);
		UDPTransportOutboundConnectionFactory connectionFactory = mock(UDPTransportOutboundConnectionFactory.class);
		NatHandler natHandler = mock(NatHandler.class);

<<<<<<< HEAD
		try (var testInstance = new NettyUDPTransportImpl(config, localMetadata, controlFactory, connectionFactory, natHandler)) {
=======
		try (NettyUDPTransportImpl testInstance = new NettyUDPTransportImpl(counters, config, localMetadata, controlFactory, connectionFactory, natHandler)) {
>>>>>>> e9048cad
			assertEquals(UDPConstants.NAME, testInstance.name());
		}
	}

	@Test
	public void testControl() throws IOException {
		UDPConfiguration config = mock(UDPConfiguration.class);
		when(config.networkAddress(any())).thenReturn(NettyUDPTransportImpl.DEFAULT_HOST);
		when(config.networkPort(anyInt())).thenReturn(NettyUDPTransportImpl.DEFAULT_PORT);

		TransportMetadata localMetadata = StaticTransportMetadata.empty();
		UDPTransportControlFactory controlFactory = mock(UDPTransportControlFactory.class);
		UDPTransportOutboundConnectionFactory connectionFactory = mock(UDPTransportOutboundConnectionFactory.class);
		NatHandler natHandler = mock(NatHandler.class);

<<<<<<< HEAD
		try (var testInstance = new NettyUDPTransportImpl(config, localMetadata, controlFactory, connectionFactory, natHandler)) {
=======
		try (NettyUDPTransportImpl testInstance = new NettyUDPTransportImpl(counters, config, localMetadata, controlFactory, connectionFactory, natHandler)) {
>>>>>>> e9048cad
			// Always null until started
			assertNull(testInstance.control());
		}
	}

	@Test
	public void testCanHandle() throws IOException {
		UDPConfiguration config = mock(UDPConfiguration.class);
		when(config.networkAddress(any())).thenReturn(NettyUDPTransportImpl.DEFAULT_HOST);
		when(config.networkPort(anyInt())).thenReturn(NettyUDPTransportImpl.DEFAULT_PORT);
		TransportMetadata localMetadata = StaticTransportMetadata.empty();
		UDPTransportControlFactory controlFactory = mock(UDPTransportControlFactory.class);
		UDPTransportOutboundConnectionFactory connectionFactory = mock(UDPTransportOutboundConnectionFactory.class);
		NatHandler natHandler = mock(NatHandler.class);

<<<<<<< HEAD
		try (var testInstance = new NettyUDPTransportImpl(config, localMetadata, controlFactory, connectionFactory, natHandler)) {
=======
		try (NettyUDPTransportImpl testInstance = new NettyUDPTransportImpl(counters, config, localMetadata, controlFactory, connectionFactory, natHandler)) {
>>>>>>> e9048cad
			byte[] max = new byte[UDPConstants.MAX_PACKET_LENGTH];
			byte[] tooBig = new byte[UDPConstants.MAX_PACKET_LENGTH + 1];
			assertTrue(testInstance.canHandle(null));
			assertTrue(testInstance.canHandle(max));
			assertFalse(testInstance.canHandle(tooBig));
		}
	}

	@Test
	public void testPriority() throws IOException {
		UDPConfiguration config = mock(UDPConfiguration.class);
		when(config.networkAddress(any())).thenReturn(NettyUDPTransportImpl.DEFAULT_HOST);
		when(config.networkPort(anyInt())).thenReturn(NettyUDPTransportImpl.DEFAULT_PORT);
		when(config.priority(anyInt())).thenReturn(1234);
		TransportMetadata localMetadata = StaticTransportMetadata.empty();
		UDPTransportControlFactory controlFactory = mock(UDPTransportControlFactory.class);
		UDPTransportOutboundConnectionFactory connectionFactory = mock(UDPTransportOutboundConnectionFactory.class);
		NatHandler natHandler = mock(NatHandler.class);

<<<<<<< HEAD
		try (var testInstance = new NettyUDPTransportImpl(config, localMetadata, controlFactory, connectionFactory, natHandler)) {
=======
		try (NettyUDPTransportImpl testInstance = new NettyUDPTransportImpl(counters, config, localMetadata, controlFactory, connectionFactory, natHandler)) {
>>>>>>> e9048cad
			assertEquals(1234, testInstance.priority());
		}
	}

	@Test
	public void sensibleToString() throws IOException {
		UDPConfiguration config = mock(UDPConfiguration.class);
		when(config.networkAddress(any())).thenReturn(NettyUDPTransportImpl.DEFAULT_HOST);
		when(config.networkPort(anyInt())).thenReturn(NettyUDPTransportImpl.DEFAULT_PORT);
		when(config.priority(anyInt())).thenReturn(1234);
		TransportMetadata localMetadata = StaticTransportMetadata.empty();
		UDPTransportControlFactory controlFactory = mock(UDPTransportControlFactory.class);
		UDPTransportOutboundConnectionFactory connectionFactory = mock(UDPTransportOutboundConnectionFactory.class);
		NatHandler natHandler = mock(NatHandler.class);

<<<<<<< HEAD
		try (var testInstance = new NettyUDPTransportImpl(config, localMetadata, controlFactory, connectionFactory, natHandler)) {
=======
		try (NettyUDPTransportImpl testInstance = new NettyUDPTransportImpl(counters, config, localMetadata, controlFactory, connectionFactory, natHandler)) {
>>>>>>> e9048cad
			String s = testInstance.toString();
			assertThat(s).contains(NettyUDPTransportImpl.class.getSimpleName());
			assertThat(s).contains(NettyUDPTransportImpl.DEFAULT_HOST);
			assertThat(s).contains(String.valueOf(NettyUDPTransportImpl.DEFAULT_PORT));
		}
	}
}<|MERGE_RESOLUTION|>--- conflicted
+++ resolved
@@ -50,11 +50,8 @@
 		UDPTransportOutboundConnectionFactory connectionFactory = mock(UDPTransportOutboundConnectionFactory.class);
 		NatHandler natHandler = mock(NatHandler.class);
 
-<<<<<<< HEAD
-		try (var testInstance = new NettyUDPTransportImpl(config, localMetadata, controlFactory, connectionFactory, natHandler)) {
-=======
-		try (NettyUDPTransportImpl testInstance = new NettyUDPTransportImpl(counters, config, localMetadata, controlFactory, connectionFactory, natHandler)) {
->>>>>>> e9048cad
+		try (var testInstance =
+				 new NettyUDPTransportImpl(counters, config, localMetadata, controlFactory, connectionFactory, natHandler)) {
 			assertEquals("127.0.0.1", testInstance.localMetadata().get(UDPConstants.METADATA_HOST));
 			assertEquals("10000", testInstance.localMetadata().get(UDPConstants.METADATA_PORT));
 		}
@@ -71,11 +68,8 @@
 		UDPTransportOutboundConnectionFactory connectionFactory = mock(UDPTransportOutboundConnectionFactory.class);
 		NatHandler natHandler = mock(NatHandler.class);
 
-<<<<<<< HEAD
-		try (var testInstance = new NettyUDPTransportImpl(config, localMetadata, controlFactory, connectionFactory, natHandler)) {
-=======
-		try (NettyUDPTransportImpl testInstance = new NettyUDPTransportImpl(counters, config, localMetadata, controlFactory, connectionFactory, natHandler)) {
->>>>>>> e9048cad
+		try (var testInstance =
+				 new NettyUDPTransportImpl(counters, config, localMetadata, controlFactory, connectionFactory, natHandler)) {
 			assertEquals(NettyUDPTransportImpl.DEFAULT_HOST, testInstance.localMetadata().get(UDPConstants.METADATA_HOST));
 			assertEquals("20000", testInstance.localMetadata().get(UDPConstants.METADATA_PORT));
 		}
@@ -92,11 +86,8 @@
 		UDPTransportOutboundConnectionFactory connectionFactory = mock(UDPTransportOutboundConnectionFactory.class);
 		NatHandler natHandler = mock(NatHandler.class);
 
-<<<<<<< HEAD
-		try (var testInstance = new NettyUDPTransportImpl(config, localMetadata, controlFactory, connectionFactory, natHandler)) {
-=======
-		try (NettyUDPTransportImpl testInstance = new NettyUDPTransportImpl(counters, config, localMetadata, controlFactory, connectionFactory, natHandler)) {
->>>>>>> e9048cad
+		try (var testInstance =
+				 new NettyUDPTransportImpl(counters, config, localMetadata, controlFactory, connectionFactory, natHandler)) {
 			assertEquals("127.0.0.2", testInstance.localMetadata().get(UDPConstants.METADATA_HOST));
 			assertEquals(
 				String.valueOf(NettyUDPTransportImpl.DEFAULT_PORT),
@@ -115,11 +106,8 @@
 		UDPTransportOutboundConnectionFactory connectionFactory = mock(UDPTransportOutboundConnectionFactory.class);
 		NatHandler natHandler = mock(NatHandler.class);
 
-<<<<<<< HEAD
-		try (var testInstance = new NettyUDPTransportImpl(config, localMetadata, controlFactory, connectionFactory, natHandler)) {
-=======
-		try (NettyUDPTransportImpl testInstance = new NettyUDPTransportImpl(counters, config, localMetadata, controlFactory, connectionFactory, natHandler)) {
->>>>>>> e9048cad
+		try (var testInstance =
+				 new NettyUDPTransportImpl(counters, config, localMetadata, controlFactory, connectionFactory, natHandler)) {
 			assertEquals(UDPConstants.NAME, testInstance.name());
 		}
 	}
@@ -135,11 +123,8 @@
 		UDPTransportOutboundConnectionFactory connectionFactory = mock(UDPTransportOutboundConnectionFactory.class);
 		NatHandler natHandler = mock(NatHandler.class);
 
-<<<<<<< HEAD
-		try (var testInstance = new NettyUDPTransportImpl(config, localMetadata, controlFactory, connectionFactory, natHandler)) {
-=======
-		try (NettyUDPTransportImpl testInstance = new NettyUDPTransportImpl(counters, config, localMetadata, controlFactory, connectionFactory, natHandler)) {
->>>>>>> e9048cad
+		try (var testInstance =
+			 	new NettyUDPTransportImpl(counters, config, localMetadata, controlFactory, connectionFactory, natHandler)) {
 			// Always null until started
 			assertNull(testInstance.control());
 		}
@@ -155,11 +140,8 @@
 		UDPTransportOutboundConnectionFactory connectionFactory = mock(UDPTransportOutboundConnectionFactory.class);
 		NatHandler natHandler = mock(NatHandler.class);
 
-<<<<<<< HEAD
-		try (var testInstance = new NettyUDPTransportImpl(config, localMetadata, controlFactory, connectionFactory, natHandler)) {
-=======
-		try (NettyUDPTransportImpl testInstance = new NettyUDPTransportImpl(counters, config, localMetadata, controlFactory, connectionFactory, natHandler)) {
->>>>>>> e9048cad
+		try (var testInstance =
+				 new NettyUDPTransportImpl(counters, config, localMetadata, controlFactory, connectionFactory, natHandler)) {
 			byte[] max = new byte[UDPConstants.MAX_PACKET_LENGTH];
 			byte[] tooBig = new byte[UDPConstants.MAX_PACKET_LENGTH + 1];
 			assertTrue(testInstance.canHandle(null));
@@ -179,11 +161,8 @@
 		UDPTransportOutboundConnectionFactory connectionFactory = mock(UDPTransportOutboundConnectionFactory.class);
 		NatHandler natHandler = mock(NatHandler.class);
 
-<<<<<<< HEAD
-		try (var testInstance = new NettyUDPTransportImpl(config, localMetadata, controlFactory, connectionFactory, natHandler)) {
-=======
-		try (NettyUDPTransportImpl testInstance = new NettyUDPTransportImpl(counters, config, localMetadata, controlFactory, connectionFactory, natHandler)) {
->>>>>>> e9048cad
+		try (var testInstance =
+				 new NettyUDPTransportImpl(counters, config, localMetadata, controlFactory, connectionFactory, natHandler)) {
 			assertEquals(1234, testInstance.priority());
 		}
 	}
@@ -199,11 +178,8 @@
 		UDPTransportOutboundConnectionFactory connectionFactory = mock(UDPTransportOutboundConnectionFactory.class);
 		NatHandler natHandler = mock(NatHandler.class);
 
-<<<<<<< HEAD
-		try (var testInstance = new NettyUDPTransportImpl(config, localMetadata, controlFactory, connectionFactory, natHandler)) {
-=======
-		try (NettyUDPTransportImpl testInstance = new NettyUDPTransportImpl(counters, config, localMetadata, controlFactory, connectionFactory, natHandler)) {
->>>>>>> e9048cad
+		try (var testInstance =
+			 	new NettyUDPTransportImpl(counters, config, localMetadata, controlFactory, connectionFactory, natHandler)) {
 			String s = testInstance.toString();
 			assertThat(s).contains(NettyUDPTransportImpl.class.getSimpleName());
 			assertThat(s).contains(NettyUDPTransportImpl.DEFAULT_HOST);
