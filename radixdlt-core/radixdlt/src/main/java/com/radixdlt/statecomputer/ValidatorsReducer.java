--- conflicted
+++ resolved
@@ -50,15 +50,9 @@
     public BiFunction<RegisteredValidators, ValidatorParticle, RegisteredValidators> outputReducer() {
         return (prev, p) -> {
             if (p.isRegisteredForNextEpoch()) {
-<<<<<<< HEAD
-                return prev.add(p.getKey());
-            } else {
-                return prev.remove(p.getKey());
-=======
                 return prev.add(p);
             } else {
                 return prev.remove(p);
->>>>>>> 27b6fb2a
             }
         };
     }
