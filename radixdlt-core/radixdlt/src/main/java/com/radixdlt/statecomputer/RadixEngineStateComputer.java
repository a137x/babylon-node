--- conflicted
+++ resolved
@@ -71,7 +71,10 @@
 import com.google.common.collect.ImmutableList;
 import com.google.common.collect.ImmutableMap;
 import com.google.inject.Inject;
-import com.radixdlt.atom.*;
+import com.radixdlt.atom.TxBuilderException;
+import com.radixdlt.atom.TxLowLevelBuilder;
+import com.radixdlt.atom.Txn;
+import com.radixdlt.atom.TxnConstructionRequest;
 import com.radixdlt.consensus.BFTConfiguration;
 import com.radixdlt.consensus.HighQC;
 import com.radixdlt.consensus.LedgerHeader;
@@ -376,31 +379,7 @@
       throw new ByzantineQuorumException(e.getMessage(), e);
     }
 
-<<<<<<< HEAD
     result.getMetadata().getNextForkName().ifPresent(this::forkRadixEngine);
-=======
-    result
-        .getMetadata()
-        .getNextForkHash()
-        .ifPresent(
-            nextForkHash -> {
-              final var nextForkConfig =
-                  forks.getByHash(nextForkHash).orElseThrow(); // guaranteed to be present
-              log.info(
-                  "Epoch {} forking RadixEngine to {}",
-                  proof.getEpoch() + 1,
-                  nextForkConfig.name());
-              final var rules = nextForkConfig.engineRules();
-              this.radixEngine.replaceConstraintMachine(
-                  rules.constraintMachineConfig(),
-                  rules.serialization(),
-                  rules.actionConstructors(),
-                  rules.postProcessor(),
-                  rules.parser());
-              this.epochCeilingView = rules.maxRounds();
-              this.maxSigsPerRound = rules.maxSigsPerRound();
-            });
->>>>>>> 2665327e
 
     result
         .getProcessedTxns()
@@ -422,13 +401,13 @@
     }
     final var rules = nextForkConfig.engineRules();
     this.radixEngine.replaceConstraintMachine(
-        rules.getConstraintMachineConfig(),
-        rules.getSerialization(),
-        rules.getActionConstructors(),
-        rules.getPostProcessor(),
-        rules.getParser());
-    this.epochCeilingView = rules.getMaxRounds();
-    this.maxSigsPerRound = rules.getMaxSigsPerRound();
+        rules.constraintMachineConfig(),
+        rules.serialization(),
+        rules.actionConstructors(),
+        rules.postProcessor(),
+        rules.parser());
+    this.epochCeilingView = rules.maxRounds();
+    this.maxSigsPerRound = rules.maxSigsPerRound();
   }
 
   @Override
