--- conflicted
+++ resolved
@@ -114,65 +114,40 @@
   // TODO: Remove
   @Provides
   @Singleton
-<<<<<<< HEAD
   private REParser parser(CurrentForkView currentForkView) {
-    return currentForkView.currentForkConfig().engineRules().getParser();
-=======
-  private REParser parser(RERules rules) {
-    return rules.parser();
->>>>>>> 82286bb1
+    return currentForkView.currentForkConfig().engineRules().parser();
   }
 
   // TODO: Remove
   @Provides
   @Singleton
   @MaxSigsPerRound
-<<<<<<< HEAD
   private OptionalInt maxSigsPerRound(CurrentForkView currentForkView) {
-    return currentForkView.currentForkConfig().engineRules().getMaxSigsPerRound();
-=======
-  private OptionalInt maxSigsPerRound(RERules rules) {
-    return rules.maxSigsPerRound();
->>>>>>> 82286bb1
+    return currentForkView.currentForkConfig().engineRules().maxSigsPerRound();
   }
 
   // TODO: Remove
   @Provides
   @Singleton
   @EpochCeilingView
-<<<<<<< HEAD
   private View epochCeilingHighView(CurrentForkView currentForkView) {
-    return currentForkView.currentForkConfig().engineRules().getMaxRounds();
-=======
-  private View epochCeilingHighView(RERules rules) {
-    return rules.maxRounds();
->>>>>>> 82286bb1
+    return currentForkView.currentForkConfig().engineRules().maxRounds();
   }
 
   // TODO: Remove
   @Provides
   @Singleton
   @MaxValidators
-<<<<<<< HEAD
   private int maxValidators(CurrentForkView currentForkView) {
-    return currentForkView.currentForkConfig().engineRules().getMaxValidators();
-=======
-  private int maxValidators(RERules rules) {
-    return rules.maxValidators();
->>>>>>> 82286bb1
+    return currentForkView.currentForkConfig().engineRules().maxValidators();
   }
 
   @Provides
   @Singleton
   private RadixEngine<LedgerAndBFTProof> getRadixEngine(
-<<<<<<< HEAD
       EngineStore<LedgerAndBFTProof> engineStore, CurrentForkView currentForkView) {
     final var rules = currentForkView.currentForkConfig().engineRules();
-    final var cmConfig = rules.getConstraintMachineConfig();
-=======
-      EngineStore<LedgerAndBFTProof> engineStore, RERules rules) {
-    var cmConfig = rules.constraintMachineConfig();
->>>>>>> 82286bb1
+    final var cmConfig = rules.constraintMachineConfig();
     var cm =
         new ConstraintMachine(
             cmConfig.getProcedures(),
@@ -185,8 +160,8 @@
         rules.actionConstructors(),
         cm,
         engineStore,
-<<<<<<< HEAD
-        rules.getPostProcessor());
+        rules.postProcessor(),
+        rules.config().maxMessageLen());
   }
 
   @ProvidesIntoSet
@@ -194,9 +169,5 @@
       CurrentForkView currentForkView) {
     return new EventProcessorOnRunner<>(
         Runners.SYSTEM_INFO, LedgerUpdate.class, currentForkView.ledgerUpdateEventProcessor());
-=======
-        rules.batchVerifier(),
-        rules.maxMessageLen());
->>>>>>> 82286bb1
   }
 }