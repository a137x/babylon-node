/*
 * (C) Copyright 2021 Radix DLT Ltd
 *
 * Radix DLT Ltd licenses this file to you under the Apache License,
 * Version 2.0 (the "License"); you may not use this file except in
 * compliance with the License.  You may obtain a copy of the
 * License at
 *
 *  http://www.apache.org/licenses/LICENSE-2.0
 *
 * Unless required by applicable law or agreed to in writing,
 * software distributed under the License is distributed on an
 * "AS IS" BASIS, WITHOUT WARRANTIES OR CONDITIONS OF ANY KIND,
 * either express or implied.  See the License for the specific
 * language governing permissions and limitations under the License.
 */

package com.radixdlt.api.service;

import com.google.inject.Inject;
import com.radixdlt.api.data.ValidatorInfoDetails;
import com.radixdlt.api.service.reducer.NextEpochValidators;
import com.radixdlt.application.system.state.ValidatorStakeData;
import com.radixdlt.application.tokens.state.PreparedStake;
import com.radixdlt.application.validators.state.AllowDelegationFlag;
import com.radixdlt.application.validators.state.ValidatorMetaData;
import com.radixdlt.application.validators.state.ValidatorOwnerCopy;
import com.radixdlt.application.validators.state.ValidatorRakeCopy;
import com.radixdlt.atom.SubstateTypeId;
import com.radixdlt.constraintmachine.SubstateDeserialization;
import com.radixdlt.constraintmachine.SubstateIndex;
import com.radixdlt.crypto.ECPublicKey;
import com.radixdlt.networks.Addressing;
import com.radixdlt.serialization.DeserializeException;
import com.radixdlt.statecomputer.LedgerAndBFTProof;
import com.radixdlt.statecomputer.forks.Forks;
import com.radixdlt.statecomputer.forks.ForksEpochStore;
import com.radixdlt.store.EngineStore;
import com.radixdlt.utils.functional.FunctionalUtils;
import com.radixdlt.utils.functional.Result;
import com.radixdlt.utils.functional.Result.Mapper2;

import java.util.Comparator;
import java.util.List;
import java.util.Optional;
import java.util.stream.Collectors;

import static com.radixdlt.api.data.ApiErrors.UNKNOWN_VALIDATOR;
import static com.radixdlt.utils.functional.FunctionalUtils.skipUntil;
import static com.radixdlt.utils.functional.Tuple.tuple;

public class ValidatorInfoService {
	private final EngineStore<LedgerAndBFTProof> engineStore;
	private final ForksEpochStore forksEpochStore;
	private final Forks forks;
	private final Addressing addressing;

	@Inject
	public ValidatorInfoService(
		EngineStore<LedgerAndBFTProof> engineStore,
		ForksEpochStore forksEpochStore,
		Forks forks,
		Addressing addressing
	) {
		this.engineStore = engineStore;
		this.forksEpochStore = forksEpochStore;
		this.forks = forks;
		this.addressing = addressing;
	}

	public Mapper2<Optional<ECPublicKey>, List<ValidatorInfoDetails>> getValidators(int size, Optional<ECPublicKey> cursor) {
		var result = getAllValidators();
		var paged = cursor
			.map(key -> skipUntil(result, v -> v.getValidatorKey().equals(key)))
			.orElse(result);

		var list = paged.stream().limit(size).collect(Collectors.toList());
		var newCursor = list.stream().reduce(FunctionalUtils::findLast).map(ValidatorInfoDetails::getValidatorKey);

		return () -> Result.ok(tuple(newCursor, list));
	}

	public long getValidatorsCount() {
		return getAllValidators().size();
	}

	public Result<ValidatorInfoDetails> getValidator(ECPublicKey validatorPublicKey) {
		return getAllValidators()
			.stream()
			.filter(validatorInfoDetails -> validatorInfoDetails.getValidatorKey().equals(validatorPublicKey))
			.findFirst()
			.map(Result::ok)
			.orElseGet(() -> UNKNOWN_VALIDATOR.with(addressing.forValidators().of(validatorPublicKey)).result());
	}

	public List<ValidatorInfoDetails> getAllValidators() {
<<<<<<< HEAD
		var reducer = new AllValidatorsReducer();

		var validators = engineStore.reduceUpParticles(
			AllValidators.create(),
			reducer.outputReducer(),
			retrieveEpochParser(),
			asArray(reducer.particleClasses())
=======
		// TODO: Use NextEpoch action to compute all of this
		var indices = List.of(
			SubstateIndex.create(SubstateTypeId.VALIDATOR_STAKE_DATA.id(), ValidatorStakeData.class),
			SubstateIndex.create(SubstateTypeId.PREPARED_STAKE.id(), PreparedStake.class),
			SubstateIndex.create(SubstateTypeId.VALIDATOR_OWNER_COPY.id(), ValidatorOwnerCopy.class),
			SubstateIndex.create(SubstateTypeId.VALIDATOR_ALLOW_DELEGATION_FLAG.id(), AllowDelegationFlag.class),
			SubstateIndex.create(SubstateTypeId.VALIDATOR_META_DATA.id(), ValidatorMetaData.class),
			SubstateIndex.create(SubstateTypeId.VALIDATOR_RAKE_COPY.id(), ValidatorRakeCopy.class)
>>>>>>> 6d52777b
		);
		var nextEpochValidators = NextEpochValidators.create();
		var deserialization = retrieveEpochParser();
		for (var index : indices) {
			try (var cursor = entryStore.openIndexedCursor(index)) {
				while (cursor.hasNext()) {
					try {
						var p = deserialization.deserialize(cursor.next().getData());
						nextEpochValidators.process(p);
					} catch (DeserializeException e) {
						throw new IllegalStateException();
					}
				}
			}
		}

		var result = nextEpochValidators.map(ValidatorInfoDetails::create);
		result.sort(Comparator.comparing(ValidatorInfoDetails::getTotalStake).reversed());

		return result;
	}

	private SubstateDeserialization retrieveEpochParser() {
		final var forkConfig = forks.getCurrentFork(forksEpochStore.getEpochsForkHashes());
		return forkConfig.engineRules().getParser().getSubstateDeserialization();
	}
}<|MERGE_RESOLUTION|>--- conflicted
+++ resolved
@@ -94,15 +94,6 @@
 	}
 
 	public List<ValidatorInfoDetails> getAllValidators() {
-<<<<<<< HEAD
-		var reducer = new AllValidatorsReducer();
-
-		var validators = engineStore.reduceUpParticles(
-			AllValidators.create(),
-			reducer.outputReducer(),
-			retrieveEpochParser(),
-			asArray(reducer.particleClasses())
-=======
 		// TODO: Use NextEpoch action to compute all of this
 		var indices = List.of(
 			SubstateIndex.create(SubstateTypeId.VALIDATOR_STAKE_DATA.id(), ValidatorStakeData.class),
@@ -111,12 +102,11 @@
 			SubstateIndex.create(SubstateTypeId.VALIDATOR_ALLOW_DELEGATION_FLAG.id(), AllowDelegationFlag.class),
 			SubstateIndex.create(SubstateTypeId.VALIDATOR_META_DATA.id(), ValidatorMetaData.class),
 			SubstateIndex.create(SubstateTypeId.VALIDATOR_RAKE_COPY.id(), ValidatorRakeCopy.class)
->>>>>>> 6d52777b
 		);
 		var nextEpochValidators = NextEpochValidators.create();
 		var deserialization = retrieveEpochParser();
 		for (var index : indices) {
-			try (var cursor = entryStore.openIndexedCursor(index)) {
+			try (var cursor = engineStore.openIndexedCursor(index)) {
 				while (cursor.hasNext()) {
 					try {
 						var p = deserialization.deserialize(cursor.next().getData());
