--- conflicted
+++ resolved
@@ -186,11 +186,7 @@
 		this.peersView = peersView;
 		this.addressing = addressing;
 
-<<<<<<< HEAD
-		radixEngineConfiguration = prepareRadixEngineConfiguration(forkManager, committedReader, minValidators, maxValidators);
-=======
-		radixEngineConfiguration = prepareRadixEngineConfiguration(forkConfigTreeMap);
->>>>>>> 8b43442a
+		radixEngineConfiguration = prepareRadixEngineConfiguration(forkManager, committedReader);
 		mempoolConfiguration = prepareMempoolConfiguration(mempoolMaxSize, mempoolThrottleMs);
 		apiConfiguration = prepareApiConfiguration(endpointStatuses);
 		bftConfiguration = prepareBftConfiguration(pacemakerTimeout, bftSyncPatienceMillis);
@@ -349,12 +345,9 @@
 	}
 
 	@VisibleForTesting
-<<<<<<< HEAD
 	static JSONObject prepareRadixEngineConfiguration(
 		ForkManager forkManager,
-		CommittedReader committedReader,
-		int minValidators,
-		int maxValidators
+		CommittedReader committedReader
 	) {
 		final var knownForks = jsonArray();
 		forkManager.forkConfigs().forEach(config -> knownForks.put(forkConfigJson(config)));
@@ -362,8 +355,6 @@
 		final var currentFork = forkManager.getCurrentFork(committedReader.getEpochsForkHashes());
 
 		return jsonObject()
-			.put("minValidators", minValidators)
-			.put("maxValidators", maxValidators)
 			.put("known_forks", knownForks)
 			.put("current_fork", forkConfigJson(currentFork));
 	}
@@ -374,6 +365,7 @@
 			.put("hash", forkConfig.getHash().toString())
 			.put("isCandidate", forkConfig instanceof CandidateForkConfig)
 			.put("maxRounds", forkConfig.getEngineRules().getMaxRounds().number())
+			.put("maxValidators", forkConfig.getEngineRules().getMaxValidators())
 			.put("maxSigsPerRound", forkConfig.getEngineRules().getMaxSigsPerRound().orElse(0));
 
 		if (forkConfig instanceof FixedEpochForkConfig) {
@@ -383,22 +375,6 @@
 		}
 
 		return json;
-=======
-	static JSONObject prepareRadixEngineConfiguration(TreeMap<Long, ForkConfig> forkConfigTreeMap) {
-		var forks = jsonArray();
-		forkConfigTreeMap.forEach((e, config) -> forks.put(
-			jsonObject()
-				.put("name", config.getName())
-				.put("version", config.getVersion().name().toLowerCase())
-				.put("maxRounds", config.getConfig().getMaxRounds())
-				.put("maxSigsPerRound", config.getConfig().getMaxSigsPerRound().orElse(-1))
-				.put("maxValidators", config.getConfig().getMaxValidators())
-				.put("epoch", e)
-		));
-
-		return jsonObject()
-			.put("forks", forks);
->>>>>>> 8b43442a
 	}
 
 	@VisibleForTesting
