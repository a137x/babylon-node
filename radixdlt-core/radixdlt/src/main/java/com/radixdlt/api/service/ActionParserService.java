/*
 * (C) Copyright 2021 Radix DLT Ltd
 *
 * Radix DLT Ltd licenses this file to you under the Apache License,
 * Version 2.0 (the "License"); you may not use this file except in
 * compliance with the License.  You may obtain a copy of the
 * License at
 *
 *  http://www.apache.org/licenses/LICENSE-2.0
 *
 * Unless required by applicable law or agreed to in writing,
 * software distributed under the License is distributed on an
 * "AS IS" BASIS, WITHOUT WARRANTIES OR CONDITIONS OF ANY KIND,
 * either express or implied.  See the License for the specific
 * language governing permissions and limitations under the License.
 */

package com.radixdlt.api.service;

import com.radixdlt.statecomputer.forks.ForkConfig;
import com.radixdlt.statecomputer.forks.ForkManager;
import org.json.JSONArray;
import org.json.JSONObject;

import com.google.inject.Inject;
import com.radixdlt.api.data.ActionType;
import com.radixdlt.api.data.action.TransactionAction;
import com.radixdlt.crypto.ECPublicKey;
import com.radixdlt.identifiers.AccountAddress;
import com.radixdlt.identifiers.REAddr;
import com.radixdlt.identifiers.ValidatorAddress;
import com.radixdlt.utils.UInt256;
import com.radixdlt.utils.functional.Result;

import java.util.ArrayList;
import java.util.List;
import java.util.Optional;
import java.util.stream.Stream;

import static com.radixdlt.api.data.ApiErrors.INVALID_ACTION_DATA;
import static com.radixdlt.api.data.ApiErrors.MISSING_FIELD;
import static com.radixdlt.api.data.ApiErrors.UNSUPPORTED_ACTION;
import static com.radixdlt.identifiers.CommonErrors.UNABLE_TO_DECODE;
import static com.radixdlt.utils.functional.Result.allOf;
import static com.radixdlt.utils.functional.Result.wrap;

import static java.util.Optional.ofNullable;

public final class ActionParserService {
	private final RriParser rriParser;
	private final ForkManager forkManager;

	@Inject
	public ActionParserService(RriParser rriParser, ForkManager forkManager) {
		this.rriParser = rriParser;
		this.forkManager = forkManager;
	}

	public Result<List<TransactionAction>> parse(JSONArray actions) {
		var list = new ArrayList<TransactionAction>();

		for (var o : actions) {
			if (!(o instanceof JSONObject)) {
				return INVALID_ACTION_DATA.with(o).result();
			}

			var element = (JSONObject) o;

			var result = param(element, "type")
				.flatMap(ActionType::fromString)
				.flatMap(type -> parseByType(type, element))
				.onSuccess(list::add);

			if (!result.isSuccess()) {
				return result.map(List::of);
			}
		}
		return Result.ok(list);
	}

	private Result<TransactionAction> parseByType(ActionType type, JSONObject element) {
		switch (type) {
			case UNKNOWN:
			case MSG:
			default:
				return UNSUPPORTED_ACTION.with(type).result();

			case TRANSFER:
				return allOf(
					from(element),
					to(element),
					amount(element),
					rri(element)
				).map(TransactionAction::transfer);

			case UNSTAKE:
				return allOf(
					from(element),
					validator(element),
					amount(element)
				).map(TransactionAction::unstake);

			case STAKE:
				return allOf(
					from(element),
					validator(element),
					amount(element)
				).map(TransactionAction::stake);

			case BURN:
				return allOf(
					from(element),
					rri(element),
					amount(element)
				).map(TransactionAction::burn);

			case MINT:
				return allOf(
					to(element),
					rri(element),
					amount(element)
				).map(TransactionAction::mint);

			case REGISTER_VALIDATOR:
				return allOf(
<<<<<<< HEAD
					validator(element),
					optionalName(element),
					optionalUrl(element)
				).map((validatorKey, name, url) -> {
					final var forkVoteHash = ForkConfig.voteHash(validatorKey, forkManager.latestKnownFork());
					return TransactionAction.register(validatorKey, name, url, Optional.of(forkVoteHash));
				});
=======
					validator(element)
				).map(TransactionAction::register);
>>>>>>> d51e4921

			case UNREGISTER_VALIDATOR:
				return allOf(
					validator(element)
				).map(TransactionAction::unregister);

			case UPDATE_VALIDATOR:
				return allOf(
					validator(element),
					optionalName(element),
					optionalUrl(element)
				).map((validatorKey, name, url) -> {
					final var forkVoteHash = ForkConfig.voteHash(validatorKey, forkManager.latestKnownFork());
					return TransactionAction.update(validatorKey, name, url, Optional.of(forkVoteHash));
				});

			case UPDATE_RAKE:
				return allOf(
					validator(element),
					percentage(element)
				).map(TransactionAction::updateRake);

			case UPDATE_DELEGATION:
				return allOf(
					validator(element),
					allowDelegation(element)
				).map(TransactionAction::updateAllowDelegation);

			case UPDATE_OWNER:
				return allOf(
					validator(element),
					owner(element)
				).map(TransactionAction::updateOwnerAddress);

			case CREATE_FIXED:
				return allOf(
					from(element),
					pubKey(element),
					symbol(element),
					name(element),
					description(element),
					iconUrl(element),
					tokenUrl(element),
					supply(element)
				).map(TransactionAction::createFixed);

			case CREATE_MUTABLE:
				return allOf(
					pubKey(element),
					symbol(element),
					name(element),
					optionalDescription(element),
					optionalIconUrl(element),
					optionalTokenUrl(element)
				).map(TransactionAction::createMutable);
		}
	}

	private Result<ECPublicKey> pubKey(JSONObject element) {
		return param(element, "publicKeyOfSigner")
			.flatMap(ECPublicKey::fromHexString);
	}

	private Result<REAddr> rri(JSONObject element) {
		return param(element, "rri")
			.flatMap(rriParser::parse);
	}

	private Result<Integer> percentage(JSONObject element) {
		return param(element, "percentage")
			.flatMap(parameter -> wrap(UNABLE_TO_DECODE, () -> Integer.parseInt(parameter)));
	}

	private Result<Boolean> allowDelegation(JSONObject element) {
		return param(element, "allowDelegation")
			.flatMap(parameter ->
						 Stream.of("true", "false")
							 .filter(parameter::equals)
							 .findAny()
							 .map(Boolean::parseBoolean)
							 .map(Result::ok)
							 .orElseGet(() -> UNABLE_TO_DECODE.with(parameter).result())
			);
	}

	private static Result<REAddr> from(JSONObject element) {
		return address(element, "from");
	}

	private static Result<REAddr> owner(JSONObject element) {
		return address(element, "owner");
	}

	private static Result<REAddr> to(JSONObject element) {
		return address(element, "to");
	}

	private static Result<ECPublicKey> validator(JSONObject element) {
		return param(element, "validator")
			.flatMap(ValidatorAddress::fromString);
	}

	private static Result<UInt256> amount(JSONObject element) {
		return param(element, "amount")
			.flatMap(UInt256::fromString);
	}

	private static Result<UInt256> supply(JSONObject element) {
		return param(element, "supply")
			.flatMap(UInt256::fromString);
	}

	private static Result<String> name(JSONObject element) {
		return param(element, "name");
	}

	private static Result<Optional<String>> optionalName(JSONObject element) {
		return optionalParam(element, "name");
	}

	private static Result<String> symbol(JSONObject element) {
		return param(element, "symbol");
	}

	private static Result<Optional<String>> optionalUrl(JSONObject element) {
		return optionalParam(element, "url");
	}

	private static Result<String> iconUrl(JSONObject element) {
		return param(element, "iconUrl");
	}

	private static Result<Optional<String>> optionalIconUrl(JSONObject element) {
		return optionalParam(element, "iconUrl");
	}

	private static Result<String> tokenUrl(JSONObject element) {
		return param(element, "tokenUrl");
	}

	private static Result<Optional<String>> optionalTokenUrl(JSONObject element) {
		return optionalParam(element, "tokenUrl");
	}

	private static Result<String> description(JSONObject element) {
		return param(element, "description");
	}

	private static Result<Optional<String>> optionalDescription(JSONObject element) {
		return optionalParam(element, "description");
	}

	private static Result<Optional<String>> optionalParam(JSONObject element, String name) {
		return Result.ok(
			ofNullable(element.opt(name))
				.filter(String.class::isInstance)
				.map(String.class::cast)
		);
	}

	private static Result<REAddr> address(JSONObject element, String name) {
		return param(element, name)
			.flatMap(AccountAddress::parseFunctional);
	}

	private static Result<String> param(JSONObject params, String name) {
		return ofNullable(params.opt(name))
			.map(Object::toString)
			.map(Result::ok)
			.orElseGet(() -> MISSING_FIELD.with(name).result());
	}
}<|MERGE_RESOLUTION|>--- conflicted
+++ resolved
@@ -123,18 +123,11 @@
 
 			case REGISTER_VALIDATOR:
 				return allOf(
-<<<<<<< HEAD
-					validator(element),
-					optionalName(element),
-					optionalUrl(element)
-				).map((validatorKey, name, url) -> {
+					validator(element)
+				).map(validatorKey -> {
 					final var forkVoteHash = ForkConfig.voteHash(validatorKey, forkManager.latestKnownFork());
-					return TransactionAction.register(validatorKey, name, url, Optional.of(forkVoteHash));
+					return TransactionAction.register(validatorKey, Optional.of(forkVoteHash));
 				});
-=======
-					validator(element)
-				).map(TransactionAction::register);
->>>>>>> d51e4921
 
 			case UNREGISTER_VALIDATOR:
 				return allOf(
@@ -306,4 +299,4 @@
 			.map(Result::ok)
 			.orElseGet(() -> MISSING_FIELD.with(name).result());
 	}
-}+}
