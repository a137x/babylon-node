--- conflicted
+++ resolved
@@ -29,18 +29,6 @@
 import com.radixdlt.api.qualifier.NodeServer;
 import com.radixdlt.api.qualifier.FaucetEndpoint;
 import com.radixdlt.api.server.JsonRpcServer;
-<<<<<<< HEAD
-import com.radixdlt.atom.Substate;
-import com.radixdlt.application.tokens.state.TokenResource;
-import com.radixdlt.constraintmachine.REInstruction;
-import com.radixdlt.engine.parser.exceptions.TxnParseException;
-import com.radixdlt.identifiers.REAddr;
-import com.radixdlt.ledger.VerifiedTxnsAndProof;
-import com.radixdlt.statecomputer.checkpoint.Genesis;
-import com.radixdlt.statecomputer.forks.ForkConfig;
-import com.radixdlt.statecomputer.forks.InitialForkConfig;
-=======
->>>>>>> 8a96e200
 
 import java.util.Map;
 
@@ -69,32 +57,4 @@
 	public JsonRpcHandler faucetRequestTokens(FaucetHandler faucetHandler) {
 		return faucetHandler::requestTokens;
 	}
-<<<<<<< HEAD
-
-	@Provides
-	@FaucetToken
-	@Singleton
-	public Set<REAddr> tokens(
-		@InitialForkConfig ForkConfig forkConfig,
-		@Genesis VerifiedTxnsAndProof genesis
-	) {
-		return genesis.getTxns().stream()
-			.flatMap(txn -> {
-				try {
-					var parsed = forkConfig.engineRules().getParser().parse(txn);
-					return parsed.instructions().stream()
-						.map(REInstruction::getData)
-						.filter(Substate.class::isInstance)
-						.map(Substate.class::cast)
-						.map(Substate::getParticle)
-						.filter(TokenResource.class::isInstance)
-						.map(TokenResource.class::cast)
-						.map(TokenResource::getAddr);
-				} catch (TxnParseException e) {
-					throw new IllegalStateException(e);
-				}
-			}).collect(Collectors.toSet());
-	}
-=======
->>>>>>> 8a96e200
 }