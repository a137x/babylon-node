--- conflicted
+++ resolved
@@ -80,11 +80,7 @@
 import com.radixdlt.network.p2p.PeersView;
 import com.radixdlt.networks.Addressing;
 import com.radixdlt.properties.RuntimeProperties;
-<<<<<<< HEAD
-import com.radixdlt.statecomputer.LedgerAndBFTProof;
 import com.radixdlt.statecomputer.forks.CurrentForkView;
-=======
->>>>>>> 2665327e
 import com.radixdlt.systeminfo.InMemorySystemInfo;
 import java.io.IOException;
 import java.lang.management.ManagementFactory;
@@ -136,11 +132,7 @@
   private final BFTNode self;
   private final Map<String, Boolean> endpointStatuses;
   private final PeersView peersView;
-<<<<<<< HEAD
-  private final RadixEngine<LedgerAndBFTProof> radixEngine;
   private final CurrentForkView currentForkView;
-=======
->>>>>>> 2665327e
 
   @Inject
   public PrometheusService(
@@ -150,13 +142,8 @@
       HealthInfoService healthInfoService,
       InMemorySystemInfo inMemorySystemInfo,
       @Self BFTNode self,
-<<<<<<< HEAD
       Addressing addressing,
       CurrentForkView currentForkView) {
-    this.radixEngine = radixEngine;
-=======
-      Addressing addressing) {
->>>>>>> 2665327e
     boolean enableTransactions = properties.get("api.transactions.enable", false);
     this.endpointStatuses = Map.of("transactions", enableTransactions);
     this.systemCounters = systemCounters;
