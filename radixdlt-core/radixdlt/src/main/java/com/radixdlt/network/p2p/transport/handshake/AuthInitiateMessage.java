/*
 * (C) Copyright 2021 Radix DLT Ltd
 *
 * Radix DLT Ltd licenses this file to you under the Apache License,
 * Version 2.0 (the "License"); you may not use this file except in
 * compliance with the License.  You may obtain a copy of the
 * License at
 *
 *  http://www.apache.org/licenses/LICENSE-2.0
 *
 * Unless required by applicable law or agreed to in writing,
 * software distributed under the License is distributed on an
 * "AS IS" BASIS, WITHOUT WARRANTIES OR CONDITIONS OF ANY KIND,
 * either express or implied.  See the License for the specific
 * language governing permissions and limitations under the License.
 */

package com.radixdlt.network.p2p.transport.handshake;

import com.fasterxml.jackson.annotation.JsonCreator;
import com.fasterxml.jackson.annotation.JsonProperty;
import com.google.common.hash.HashCode;
import com.radixdlt.crypto.ECDSASignature;
import com.radixdlt.serialization.DsonOutput;
import com.radixdlt.serialization.SerializerConstants;
import com.radixdlt.serialization.SerializerDummy;
import com.radixdlt.serialization.SerializerId2;

import java.util.Objects;

@SerializerId2("message.handshake.auth_initiate")
public final class AuthInitiateMessage {

	@JsonProperty(SerializerConstants.SERIALIZER_NAME)
	@DsonOutput(DsonOutput.Output.ALL)
	private SerializerDummy serializer = SerializerDummy.DUMMY;

	@JsonProperty("signature")
	@DsonOutput(DsonOutput.Output.ALL)
	private final ECDSASignature signature;

	@JsonProperty("publicKey")
	@DsonOutput(DsonOutput.Output.ALL)
	private final HashCode publicKey;

	@JsonProperty("nonce")
	@DsonOutput(DsonOutput.Output.ALL)
	private final HashCode nonce;

	@JsonProperty("magic")
	@DsonOutput(DsonOutput.Output.ALL)
	private final int magic;

	@JsonProperty("latestKnownForkHash")
	@DsonOutput(DsonOutput.Output.ALL)
	private final HashCode latestKnownForkHash;

	@JsonCreator
	public static AuthInitiateMessage deserialize(
		@JsonProperty("signature") ECDSASignature signature,
		@JsonProperty("publicKey") HashCode publicKey,
		@JsonProperty("nonce") HashCode nonce,
<<<<<<< HEAD
		@JsonProperty("networkId") byte networkId,
		@JsonProperty("latestKnownForkHash") HashCode latestKnownForkHash
	) {
		return new AuthInitiateMessage(signature, publicKey, nonce, networkId, latestKnownForkHash);
	}

	public AuthInitiateMessage(ECDSASignature signature, HashCode publicKey, HashCode nonce, byte networkId, HashCode latestKnownForkHash) {
		this.signature = signature;
		this.publicKey = publicKey;
		this.nonce = nonce;
		this.networkId = networkId;
		this.latestKnownForkHash = latestKnownForkHash;
=======
		@JsonProperty("magic") int magic
	) {
		return new AuthInitiateMessage(signature, publicKey, nonce, magic);
	}

	public AuthInitiateMessage(ECDSASignature signature, HashCode publicKey, HashCode nonce, int magic) {
		this.signature = signature;
		this.publicKey = publicKey;
		this.nonce = nonce;
		this.magic = magic;
>>>>>>> d51e4921
	}

	public ECDSASignature getSignature() {
		return signature;
	}

	public HashCode getPublicKey() {
		return publicKey;
	}

	public HashCode getNonce() {
		return nonce;
	}

	public int getMagic() {
		return magic;
	}

	public HashCode getLatestKnownForkHash() {
		return latestKnownForkHash;
	}

	@Override
	public boolean equals(Object o) {
		if (this == o) {
			return true;
		}
		if (o == null || getClass() != o.getClass()) {
			return false;
		}
		final var that = (AuthInitiateMessage) o;
		return Objects.equals(signature, that.signature)
			&& Objects.equals(publicKey, that.publicKey)
			&& Objects.equals(nonce, that.nonce)
<<<<<<< HEAD
			&& networkId == that.networkId
			&& latestKnownForkHash == that.latestKnownForkHash;
=======
			&& magic == that.magic;
>>>>>>> d51e4921
	}

	@Override
	public int hashCode() {
<<<<<<< HEAD
		return Objects.hash(signature, publicKey, nonce, networkId, latestKnownForkHash);
=======
		return Objects.hash(signature, publicKey, nonce, magic);
>>>>>>> d51e4921
	}
}<|MERGE_RESOLUTION|>--- conflicted
+++ resolved
@@ -60,31 +60,18 @@
 		@JsonProperty("signature") ECDSASignature signature,
 		@JsonProperty("publicKey") HashCode publicKey,
 		@JsonProperty("nonce") HashCode nonce,
-<<<<<<< HEAD
-		@JsonProperty("networkId") byte networkId,
+		@JsonProperty("magic") int magic,
 		@JsonProperty("latestKnownForkHash") HashCode latestKnownForkHash
 	) {
-		return new AuthInitiateMessage(signature, publicKey, nonce, networkId, latestKnownForkHash);
+		return new AuthInitiateMessage(signature, publicKey, nonce, magic, latestKnownForkHash);
 	}
 
-	public AuthInitiateMessage(ECDSASignature signature, HashCode publicKey, HashCode nonce, byte networkId, HashCode latestKnownForkHash) {
-		this.signature = signature;
-		this.publicKey = publicKey;
-		this.nonce = nonce;
-		this.networkId = networkId;
-		this.latestKnownForkHash = latestKnownForkHash;
-=======
-		@JsonProperty("magic") int magic
-	) {
-		return new AuthInitiateMessage(signature, publicKey, nonce, magic);
-	}
-
-	public AuthInitiateMessage(ECDSASignature signature, HashCode publicKey, HashCode nonce, int magic) {
+	public AuthInitiateMessage(ECDSASignature signature, HashCode publicKey, HashCode nonce, int magic, HashCode latestKnownForkHash) {
 		this.signature = signature;
 		this.publicKey = publicKey;
 		this.nonce = nonce;
 		this.magic = magic;
->>>>>>> d51e4921
+		this.latestKnownForkHash = latestKnownForkHash;
 	}
 
 	public ECDSASignature getSignature() {
@@ -119,20 +106,12 @@
 		return Objects.equals(signature, that.signature)
 			&& Objects.equals(publicKey, that.publicKey)
 			&& Objects.equals(nonce, that.nonce)
-<<<<<<< HEAD
-			&& networkId == that.networkId
+			&& magic == that.magic
 			&& latestKnownForkHash == that.latestKnownForkHash;
-=======
-			&& magic == that.magic;
->>>>>>> d51e4921
 	}
 
 	@Override
 	public int hashCode() {
-<<<<<<< HEAD
-		return Objects.hash(signature, publicKey, nonce, networkId, latestKnownForkHash);
-=======
-		return Objects.hash(signature, publicKey, nonce, magic);
->>>>>>> d51e4921
+		return Objects.hash(signature, publicKey, nonce, magic, latestKnownForkHash);
 	}
-}+}
