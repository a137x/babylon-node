/*
 * (C) Copyright 2020 Radix DLT Ltd
 *
 * Radix DLT Ltd licenses this file to you under the Apache License,
 * Version 2.0 (the "License"); you may not use this file except in
 * compliance with the License.  You may obtain a copy of the
 * License at
 *
 *  http://www.apache.org/licenses/LICENSE-2.0
 *
 * Unless required by applicable law or agreed to in writing,
 * software distributed under the License is distributed on an
 * "AS IS" BASIS, WITHOUT WARRANTIES OR CONDITIONS OF ANY KIND,
 * either express or implied.  See the License for the specific
 * language governing permissions and limitations under the License.
 */

package org.radix.universe.system;

import com.radixdlt.consensus.bft.BFTNode;
import com.radixdlt.crypto.ECPublicKey;
import com.radixdlt.middleware2.InfoSupplier;
import java.util.Map;
import java.util.Objects;

import org.radix.Radix;

import com.fasterxml.jackson.annotation.JsonProperty;
import com.google.common.annotations.VisibleForTesting;
import com.google.common.collect.ImmutableList;
import com.google.common.collect.ImmutableMap;
import com.radixdlt.network.transport.StaticTransportMetadata;
import com.radixdlt.network.transport.TransportInfo;
import com.radixdlt.network.transport.tcp.TCPConstants;
import com.radixdlt.serialization.DsonOutput;
import com.radixdlt.serialization.DsonOutput.Output;
import com.radixdlt.serialization.SerializerId2;
import com.radixdlt.universe.Universe;

@SerializerId2("api.local_system")
// FIXME reimplement localsystem as an interface, extract persistence to elsewhere
public final class LocalSystem extends RadixSystem {
	private final InfoSupplier infoSupplier;

	LocalSystem() {
		// Serializer only
		this(ImmutableMap::of);
	}

	@VisibleForTesting
	LocalSystem(InfoSupplier infoSupplier) {
		this.infoSupplier = infoSupplier;
	}

	public LocalSystem(
		InfoSupplier infoSupplier,
		ECPublicKey key,
		String agent,
		int agentVersion,
		int protocolVersion,
		ImmutableList<TransportInfo> supportedTransports
	) {
		super(key, agent, agentVersion, protocolVersion, supportedTransports);
		this.infoSupplier = Objects.requireNonNull(infoSupplier);
	}

	// Property "info" - 1 getter
	@JsonProperty("info")
	@DsonOutput(Output.API)
	public Map<String, Object> getInfo() {
		return this.infoSupplier.getInfo();
	}

<<<<<<< HEAD
	// Property "processors" - 1 getter
	// No obvious improvements here
	@JsonProperty("processors")
	@DsonOutput(Output.API)
	int getJsonProcessors() {
		return Runtime.getRuntime().availableProcessors();
	}

	public static LocalSystem create(BFTNode self, InfoSupplier infoSupplier, String host, int port) {
=======
	public static LocalSystem create(BFTNode self, InfoSupplier infoSupplier, Universe universe, String host) {
>>>>>>> 654f044c
		return new LocalSystem(
			infoSupplier,
			self.getKey(),
			Radix.AGENT,
			Radix.AGENT_VERSION,
			Radix.PROTOCOL_VERSION,
			defaultTransports(host, port)
		);
	}

	private static ImmutableList<TransportInfo> defaultTransports(String host, int port) {
		return ImmutableList.of(
			TransportInfo.of(
				TCPConstants.NAME,
				StaticTransportMetadata.of(
					TCPConstants.METADATA_HOST, host,
					TCPConstants.METADATA_PORT, String.valueOf(port)
				)
			)
		);
	}
}<|MERGE_RESOLUTION|>--- conflicted
+++ resolved
@@ -35,7 +35,6 @@
 import com.radixdlt.serialization.DsonOutput;
 import com.radixdlt.serialization.DsonOutput.Output;
 import com.radixdlt.serialization.SerializerId2;
-import com.radixdlt.universe.Universe;
 
 @SerializerId2("api.local_system")
 // FIXME reimplement localsystem as an interface, extract persistence to elsewhere
@@ -71,19 +70,7 @@
 		return this.infoSupplier.getInfo();
 	}
 
-<<<<<<< HEAD
-	// Property "processors" - 1 getter
-	// No obvious improvements here
-	@JsonProperty("processors")
-	@DsonOutput(Output.API)
-	int getJsonProcessors() {
-		return Runtime.getRuntime().availableProcessors();
-	}
-
 	public static LocalSystem create(BFTNode self, InfoSupplier infoSupplier, String host, int port) {
-=======
-	public static LocalSystem create(BFTNode self, InfoSupplier infoSupplier, Universe universe, String host) {
->>>>>>> 654f044c
 		return new LocalSystem(
 			infoSupplier,
 			self.getKey(),
