--- conflicted
+++ resolved
@@ -66,15 +66,8 @@
 
 import com.google.inject.TypeLiteral;
 import com.radixdlt.consensus.bft.BFTNode;
-<<<<<<< HEAD
 import com.radixdlt.environment.*;
-=======
-import com.radixdlt.environment.Environment;
-import com.radixdlt.environment.EventDispatcher;
-import com.radixdlt.environment.RemoteEventDispatcher;
-import com.radixdlt.environment.ScheduledEventDispatcher;
 import java.util.function.Function;
->>>>>>> e0bf0184
 
 /** A sender within a deterministic network. */
 public final class ControlledSender implements Environment {
@@ -144,11 +137,7 @@
     }
 
     return (node, e) -> {
-<<<<<<< HEAD
-      ChannelId channelId = ChannelId.of(this.senderIndex, this.network.lookup((BFTNode) node));
-=======
-      ChannelId channelId = ChannelId.of(this.senderIndex, this.addressBook.apply(node));
->>>>>>> e0bf0184
+      ChannelId channelId = ChannelId.of(this.senderIndex, this.addressBook.apply((BFTNode) node));
       handleMessage(new ControlledMessage(self, channelId, e, null, arrivalTime(channelId)));
     };
   }
