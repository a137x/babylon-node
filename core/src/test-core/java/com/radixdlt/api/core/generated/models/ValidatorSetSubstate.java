/*
 * Babylon Core API
 * This API is exposed by the Babylon Radix node to give clients access to the Radix Engine, Mempool and State in the node. It is intended for use by node-runners on a private network, and is not intended to be exposed publicly. Heavy load may impact the node's function.  If you require queries against historical ledger state, you may also wish to consider using the [Gateway API](https://betanet-gateway.redoc.ly/). 
 *
 * The version of the OpenAPI document: 0.2.0
 * 
 *
 * NOTE: This class is auto generated by OpenAPI Generator (https://openapi-generator.tech).
 * https://openapi-generator.tech
 * Do not edit the class manually.
 */


package com.radixdlt.api.core.generated.models;

import java.util.Objects;
import java.util.Arrays;
import java.util.Map;
import java.util.HashMap;
import com.fasterxml.jackson.annotation.JsonIgnoreProperties;
import com.fasterxml.jackson.annotation.JsonInclude;
import com.fasterxml.jackson.annotation.JsonProperty;
import com.fasterxml.jackson.annotation.JsonCreator;
import com.fasterxml.jackson.annotation.JsonSubTypes;
import com.fasterxml.jackson.annotation.JsonTypeInfo;
import com.fasterxml.jackson.annotation.JsonTypeName;
import com.fasterxml.jackson.annotation.JsonValue;
import com.radixdlt.api.core.generated.models.AccessRulesChainSubstate;
import com.radixdlt.api.core.generated.models.ClockCurrentMinuteSubstate;
import com.radixdlt.api.core.generated.models.ComponentInfoSubstate;
import com.radixdlt.api.core.generated.models.ComponentRoyaltyAccumulatorSubstate;
import com.radixdlt.api.core.generated.models.ComponentRoyaltyConfigSubstate;
import com.radixdlt.api.core.generated.models.ComponentStateSubstate;
import com.radixdlt.api.core.generated.models.EpochManagerSubstate;
import com.radixdlt.api.core.generated.models.GlobalAddressSubstate;
import com.radixdlt.api.core.generated.models.KeyValueStoreEntrySubstate;
import com.radixdlt.api.core.generated.models.MetadataSubstate;
import com.radixdlt.api.core.generated.models.NonFungibleStoreEntrySubstate;
import com.radixdlt.api.core.generated.models.PackageInfoSubstate;
import com.radixdlt.api.core.generated.models.PackageRoyaltyAccumulatorSubstate;
import com.radixdlt.api.core.generated.models.PackageRoyaltyConfigSubstate;
import com.radixdlt.api.core.generated.models.ResourceManagerSubstate;
import com.radixdlt.api.core.generated.models.Substate;
import com.radixdlt.api.core.generated.models.SubstateType;
<<<<<<< HEAD
import com.radixdlt.api.core.generated.models.ValidatorEntry;
=======
import com.radixdlt.api.core.generated.models.Validator;
import com.radixdlt.api.core.generated.models.ValidatorSetSubstate;
>>>>>>> 8a7fda14
import com.radixdlt.api.core.generated.models.ValidatorSetSubstateAllOf;
import com.radixdlt.api.core.generated.models.ValidatorSubstate;
import com.radixdlt.api.core.generated.models.VaultSubstate;
import io.swagger.annotations.ApiModel;
import io.swagger.annotations.ApiModelProperty;
import java.util.ArrayList;
import java.util.List;
import com.fasterxml.jackson.annotation.JsonPropertyOrder;


import com.radixdlt.api.core.generated.client.JSON;
/**
 * ValidatorSetSubstate
 */
@JsonPropertyOrder({
  ValidatorSetSubstate.JSON_PROPERTY_VALIDATOR_SET,
  ValidatorSetSubstate.JSON_PROPERTY_EPOCH
})
@javax.annotation.processing.Generated(value = "org.openapitools.codegen.languages.JavaClientCodegen")
@JsonIgnoreProperties(
  value = "substate_type", // ignore manually set substate_type, it will be automatically generated by Jackson during serialization
  allowSetters = true // allows the substate_type to be set during deserialization
)
@JsonTypeInfo(use = JsonTypeInfo.Id.NAME, include = JsonTypeInfo.As.PROPERTY, property = "substate_type", visible = true)
@JsonSubTypes({
  @JsonSubTypes.Type(value = AccessRulesChainSubstate.class, name = "AccessRulesChain"),
  @JsonSubTypes.Type(value = ClockCurrentMinuteSubstate.class, name = "ClockCurrentMinute"),
  @JsonSubTypes.Type(value = ComponentInfoSubstate.class, name = "ComponentInfo"),
  @JsonSubTypes.Type(value = ComponentRoyaltyAccumulatorSubstate.class, name = "ComponentRoyaltyAccumulator"),
  @JsonSubTypes.Type(value = ComponentRoyaltyConfigSubstate.class, name = "ComponentRoyaltyConfig"),
  @JsonSubTypes.Type(value = ComponentStateSubstate.class, name = "ComponentState"),
  @JsonSubTypes.Type(value = EpochManagerSubstate.class, name = "EpochManager"),
  @JsonSubTypes.Type(value = GlobalAddressSubstate.class, name = "GlobalAddress"),
  @JsonSubTypes.Type(value = KeyValueStoreEntrySubstate.class, name = "KeyValueStoreEntry"),
  @JsonSubTypes.Type(value = MetadataSubstate.class, name = "Metadata"),
  @JsonSubTypes.Type(value = NonFungibleStoreEntrySubstate.class, name = "NonFungibleStoreEntry"),
  @JsonSubTypes.Type(value = PackageInfoSubstate.class, name = "PackageInfo"),
  @JsonSubTypes.Type(value = PackageRoyaltyAccumulatorSubstate.class, name = "PackageRoyaltyAccumulator"),
  @JsonSubTypes.Type(value = PackageRoyaltyConfigSubstate.class, name = "PackageRoyaltyConfig"),
  @JsonSubTypes.Type(value = ResourceManagerSubstate.class, name = "ResourceManager"),
  @JsonSubTypes.Type(value = ValidatorSubstate.class, name = "Validator"),
  @JsonSubTypes.Type(value = ValidatorSetSubstate.class, name = "ValidatorSet"),
  @JsonSubTypes.Type(value = VaultSubstate.class, name = "Vault"),
})

public class ValidatorSetSubstate extends Substate {
  public static final String JSON_PROPERTY_VALIDATOR_SET = "validator_set";
  private List<ValidatorEntry> validatorSet = new ArrayList<>();

  public static final String JSON_PROPERTY_EPOCH = "epoch";
  private Long epoch;

  public ValidatorSetSubstate() { 
  }

<<<<<<< HEAD
  public ValidatorSetSubstate substateType(SubstateType substateType) {
    this.substateType = substateType;
    return this;
  }

   /**
   * Get substateType
   * @return substateType
  **/
  @javax.annotation.Nonnull
  @ApiModelProperty(required = true, value = "")
  @JsonProperty(JSON_PROPERTY_SUBSTATE_TYPE)
  @JsonInclude(value = JsonInclude.Include.ALWAYS)

  public SubstateType getSubstateType() {
    return substateType;
  }


  @JsonProperty(JSON_PROPERTY_SUBSTATE_TYPE)
  @JsonInclude(value = JsonInclude.Include.ALWAYS)
  public void setSubstateType(SubstateType substateType) {
    this.substateType = substateType;
  }


  public ValidatorSetSubstate validatorSet(List<ValidatorEntry> validatorSet) {
=======
  public ValidatorSetSubstate validatorSet(List<Validator> validatorSet) {
>>>>>>> 8a7fda14
    this.validatorSet = validatorSet;
    return this;
  }

  public ValidatorSetSubstate addValidatorSetItem(ValidatorEntry validatorSetItem) {
    this.validatorSet.add(validatorSetItem);
    return this;
  }

   /**
   * Get validatorSet
   * @return validatorSet
  **/
  @javax.annotation.Nonnull
  @ApiModelProperty(required = true, value = "")
  @JsonProperty(JSON_PROPERTY_VALIDATOR_SET)
  @JsonInclude(value = JsonInclude.Include.ALWAYS)

  public List<ValidatorEntry> getValidatorSet() {
    return validatorSet;
  }


  @JsonProperty(JSON_PROPERTY_VALIDATOR_SET)
  @JsonInclude(value = JsonInclude.Include.ALWAYS)
  public void setValidatorSet(List<ValidatorEntry> validatorSet) {
    this.validatorSet = validatorSet;
  }


  public ValidatorSetSubstate epoch(Long epoch) {
    this.epoch = epoch;
    return this;
  }

   /**
   * An integer between &#x60;0&#x60; and &#x60;10^10&#x60;, marking the epoch the validator set is a part of
   * minimum: 0
   * maximum: 10000000000
   * @return epoch
  **/
  @javax.annotation.Nonnull
  @ApiModelProperty(required = true, value = "An integer between `0` and `10^10`, marking the epoch the validator set is a part of")
  @JsonProperty(JSON_PROPERTY_EPOCH)
  @JsonInclude(value = JsonInclude.Include.ALWAYS)

  public Long getEpoch() {
    return epoch;
  }


  @JsonProperty(JSON_PROPERTY_EPOCH)
  @JsonInclude(value = JsonInclude.Include.ALWAYS)
  public void setEpoch(Long epoch) {
    this.epoch = epoch;
  }


  /**
   * Return true if this ValidatorSetSubstate object is equal to o.
   */
  @Override
  public boolean equals(Object o) {
    if (this == o) {
      return true;
    }
    if (o == null || getClass() != o.getClass()) {
      return false;
    }
    ValidatorSetSubstate validatorSetSubstate = (ValidatorSetSubstate) o;
    return Objects.equals(this.validatorSet, validatorSetSubstate.validatorSet) &&
        Objects.equals(this.epoch, validatorSetSubstate.epoch) &&
        super.equals(o);
  }

  @Override
  public int hashCode() {
    return Objects.hash(validatorSet, epoch, super.hashCode());
  }

  @Override
  public String toString() {
    StringBuilder sb = new StringBuilder();
    sb.append("class ValidatorSetSubstate {\n");
    sb.append("    ").append(toIndentedString(super.toString())).append("\n");
    sb.append("    validatorSet: ").append(toIndentedString(validatorSet)).append("\n");
    sb.append("    epoch: ").append(toIndentedString(epoch)).append("\n");
    sb.append("}");
    return sb.toString();
  }

  /**
   * Convert the given object to string with each line indented by 4 spaces
   * (except the first line).
   */
  private String toIndentedString(Object o) {
    if (o == null) {
      return "null";
    }
    return o.toString().replace("\n", "\n    ");
  }

static {
  // Initialize and register the discriminator mappings.
  Map<String, Class<?>> mappings = new HashMap<String, Class<?>>();
  mappings.put("AccessRulesChain", AccessRulesChainSubstate.class);
  mappings.put("ClockCurrentMinute", ClockCurrentMinuteSubstate.class);
  mappings.put("ComponentInfo", ComponentInfoSubstate.class);
  mappings.put("ComponentRoyaltyAccumulator", ComponentRoyaltyAccumulatorSubstate.class);
  mappings.put("ComponentRoyaltyConfig", ComponentRoyaltyConfigSubstate.class);
  mappings.put("ComponentState", ComponentStateSubstate.class);
  mappings.put("EpochManager", EpochManagerSubstate.class);
  mappings.put("GlobalAddress", GlobalAddressSubstate.class);
  mappings.put("KeyValueStoreEntry", KeyValueStoreEntrySubstate.class);
  mappings.put("Metadata", MetadataSubstate.class);
  mappings.put("NonFungibleStoreEntry", NonFungibleStoreEntrySubstate.class);
  mappings.put("PackageInfo", PackageInfoSubstate.class);
  mappings.put("PackageRoyaltyAccumulator", PackageRoyaltyAccumulatorSubstate.class);
  mappings.put("PackageRoyaltyConfig", PackageRoyaltyConfigSubstate.class);
  mappings.put("ResourceManager", ResourceManagerSubstate.class);
  mappings.put("Validator", ValidatorSubstate.class);
  mappings.put("ValidatorSet", ValidatorSetSubstate.class);
  mappings.put("Vault", VaultSubstate.class);
  mappings.put("ValidatorSetSubstate", ValidatorSetSubstate.class);
  JSON.registerDiscriminator(ValidatorSetSubstate.class, "substate_type", mappings);
}
}
<|MERGE_RESOLUTION|>--- conflicted
+++ resolved
@@ -42,12 +42,8 @@
 import com.radixdlt.api.core.generated.models.ResourceManagerSubstate;
 import com.radixdlt.api.core.generated.models.Substate;
 import com.radixdlt.api.core.generated.models.SubstateType;
-<<<<<<< HEAD
 import com.radixdlt.api.core.generated.models.ValidatorEntry;
-=======
-import com.radixdlt.api.core.generated.models.Validator;
 import com.radixdlt.api.core.generated.models.ValidatorSetSubstate;
->>>>>>> 8a7fda14
 import com.radixdlt.api.core.generated.models.ValidatorSetSubstateAllOf;
 import com.radixdlt.api.core.generated.models.ValidatorSubstate;
 import com.radixdlt.api.core.generated.models.VaultSubstate;
@@ -103,37 +99,7 @@
   public ValidatorSetSubstate() { 
   }
 
-<<<<<<< HEAD
-  public ValidatorSetSubstate substateType(SubstateType substateType) {
-    this.substateType = substateType;
-    return this;
-  }
-
-   /**
-   * Get substateType
-   * @return substateType
-  **/
-  @javax.annotation.Nonnull
-  @ApiModelProperty(required = true, value = "")
-  @JsonProperty(JSON_PROPERTY_SUBSTATE_TYPE)
-  @JsonInclude(value = JsonInclude.Include.ALWAYS)
-
-  public SubstateType getSubstateType() {
-    return substateType;
-  }
-
-
-  @JsonProperty(JSON_PROPERTY_SUBSTATE_TYPE)
-  @JsonInclude(value = JsonInclude.Include.ALWAYS)
-  public void setSubstateType(SubstateType substateType) {
-    this.substateType = substateType;
-  }
-
-
   public ValidatorSetSubstate validatorSet(List<ValidatorEntry> validatorSet) {
-=======
-  public ValidatorSetSubstate validatorSet(List<Validator> validatorSet) {
->>>>>>> 8a7fda14
     this.validatorSet = validatorSet;
     return this;
   }
