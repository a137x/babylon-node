/* Copyright 2021 Radix Publishing Ltd incorporated in Jersey (Channel Islands).
 *
 * Licensed under the Radix License, Version 1.0 (the "License"); you may not use this
 * file except in compliance with the License. You may obtain a copy of the License at:
 *
 * radixfoundation.org/licenses/LICENSE-v1
 *
 * The Licensor hereby grants permission for the Canonical version of the Work to be
 * published, distributed and used under or by reference to the Licensor’s trademark
 * Radix ® and use of any unregistered trade names, logos or get-up.
 *
 * The Licensor provides the Work (and each Contributor provides its Contributions) on an
 * "AS IS" BASIS, WITHOUT WARRANTIES OR CONDITIONS OF ANY KIND, either express or implied,
 * including, without limitation, any warranties or conditions of TITLE, NON-INFRINGEMENT,
 * MERCHANTABILITY, or FITNESS FOR A PARTICULAR PURPOSE.
 *
 * Whilst the Work is capable of being deployed, used and adopted (instantiated) to create
 * a distributed ledger it is your responsibility to test and validate the code, together
 * with all logic and performance of that code under all foreseeable scenarios.
 *
 * The Licensor does not make or purport to make and hereby excludes liability for all
 * and any representation, warranty or undertaking in any form whatsoever, whether express
 * or implied, to any entity or person, including any representation, warranty or
 * undertaking, as to the functionality security use, value or other characteristics of
 * any distributed ledger nor in respect the functioning or value of any tokens which may
 * be created stored or transferred using the Work. The Licensor does not warrant that the
 * Work or any use of the Work complies with any law or regulation in any territory where
 * it may be implemented or used or that it will be appropriate for any specific purpose.
 *
 * Neither the licensor nor any current or former employees, officers, directors, partners,
 * trustees, representatives, agents, advisors, contractors, or volunteers of the Licensor
 * shall be liable for any direct or indirect, special, incidental, consequential or other
 * losses of any kind, in tort, contract or otherwise (including but not limited to loss
 * of revenue, income or profits, or loss of use or data, or loss of reputation, or loss
 * of any economic or other opportunity of whatsoever nature or howsoever arising), arising
 * out of or in connection with (without limitation of any use, misuse, of any ledger system
 * or use made or its functionality or any performance or operation of any code or protocol
 * caused by bugs or programming or logic errors or otherwise);
 *
 * A. any offer, purchase, holding, use, sale, exchange or transmission of any
 * cryptographic keys, tokens or assets created, exchanged, stored or arising from any
 * interaction with the Work;
 *
 * B. any failure in a transmission or loss of any token or assets keys or other digital
 * artefacts due to errors in transmission;
 *
 * C. bugs, hacks, logic errors or faults in the Work or any communication;
 *
 * D. system software or apparatus including but not limited to losses caused by errors
 * in holding or transmitting tokens by any third-party;
 *
 * E. breaches or failure of security including hacker attacks, loss or disclosure of
 * password, loss of private key, unauthorised use or misuse of such passwords or keys;
 *
 * F. any losses including loss of anticipated savings or other benefits resulting from
 * use of the Work or any changes to the Work (however implemented).
 *
 * You are solely responsible for; testing, validating and evaluation of all operation
 * logic, functionality, security and appropriateness of using the Work for any commercial
 * or non-commercial purpose and for any reproduction or redistribution by You of the
 * Work. You assume all risks associated with Your use of the Work and the exercise of
 * permissions under this License.
 */

package com.radixdlt.harness.deterministic;

import com.google.common.collect.ImmutableList;
import com.google.inject.AbstractModule;
import com.google.inject.Module;
import com.google.inject.Provides;
import com.google.inject.TypeLiteral;
import com.google.inject.util.Modules;
import com.radixdlt.consensus.EpochNodeWeightMapping;
import com.radixdlt.consensus.MockedConsensusRecoveryModule;
import com.radixdlt.consensus.Proposal;
import com.radixdlt.consensus.bft.*;
import com.radixdlt.consensus.bft.Round;
import com.radixdlt.consensus.epoch.EpochRound;
import com.radixdlt.consensus.liveness.EpochLocalTimeoutOccurrence;
import com.radixdlt.consensus.sync.BFTSyncPatienceMillis;
import com.radixdlt.crypto.ECKeyPair;
import com.radixdlt.environment.EventProcessor;
import com.radixdlt.environment.deterministic.network.ControlledMessage;
import com.radixdlt.environment.deterministic.network.DeterministicNetwork;
import com.radixdlt.environment.deterministic.network.MessageMutator;
import com.radixdlt.environment.deterministic.network.MessageSelector;
import com.radixdlt.ledger.LedgerUpdate;
import com.radixdlt.ledger.MockedLedgerRecoveryModule;
import com.radixdlt.messaging.TestMessagingModule;
import com.radixdlt.modules.FunctionalRadixNodeModule;
import com.radixdlt.modules.FunctionalRadixNodeModule.LedgerConfig;
import com.radixdlt.modules.FunctionalRadixNodeModule.MempoolType;
import com.radixdlt.modules.FunctionalRadixNodeModule.StateComputerConfig;
import com.radixdlt.modules.MockedCryptoModule;
import com.radixdlt.modules.MockedKeyModule;
import com.radixdlt.monitoring.SystemCounters;
import com.radixdlt.networks.Addressing;
import com.radixdlt.networks.Network;
import com.radixdlt.p2p.TestP2PModule;
import com.radixdlt.rev1.EpochMaxRound;
import com.radixdlt.rev2.modules.InMemoryCommittedReaderModule;
import com.radixdlt.rev2.modules.MockedPersistenceStoreModule;
import com.radixdlt.sync.SyncConfig;
import com.radixdlt.utils.KeyComparator;
import com.radixdlt.utils.TimeSupplier;
import io.reactivex.rxjava3.schedulers.Timed;
import java.io.PrintStream;
import java.util.Objects;
import java.util.Random;
import java.util.function.Function;
import java.util.function.Predicate;
import java.util.stream.IntStream;
import java.util.stream.Stream;

/**
 * A deterministic test where each event that occurs in the network is emitted and processed
 * synchronously by the caller.
 */
public final class DeterministicTest {
  private final DeterministicNodes nodes;
  private final DeterministicNetwork network;

  private DeterministicTest(
      ImmutableList<BFTNode> nodes,
      MessageSelector messageSelector,
      MessageMutator messageMutator,
      Module baseModule,
      Module overrideModule) {
    this.network = new DeterministicNetwork(nodes, messageSelector, messageMutator);

    this.nodes = new DeterministicNodes(nodes, this.network, baseModule, overrideModule);
  }

  public static class Builder {
    private ImmutableList<BFTNode> nodes =
        ImmutableList.of(BFTNode.create(ECKeyPair.generateNew().getPublicKey()));
    private MessageSelector messageSelector = MessageSelector.firstSelector();
    private MessageMutator messageMutator = MessageMutator.nothing();
    private long pacemakerTimeout = 1000L;
    private Function<Long, IntStream> epochToNodeIndexesMapping;
    private EpochNodeWeightMapping epochNodeWeightMapping;
    private Module overrideModule = null;
    private ImmutableList.Builder<Module> modules = ImmutableList.builder();

    private Builder() {
      // Nothing to do here
    }

    public Builder numNodes(int numNodes) {
      this.nodes =
          Stream.generate(ECKeyPair::generateNew)
              .limit(numNodes)
              .map(ECKeyPair::getPublicKey)
              .sorted(KeyComparator.instance())
              .map(BFTNode::create)
              .collect(ImmutableList.toImmutableList());
      return this;
    }

    /**
     * Override with an incorrect module which should cause a test to fail. TODO: Refactor to make
     * the link between incorrect module and failing test more explicit.
     *
     * @param module the incorrect module
     * @return the current builder
     */
    public Builder overrideWithIncorrectModule(Module module) {
      this.overrideModule = module;
      return this;
    }

    public Builder epochNodeIndexesMapping(Function<Long, IntStream> epochToNodeIndexesMapping) {
      Objects.requireNonNull(epochToNodeIndexesMapping);
      this.epochToNodeIndexesMapping = epochToNodeIndexesMapping;
      return this;
    }

    public Builder epochNodeWeightMapping(EpochNodeWeightMapping epochNodeWeightMapping) {
      this.epochNodeWeightMapping = Objects.requireNonNull(epochNodeWeightMapping);
      return this;
    }

    public Builder messageSelector(MessageSelector messageSelector) {
      this.messageSelector = Objects.requireNonNull(messageSelector);
      return this;
    }

    public Builder messageMutator(MessageMutator messageMutator) {
      this.messageMutator = Objects.requireNonNull(messageMutator);
      return this;
    }

    public Builder messageMutators(MessageMutator... messageMutators) {
      final var combinedMutator = Stream.of(messageMutators).reduce(MessageMutator::andThen).get();
      return this.messageMutator(combinedMutator);
    }

    public Builder pacemakerTimeout(long pacemakerTimeout) {
      if (pacemakerTimeout <= 0) {
        throw new IllegalArgumentException(
            "Pacemaker timeout must be positive: " + pacemakerTimeout);
      }
      this.pacemakerTimeout = pacemakerTimeout;
      return this;
    }

    public DeterministicTest buildWithEpochs(Round epochMaxRound) {
      Objects.requireNonNull(epochMaxRound);
      modules.add(
          new FunctionalRadixNodeModule(
              true,
              LedgerConfig.stateComputer(StateComputerConfig.mocked(MempoolType.NONE), false)));
      addEpochedConsensusProcessorModule(epochMaxRound);
      return build(true);
    }

    public DeterministicTest buildWithEpochsAndSync(Round epochMaxRound, SyncConfig syncConfig) {
      Objects.requireNonNull(epochMaxRound);
      modules.add(
          new FunctionalRadixNodeModule(
              true,
              LedgerConfig.stateComputer(StateComputerConfig.mocked(MempoolType.NONE), true)));
      modules.add(new InMemoryCommittedReaderModule());
      modules.add(
          new AbstractModule() {
            @Provides
            private SyncConfig syncConfig() {
              return syncConfig;
            }
          });
      addEpochedConsensusProcessorModule(epochMaxRound);
      return build(true);
    }

    public DeterministicTest buildWithoutEpochs() {
<<<<<<< HEAD
      modules.add(
          new FunctionalRadixNodeModule(
              false,
              LedgerConfig.stateComputer(StateComputerConfig.mocked(MempoolType.NONE), false)));
      addNonEpochedConsensusProcessorModule();
      return build();
=======
      modules.add(new FunctionalRadixNodeModule(EnumSet.noneOf(RadixNodeComponent.class)));
      return build(false);
>>>>>>> 0271c2c3
    }

    private DeterministicTest build(boolean withEpoch) {
      modules.add(
          new AbstractModule() {
            @Override
            public void configure() {
              bind(Addressing.class).toInstance(Addressing.ofNetwork(Network.LOCALNET));
              bindConstant().annotatedWith(BFTSyncPatienceMillis.class).to(50);
              bindConstant().annotatedWith(PacemakerBaseTimeoutMs.class).to(pacemakerTimeout);
              bindConstant().annotatedWith(PacemakerBackoffRate.class).to(2.0);
              // Use constant timeout for now
              bindConstant().annotatedWith(PacemakerMaxExponent.class).to(0);
              bind(TimeSupplier.class).toInstance(System::currentTimeMillis);
              bind(Random.class).toInstance(new Random(123456));
            }
          });
      modules.add(new MockedKeyModule());
      modules.add(new MockedCryptoModule());
      modules.add(new MockedPersistenceStoreModule());

      MockedConsensusRecoveryModule.Builder mockedConsensusRecoveryModuleBuilder =
          new MockedConsensusRecoveryModule.Builder(withEpoch);
      mockedConsensusRecoveryModuleBuilder.withNodes(nodes);
      if (this.epochNodeWeightMapping != null) {
        mockedConsensusRecoveryModuleBuilder.withEpochNodeWeightMapping(
            this.epochNodeWeightMapping);
      } else if (this.epochToNodeIndexesMapping != null) {
        mockedConsensusRecoveryModuleBuilder.withEpochNodeIndexesMapping(
            this.epochToNodeIndexesMapping);
      }
      modules.add(mockedConsensusRecoveryModuleBuilder.build());

      modules.add(new MockedLedgerRecoveryModule());

      modules.add(new TestP2PModule.Builder().withAllNodes(nodes).build());
      modules.add(new TestMessagingModule.Builder().build());

      return new DeterministicTest(
          this.nodes,
          this.messageSelector,
          this.messageMutator,
          Modules.combine(modules.build()),
          overrideModule);
    }

    private void addEpochedConsensusProcessorModule(Round epochMaxRound) {
      modules.add(
          new AbstractModule() {
            @Override
            public void configure() {
              bind(Round.class).annotatedWith(EpochMaxRound.class).toInstance(epochMaxRound);
              bind(new TypeLiteral<EventProcessor<EpochRound>>() {}).toInstance(epochRound -> {});
              bind(new TypeLiteral<EventProcessor<EpochLocalTimeoutOccurrence>>() {})
                  .toInstance(t -> {});
            }
          });
    }
  }

  public static Builder builder() {
    return new Builder();
  }

  public DeterministicNetwork getNetwork() {
    return this.network;
  }

  public DeterministicNodes getNodes() {
    return this.nodes;
  }

  public interface DeterministicManualExecutor {
    void start();

    void processNext(int senderIndex, int receiverIndex, Class<?> eventClass);
  }

  public DeterministicManualExecutor createExecutor() {
    return new DeterministicManualExecutor() {
      @Override
      public void start() {
        nodes.start();
      }

      @Override
      public void processNext(int senderIndex, int receiverIndex, Class<?> eventClass) {
        Timed<ControlledMessage> nextMsg =
            network.nextMessage(
                msg ->
                    msg.channelId().senderIndex() == senderIndex
                        && msg.channelId().receiverIndex() == receiverIndex
                        && eventClass.isInstance(msg.message()));

        nodes.handleMessage(nextMsg);
      }
    };
  }

  public DeterministicTest runForCount(int count) {
    this.nodes.start();

    for (int i = 0; i < count; i++) {
      Timed<ControlledMessage> nextMsg = this.network.nextMessage();
      this.nodes.handleMessage(nextMsg);
    }

    return this;
  }

  public DeterministicTest runUntil(Predicate<Timed<ControlledMessage>> stopPredicate) {
    this.nodes.start();

    while (true) {
      Timed<ControlledMessage> nextMsg = this.network.nextMessage();
      if (stopPredicate.test(nextMsg)) {
        break;
      }

      this.nodes.handleMessage(nextMsg);
    }

    return this;
  }

  /**
   * Returns a predicate that stops processing messages after a specified number of epochs and
   * rounds.
   *
   * @param maxEpochRound the last epoch and round to process
   * @return a predicate that halts processing after the specified number of epochs and rounds
   */
  public static Predicate<Timed<ControlledMessage>> hasReachedEpochRound(EpochRound maxEpochRound) {
    return timedMsg -> {
      ControlledMessage message = timedMsg.value();
      if (!(message.message() instanceof Proposal)) {
        return false;
      }
      Proposal proposal = (Proposal) message.message();
      EpochRound nev = EpochRound.of(proposal.getEpoch(), proposal.getRound());
      return (nev.compareTo(maxEpochRound) > 0);
    };
  }

  /**
   * Returns a predicate that stops processing messages after a specified number of rounds.
   *
   * @param round the last round to process
   * @return a predicate that return true after the specified number of rounds
   */
  public static Predicate<Timed<ControlledMessage>> hasReachedRound(Round round) {
    final long maxRoundNumber = round.previous().number();
    return timedMsg -> {
      ControlledMessage message = timedMsg.value();
      if (!(message.message() instanceof Proposal)) {
        return false;
      }
      Proposal p = (Proposal) message.message();
      return (p.getRound().number() > maxRoundNumber);
    };
  }

  public static Predicate<Timed<ControlledMessage>> roundUpdateOnNode(Round round, int nodeIndex) {
    return timedMsg -> {
      final var message = timedMsg.value();
      if (!(message.message() instanceof RoundUpdate)) {
        return false;
      }
      final var roundUpdate = (RoundUpdate) message.message();
      return message.channelId().receiverIndex() == nodeIndex
          && roundUpdate.getCurrentRound().gte(round);
    };
  }

  public static Predicate<Timed<ControlledMessage>> ledgerStateVersionOnNode(
      long stateVersion, int nodeIndex) {
    return timedMsg -> {
      final var message = timedMsg.value();
      if (!(message.message() instanceof LedgerUpdate)) {
        return false;
      }
      final var ledgerUpdate = (LedgerUpdate) message.message();
      return message.channelId().receiverIndex() == nodeIndex
          && ledgerUpdate.getTail().getStateVersion() >= stateVersion;
    };
  }

  public SystemCounters getSystemCounters(int nodeIndex) {
    return this.nodes.getSystemCounters(nodeIndex);
  }

  public int numNodes() {
    return this.nodes.numNodes();
  }

  // Debugging aid for messages
  public void dumpMessages(PrintStream out) {
    this.network.dumpMessages(out);
  }
}<|MERGE_RESOLUTION|>--- conflicted
+++ resolved
@@ -233,17 +233,11 @@
     }
 
     public DeterministicTest buildWithoutEpochs() {
-<<<<<<< HEAD
       modules.add(
           new FunctionalRadixNodeModule(
               false,
               LedgerConfig.stateComputer(StateComputerConfig.mocked(MempoolType.NONE), false)));
-      addNonEpochedConsensusProcessorModule();
-      return build();
-=======
-      modules.add(new FunctionalRadixNodeModule(EnumSet.noneOf(RadixNodeComponent.class)));
       return build(false);
->>>>>>> 0271c2c3
     }
 
     private DeterministicTest build(boolean withEpoch) {
