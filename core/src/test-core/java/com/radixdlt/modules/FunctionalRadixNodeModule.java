--- conflicted
+++ resolved
@@ -393,13 +393,8 @@
                     new MockedEpochsConsensusRecoveryModule(
                         withEpochs.epochMaxRound(),
                         withEpochs.mapping(),
-<<<<<<< HEAD
-                        withEpochs.preGenesisLedgerHashes()));
-=======
-                        withEpochs.preGenesisAccumulatorHash(),
                         withEpochs.preGenesisLedgerHashes(),
                         withEpochs.proposerElectionMode()));
->>>>>>> 7a8b768a
               }
             }
           }
