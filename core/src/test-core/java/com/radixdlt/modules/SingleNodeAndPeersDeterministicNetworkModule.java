/* Copyright 2021 Radix Publishing Ltd incorporated in Jersey (Channel Islands).
 *
 * Licensed under the Radix License, Version 1.0 (the "License"); you may not use this
 * file except in compliance with the License. You may obtain a copy of the License at:
 *
 * radixfoundation.org/licenses/LICENSE-v1
 *
 * The Licensor hereby grants permission for the Canonical version of the Work to be
 * published, distributed and used under or by reference to the Licensor’s trademark
 * Radix ® and use of any unregistered trade names, logos or get-up.
 *
 * The Licensor provides the Work (and each Contributor provides its Contributions) on an
 * "AS IS" BASIS, WITHOUT WARRANTIES OR CONDITIONS OF ANY KIND, either express or implied,
 * including, without limitation, any warranties or conditions of TITLE, NON-INFRINGEMENT,
 * MERCHANTABILITY, or FITNESS FOR A PARTICULAR PURPOSE.
 *
 * Whilst the Work is capable of being deployed, used and adopted (instantiated) to create
 * a distributed ledger it is your responsibility to test and validate the code, together
 * with all logic and performance of that code under all foreseeable scenarios.
 *
 * The Licensor does not make or purport to make and hereby excludes liability for all
 * and any representation, warranty or undertaking in any form whatsoever, whether express
 * or implied, to any entity or person, including any representation, warranty or
 * undertaking, as to the functionality security use, value or other characteristics of
 * any distributed ledger nor in respect the functioning or value of any tokens which may
 * be created stored or transferred using the Work. The Licensor does not warrant that the
 * Work or any use of the Work complies with any law or regulation in any territory where
 * it may be implemented or used or that it will be appropriate for any specific purpose.
 *
 * Neither the licensor nor any current or former employees, officers, directors, partners,
 * trustees, representatives, agents, advisors, contractors, or volunteers of the Licensor
 * shall be liable for any direct or indirect, special, incidental, consequential or other
 * losses of any kind, in tort, contract or otherwise (including but not limited to loss
 * of revenue, income or profits, or loss of use or data, or loss of reputation, or loss
 * of any economic or other opportunity of whatsoever nature or howsoever arising), arising
 * out of or in connection with (without limitation of any use, misuse, of any ledger system
 * or use made or its functionality or any performance or operation of any code or protocol
 * caused by bugs or programming or logic errors or otherwise);
 *
 * A. any offer, purchase, holding, use, sale, exchange or transmission of any
 * cryptographic keys, tokens or assets created, exchanged, stored or arising from any
 * interaction with the Work;
 *
 * B. any failure in a transmission or loss of any token or assets keys or other digital
 * artefacts due to errors in transmission;
 *
 * C. bugs, hacks, logic errors or faults in the Work or any communication;
 *
 * D. system software or apparatus including but not limited to losses caused by errors
 * in holding or transmitting tokens by any third-party;
 *
 * E. breaches or failure of security including hacker attacks, loss or disclosure of
 * password, loss of private key, unauthorised use or misuse of such passwords or keys;
 *
 * F. any losses including loss of anticipated savings or other benefits resulting from
 * use of the Work or any changes to the Work (however implemented).
 *
 * You are solely responsible for; testing, validating and evaluation of all operation
 * logic, functionality, security and appropriateness of using the Work for any commercial
 * or non-commercial purpose and for any reproduction or redistribution by You of the
 * Work. You assume all risks associated with Your use of the Work and the exercise of
 * permissions under this License.
 */

package com.radixdlt.modules;

import com.google.inject.AbstractModule;
import com.google.inject.Provides;
import com.google.inject.Singleton;
import com.radixdlt.consensus.bft.BFTNode;
import com.radixdlt.consensus.bft.Self;
import com.radixdlt.crypto.ECKeyPair;
import com.radixdlt.environment.Environment;
import com.radixdlt.environment.deterministic.network.DeterministicNetwork;
import com.radixdlt.environment.deterministic.network.MessageMutator;
import com.radixdlt.environment.deterministic.network.MessageSelector;
import com.radixdlt.p2p.PeersView;
import java.util.List;
import java.util.stream.Stream;

/** Module which injects a full one node network */
public final class SingleNodeAndPeersDeterministicNetworkModule extends AbstractModule {
  private final ECKeyPair self;
  private final StateComputerConfig stateComputerConfig;

  public SingleNodeAndPeersDeterministicNetworkModule(ECKeyPair self) {
    this(self, StateComputerConfig.rev1());
  }

  public SingleNodeAndPeersDeterministicNetworkModule(
      ECKeyPair self, StateComputerConfig stateComputerConfig) {
    this.self = self;
    this.stateComputerConfig = stateComputerConfig;
  }

  @Override
  protected void configure() {
<<<<<<< HEAD
    install(new PersistedNodeForTestingModule(self));
=======
    bind(ECKeyPair.class).annotatedWith(Self.class).toInstance(self);
    install(new PersistedNodeForTestingModule(stateComputerConfig));
>>>>>>> 0151a28e
  }

  @Provides
  public List<BFTNode> nodes(@Self BFTNode self) {
    return List.of(self);
  }

  @Provides
  @Singleton
  public DeterministicNetwork network(@Self BFTNode self, PeersView peersView) {
    return new DeterministicNetwork(
        Stream.concat(Stream.of(self), peersView.peers().map(PeersView.PeerInfo::bftNode)).toList(),
        MessageSelector.firstSelector(),
        MessageMutator.nothing());
  }

  @Provides
  @Singleton
  Environment environment(@Self BFTNode self, DeterministicNetwork network) {
    return network.createSender(self);
  }
}<|MERGE_RESOLUTION|>--- conflicted
+++ resolved
@@ -95,12 +95,7 @@
 
   @Override
   protected void configure() {
-<<<<<<< HEAD
-    install(new PersistedNodeForTestingModule(self));
-=======
-    bind(ECKeyPair.class).annotatedWith(Self.class).toInstance(self);
-    install(new PersistedNodeForTestingModule(stateComputerConfig));
->>>>>>> 0151a28e
+    install(new PersistedNodeForTestingModule(self, stateComputerConfig));
   }
 
   @Provides
