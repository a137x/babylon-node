--- conflicted
+++ resolved
@@ -75,11 +75,7 @@
 import com.radixdlt.consensus.vertexstore.VertexStoreState;
 import com.radixdlt.crypto.Hasher;
 import com.radixdlt.environment.EventProcessor;
-<<<<<<< HEAD
-=======
-import com.radixdlt.ledger.AccumulatorState;
 import com.radixdlt.modules.StateComputerConfig;
->>>>>>> 7a8b768a
 import com.radixdlt.rev2.LastEpochProof;
 import com.radixdlt.statecomputer.EpochMaxRound;
 import com.radixdlt.utils.PrivateKeys;
@@ -96,27 +92,12 @@
   public MockedEpochsConsensusRecoveryModule(
       Round epochMaxRound,
       EpochNodeWeightMapping epochNodeWeightMapping,
-<<<<<<< HEAD
-      LedgerHashes preGenesisLedgerHashes) {
-=======
-      HashCode preGenesisAccumulatorHash,
       LedgerHashes preGenesisLedgerHashes,
       StateComputerConfig.ProposerElectionMode proposerElectionMode) {
->>>>>>> 7a8b768a
     this.epochMaxRound = epochMaxRound;
     this.epochNodeWeightMapping = epochNodeWeightMapping;
     this.preGenesisLedgerHashes = preGenesisLedgerHashes;
-<<<<<<< HEAD
-  }
-
-  public MockedEpochsConsensusRecoveryModule(
-      Round epochMaxRound, EpochNodeWeightMapping epochNodeWeightMapping) {
-    this.epochMaxRound = epochMaxRound;
-    this.epochNodeWeightMapping = epochNodeWeightMapping;
-    this.preGenesisLedgerHashes = LedgerHashes.zero();
-=======
     this.proposerElectionMode = proposerElectionMode;
->>>>>>> 7a8b768a
   }
 
   @Override
