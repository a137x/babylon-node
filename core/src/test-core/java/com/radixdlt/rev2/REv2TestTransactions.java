/* Copyright 2021 Radix Publishing Ltd incorporated in Jersey (Channel Islands).
 *
 * Licensed under the Radix License, Version 1.0 (the "License"); you may not use this
 * file except in compliance with the License. You may obtain a copy of the License at:
 *
 * radixfoundation.org/licenses/LICENSE-v1
 *
 * The Licensor hereby grants permission for the Canonical version of the Work to be
 * published, distributed and used under or by reference to the Licensor’s trademark
 * Radix ® and use of any unregistered trade names, logos or get-up.
 *
 * The Licensor provides the Work (and each Contributor provides its Contributions) on an
 * "AS IS" BASIS, WITHOUT WARRANTIES OR CONDITIONS OF ANY KIND, either express or implied,
 * including, without limitation, any warranties or conditions of TITLE, NON-INFRINGEMENT,
 * MERCHANTABILITY, or FITNESS FOR A PARTICULAR PURPOSE.
 *
 * Whilst the Work is capable of being deployed, used and adopted (instantiated) to create
 * a distributed ledger it is your responsibility to test and validate the code, together
 * with all logic and performance of that code under all foreseeable scenarios.
 *
 * The Licensor does not make or purport to make and hereby excludes liability for all
 * and any representation, warranty or undertaking in any form whatsoever, whether express
 * or implied, to any entity or person, including any representation, warranty or
 * undertaking, as to the functionality security use, value or other characteristics of
 * any distributed ledger nor in respect the functioning or value of any tokens which may
 * be created stored or transferred using the Work. The Licensor does not warrant that the
 * Work or any use of the Work complies with any law or regulation in any territory where
 * it may be implemented or used or that it will be appropriate for any specific purpose.
 *
 * Neither the licensor nor any current or former employees, officers, directors, partners,
 * trustees, representatives, agents, advisors, contractors, or volunteers of the Licensor
 * shall be liable for any direct or indirect, special, incidental, consequential or other
 * losses of any kind, in tort, contract or otherwise (including but not limited to loss
 * of revenue, income or profits, or loss of use or data, or loss of reputation, or loss
 * of any economic or other opportunity of whatsoever nature or howsoever arising), arising
 * out of or in connection with (without limitation of any use, misuse, of any ledger system
 * or use made or its functionality or any performance or operation of any code or protocol
 * caused by bugs or programming or logic errors or otherwise);
 *
 * A. any offer, purchase, holding, use, sale, exchange or transmission of any
 * cryptographic keys, tokens or assets created, exchanged, stored or arising from any
 * interaction with the Work;
 *
 * B. any failure in a transmission or loss of any token or assets keys or other digital
 * artefacts due to errors in transmission;
 *
 * C. bugs, hacks, logic errors or faults in the Work or any communication;
 *
 * D. system software or apparatus including but not limited to losses caused by errors
 * in holding or transmitting tokens by any third-party;
 *
 * E. breaches or failure of security including hacker attacks, loss or disclosure of
 * password, loss of private key, unauthorised use or misuse of such passwords or keys;
 *
 * F. any losses including loss of anticipated savings or other benefits resulting from
 * use of the Work or any changes to the Work (however implemented).
 *
 * You are solely responsible for; testing, validating and evaluation of all operation
 * logic, functionality, security and appropriateness of using the Work for any commercial
 * or non-commercial purpose and for any reproduction or redistribution by You of the
 * Work. You assume all risks associated with Your use of the Work and the exercise of
 * permissions under this License.
 */

package com.radixdlt.rev2;

import com.google.common.hash.HashCode;
import com.radixdlt.addressing.Addressing;
import com.radixdlt.crypto.*;
import com.radixdlt.identifiers.Address;
import com.radixdlt.transaction.TransactionBuilder;
import com.radixdlt.transactions.RawNotarizedTransaction;
import com.radixdlt.utils.PrivateKeys;
import java.util.List;

public final class REv2TestTransactions {
  // These have to come first for static ordering issues
  public static final ECKeyPair DEFAULT_NOTARY = generateKeyPair(1);

  private static ECKeyPair generateKeyPair(int keySource) {
    return PrivateKeys.numeric(keySource).findFirst().orElseThrow();
  }

  public static NotarizedTransactionBuilder validButRejectTransaction(long fromEpoch, long nonce) {

    final var header =
        TransactionHeader.defaults(
            NetworkDefinition.INT_TEST_NET,
            fromEpoch,
            100,
            nonce,
            DEFAULT_NOTARY.getPublicKey().toPublicKey(),
            false);
    // Note - rejects due to lack of fee payment
    final String rejectedManifest = "CLEAR_AUTH_ZONE;";
    final List<ECKeyPair> signatories = List.of(generateKeyPair(10));

    return new NotarizedTransactionBuilder(
        TransactionBuilder.createIntent(
            NetworkDefinition.INT_TEST_NET, header, rejectedManifest, List.of()),
        DEFAULT_NOTARY,
        signatories);
  }

  public static byte[] constructValidIntentBytes(
      NetworkDefinition network, long fromEpoch, long nonce, PublicKey notary) {
    final var addressing = Addressing.ofNetwork(network);
    final var faucetAddress =
        addressing.encodeNormalComponentAddress(ScryptoConstants.FAUCET_COMPONENT_ADDRESS);

    var manifest =
        String.format(
            """
            CALL_METHOD Address("%s") "lock_fee" Decimal("100");
            CLEAR_AUTH_ZONE;
            """,
            faucetAddress);
    var header = TransactionHeader.defaults(network, fromEpoch, 100, nonce, notary, false);
    return TransactionBuilder.createIntent(network, header, manifest, List.of());
  }

  public static String constructDepositFromFaucetManifest(NetworkDefinition networkDefinition) {
    return constructDepositFromFaucetManifest(
        networkDefinition, Address.virtualAccountAddress(ECKeyPair.generateNew().getPublicKey()));
  }

  public static String constructNewAccountManifest(NetworkDefinition networkDefinition) {
    final var addressing = Addressing.ofNetwork(networkDefinition);
    final var faucetAddress =
        addressing.encodeNormalComponentAddress(ScryptoConstants.FAUCET_COMPONENT_ADDRESS);
    return String.format(
        """
<<<<<<< HEAD
                    CALL_METHOD Address("%s") "lock_fee" Decimal("100");
                    CREATE_ACCOUNT_ADVANCED
                      Tuple(                                    # Access Rules Config Struct
                          Map<Tuple, Enum>(),                   # Method auth Field
                          Map<String, Enum>(),                  # Grouped Auth Field
                          Enum(                                 # Default Auth Field
                              "AccessRuleEntry::AccessRule",
                              Enum("AccessRule::AllowAll")
                          ),
                          Map<Tuple, Enum>(),                   # Method Auth Mutability Field
                          Map<String, Enum>(),                  # Group Auth Mutability Field
                          Enum(                                 # Default Auth Mutability Field
                              "AccessRuleEntry::AccessRule",
                              Enum("AccessRule::DenyAll")
                          )
                      );
                    """,
=======
        CALL_METHOD Address("%s") "lock_fee" Decimal("100");
        CREATE_ACCOUNT Enum("AccessRule::AllowAll");
        """,
>>>>>>> d96311c2
        faucetAddress);
  }

  public static String constructTransferBetweenAccountsFeeFromSender(
      NetworkDefinition networkDefinition,
      ComponentAddress fromAccount,
      ResourceAddress resource,
      Decimal amount,
      ComponentAddress toAccount) {
    final var addressing = Addressing.ofNetwork(networkDefinition);
    final var fromAccountAddress = addressing.encodeAccountAddress(fromAccount);
    final var toAccountAddress = addressing.encodeAccountAddress(toAccount);
    final var resourceAddress = addressing.encodeResourceAddress(resource);
    return String.format(
        """
            CALL_METHOD Address("%s") "lock_fee" Decimal("100");
            CALL_METHOD Address("%s") "withdraw" Address("%s") Decimal("%s");
            CALL_METHOD Address("%s") "deposit_batch" Expression("ENTIRE_WORKTOP");
            """,
        fromAccountAddress, fromAccountAddress, resourceAddress, amount, toAccountAddress);
  }

  public static String constructTransferBetweenAccountsFeeFromReceiver(
      NetworkDefinition networkDefinition,
      ComponentAddress fromAccount,
      ResourceAddress resource,
      Decimal amount,
      ComponentAddress toAccount) {
    final var addressing = Addressing.ofNetwork(networkDefinition);
    final var fromAccountAddress = addressing.encodeAccountAddress(fromAccount);
    final var toAccountAddress = addressing.encodeAccountAddress(toAccount);
    final var resourceAddress = addressing.encodeResourceAddress(resource);
    return String.format(
        """
            CALL_METHOD Address("%s") "lock_fee" Decimal("100");
            CALL_METHOD Address("%s") "withdraw" Address("%s") Decimal("%s");
            CALL_METHOD Address("%s") "deposit_batch" Expression("ENTIRE_WORKTOP");
            """,
        toAccountAddress, fromAccountAddress, resourceAddress, amount, toAccountAddress);
  }

  public static String constructTransferBetweenAccountsFeeFromFaucet(
      NetworkDefinition networkDefinition,
      ComponentAddress fromAccount,
      ResourceAddress resource,
      Decimal amount,
      ComponentAddress toAccount) {
    final var addressing = Addressing.ofNetwork(networkDefinition);
    final var faucetAddress =
        addressing.encodeNormalComponentAddress(ScryptoConstants.FAUCET_COMPONENT_ADDRESS);
    final var fromAccountAddress = addressing.encodeAccountAddress(fromAccount);
    final var toAccountAddress = addressing.encodeAccountAddress(toAccount);
    final var resourceAddress = addressing.encodeResourceAddress(resource);
    return String.format(
        """
            CALL_METHOD Address("%s") "lock_fee" Decimal("100");
            CALL_METHOD Address("%s") "withdraw" Address("%s") Decimal("%s");
            CALL_METHOD Address("%s") "deposit_batch" Expression("ENTIRE_WORKTOP");
            """,
        faucetAddress, fromAccountAddress, resourceAddress, amount, toAccountAddress);
  }

  public static String constructDepositFromFaucetManifest(
      NetworkDefinition networkDefinition, ComponentAddress to) {
    final var addressing = Addressing.ofNetwork(networkDefinition);
    final var faucetAddress =
        addressing.encodeNormalComponentAddress(ScryptoConstants.FAUCET_COMPONENT_ADDRESS);
    return String.format(
        """
        CALL_METHOD Address("%s") "lock_fee" Decimal("100");
        CALL_METHOD Address("%s") "free";
        CALL_METHOD Address("%s") "deposit_batch" Expression("ENTIRE_WORKTOP");
        """,
        faucetAddress, faucetAddress, addressing.encodeAccountAddress(to));
  }

  public static String constructDepositFromAccountManifest(
      NetworkDefinition networkDefinition, ComponentAddress from) {
    // NOTE: A test relies on this only being able to be performed once per account
    // So we transfer 900 XRD (which is the majority of the account start amount
    // of 1000, the size of the free XRD bucket)
    final var addressing = Addressing.ofNetwork(networkDefinition);
    final var fromAddress = addressing.encodeAccountAddress(from);
    final var xrdAddress = addressing.encodeResourceAddress(ScryptoConstants.XRD_RESOURCE_ADDRESS);
    final var accountAddress =
        addressing.encodeAccountAddress(
            Address.virtualAccountAddress(ECKeyPair.generateNew().getPublicKey()));
    return String.format(
        """
        CALL_METHOD Address("%s") "lock_fee" Decimal("100");
        CALL_METHOD Address("%s") "withdraw" Address("%s") Decimal("9900");
        CALL_METHOD Address("%s") "deposit_batch" Expression("ENTIRE_WORKTOP");
        """,
        fromAddress, fromAddress, xrdAddress, accountAddress);
  }

  public static String constructCreateValidatorManifest(
      NetworkDefinition networkDefinition, ECDSASecp256k1PublicKey key) {
    final var addressing = Addressing.ofNetwork(networkDefinition);
    final var faucetAddress =
        addressing.encodeNormalComponentAddress(ScryptoConstants.FAUCET_COMPONENT_ADDRESS);

    // Re-using the validator key for holding its own token
    final var ownerTokenHolder =
        addressing.encodeAccountAddress(Address.virtualAccountAddress(key));

    return String.format(
        """
<<<<<<< HEAD
                            CALL_METHOD Address("%s") "lock_fee" Decimal("100");
                            CREATE_VALIDATOR Bytes("%s");
                            CALL_METHOD Address("%s") "deposit_batch" Expression("ENTIRE_WORKTOP");
                            """,
        faucetAddress, key.toHex(), ownerTokenHolder);
=======
        CALL_METHOD Address("%s") "lock_fee" Decimal("100");
        CREATE_VALIDATOR Bytes("%s") Enum("AccessRule::AllowAll");
        """,
        faucetAddress, key.toHex());
>>>>>>> d96311c2
  }

  public static String constructRegisterValidatorManifest(
      NetworkDefinition networkDefinition,
      ComponentAddress validatorAddress,
      ComponentAddress ownerTokenHolder) {
    final var addressing = Addressing.ofNetwork(networkDefinition);
    final var faucetAddress =
        addressing.encodeNormalComponentAddress(ScryptoConstants.FAUCET_COMPONENT_ADDRESS);
    final var componentAddress = addressing.encodeValidatorAddress(validatorAddress);
    final var validatorOwnerTokenAddress =
        addressing.encodeResourceAddress(ScryptoConstants.VALIDATOR_OWNER_TOKEN_RESOURCE_ADDRESS);
    final var ownerTokenHolderAddress = addressing.encodeAccountAddress(ownerTokenHolder);
    return String.format(
        """
<<<<<<< HEAD
                        CALL_METHOD Address("%s") "lock_fee" Decimal("100");
                        CALL_METHOD Address("%s") "create_proof" Address("%s");
                        CALL_METHOD Address("%s") "register";
                        """,
        faucetAddress, ownerTokenHolderAddress, validatorOwnerTokenAddress, componentAddress);
=======
        CALL_METHOD Address("%s") "lock_fee" Decimal("100");
        CALL_METHOD Address("%s") "register";
        """,
        faucetAddress, componentAddress);
>>>>>>> d96311c2
  }

  public static String constructUnregisterValidatorManifest(
      NetworkDefinition networkDefinition,
      ComponentAddress validatorAddress,
      ComponentAddress ownerTokenHolder) {
    final var addressing = Addressing.ofNetwork(networkDefinition);
    final var faucetAddress =
        addressing.encodeNormalComponentAddress(ScryptoConstants.FAUCET_COMPONENT_ADDRESS);
    final var componentAddress = addressing.encodeValidatorAddress(validatorAddress);
    final var validatorOwnerTokenAddress =
        addressing.encodeResourceAddress(ScryptoConstants.VALIDATOR_OWNER_TOKEN_RESOURCE_ADDRESS);
    final var ownerTokenHolderAddress = addressing.encodeAccountAddress(ownerTokenHolder);

    return String.format(
        """
<<<<<<< HEAD
                            CALL_METHOD Address("%s") "lock_fee" Decimal("100");
                            CALL_METHOD Address("%s") "create_proof" Address("%s");
                            CALL_METHOD Address("%s") "unregister";
                            """,
        faucetAddress, ownerTokenHolderAddress, validatorOwnerTokenAddress, componentAddress);
=======
        CALL_METHOD Address("%s") "lock_fee" Decimal("100");
        CALL_METHOD Address("%s") "unregister";
        """,
        faucetAddress, componentAddress);
>>>>>>> d96311c2
  }

  public static String constructStakeValidatorManifest(
      NetworkDefinition networkDefinition,
      ComponentAddress validatorAddress,
      ComponentAddress ownerTokenHolder) {
    final var addressing = Addressing.ofNetwork(networkDefinition);
    final var faucetAddress =
        addressing.encodeNormalComponentAddress(ScryptoConstants.FAUCET_COMPONENT_ADDRESS);
    final var xrdAddress = addressing.encodeResourceAddress(ScryptoConstants.XRD_RESOURCE_ADDRESS);
    final var validatorHrpAddress = addressing.encodeValidatorAddress(validatorAddress);
    final var toAccount = Address.virtualAccountAddress(PrivateKeys.ofNumeric(1).getPublicKey());
    final var toAccountAddress = addressing.encodeAccountAddress(toAccount);
    final var validatorOwnerTokenAddress =
        addressing.encodeResourceAddress(ScryptoConstants.VALIDATOR_OWNER_TOKEN_RESOURCE_ADDRESS);
    final var ownerTokenHolderAddress = addressing.encodeAccountAddress(ownerTokenHolder);

    return String.format(
        """
<<<<<<< HEAD
                                CALL_METHOD Address("%s") "lock_fee" Decimal("100");
                                CALL_METHOD Address("%s") "create_proof" Address("%s");
                                CALL_METHOD Address("%s") "free";
                                TAKE_FROM_WORKTOP Address("%s") Bucket("xrd");
                                CALL_METHOD Address("%s") "stake" Bucket("xrd");
                                CALL_METHOD Address("%s") "deposit_batch" Expression("ENTIRE_WORKTOP");
                                """,
        faucetAddress,
        ownerTokenHolderAddress,
        validatorOwnerTokenAddress,
        faucetAddress,
        xrdAddress,
        validatorHrpAddress,
        toAccountAddress);
=======
        CALL_METHOD Address("%s") "lock_fee" Decimal("100");
        CALL_METHOD Address("%s") "free";
        TAKE_FROM_WORKTOP Address("%s") Bucket("xrd");
        CALL_METHOD Address("%s") "stake" Bucket("xrd");
        CALL_METHOD Address("%s") "deposit_batch" Expression("ENTIRE_WORKTOP");
        """,
        faucetAddress, faucetAddress, xrdAddress, validatorHrpAddress, toAccountAddress);
>>>>>>> d96311c2
  }

  public static String constructUnstakeValidatorManifest(
      NetworkDefinition networkDefinition,
      ResourceAddress lpTokenAddress,
      ComponentAddress validatorAddress) {
    final var addressing = Addressing.ofNetwork(networkDefinition);
    final var faucetAddress =
        addressing.encodeNormalComponentAddress(ScryptoConstants.FAUCET_COMPONENT_ADDRESS);
    final var validatorHrpAddress = addressing.encodeValidatorAddress(validatorAddress);
    final var account = Address.virtualAccountAddress(PrivateKeys.ofNumeric(1).getPublicKey());
    final var accountAddress = addressing.encodeAccountAddress(account);
    final var lpAddress = addressing.encodeResourceAddress(lpTokenAddress);

    return String.format(
        """
        CALL_METHOD Address("%s") "lock_fee" Decimal("100");
        CALL_METHOD Address("%s") "withdraw" Address("%s") Decimal("1");
        TAKE_FROM_WORKTOP Address("%s") Bucket("lp_token");
        CALL_METHOD Address("%s") "unstake" Bucket("lp_token");
        CALL_METHOD Address("%s") "deposit_batch" Expression("ENTIRE_WORKTOP");
        """,
        faucetAddress, accountAddress, lpAddress, lpAddress, validatorHrpAddress, accountAddress);
  }

  public static String constructClaimXrdManifest(
      NetworkDefinition networkDefinition,
      ComponentAddress validatorAddress,
      ResourceAddress unstakeResource) {
    final var addressing = Addressing.ofNetwork(networkDefinition);
    final var faucetAddress =
        addressing.encodeNormalComponentAddress(ScryptoConstants.FAUCET_COMPONENT_ADDRESS);
    final var unstakeResourceAddress = addressing.encodeResourceAddress(unstakeResource);
    final var xrdAddress = addressing.encodeResourceAddress(ScryptoConstants.XRD_RESOURCE_ADDRESS);
    final var validatorHrpAddress = addressing.encodeValidatorAddress(validatorAddress);
    final var account = Address.virtualAccountAddress(PrivateKeys.ofNumeric(1).getPublicKey());
    final var accountAddress = addressing.encodeAccountAddress(account);

    return String.format(
        """
        CALL_METHOD Address("%s") "lock_fee" Decimal("100");
        CALL_METHOD Address("%s") "withdraw" Address("%s");
        TAKE_FROM_WORKTOP Address("%s") Bucket("unstake");
        CALL_METHOD Address("%s") "claim_xrd" Bucket("unstake");
        TAKE_FROM_WORKTOP Address("%s") Bucket("xrd");
        CALL_METHOD Address("%s") "deposit" Bucket("xrd");
        """,
        faucetAddress,
        accountAddress,
        unstakeResourceAddress,
        unstakeResourceAddress,
        validatorHrpAddress,
        xrdAddress,
        accountAddress);
  }

  public static NotarizedTransactionBuilder buildTransactionWithDefaultNotary(
      NetworkDefinition networkDefinition,
      String manifest,
      long fromEpoch,
      long nonce,
      List<ECKeyPair> signatories) {
    final var header =
        TransactionHeader.defaults(
            networkDefinition,
            fromEpoch,
            100,
            nonce,
            DEFAULT_NOTARY.getPublicKey().toPublicKey(),
            false);
    final var intent =
        TransactionBuilder.createIntent(networkDefinition, header, manifest, List.of());
    return new NotarizedTransactionBuilder(intent, DEFAULT_NOTARY, signatories);
  }

  public static byte[] constructDepositFromFaucetIntent(
      NetworkDefinition networkDefinition, long fromEpoch, long nonce, PublicKey notary) {
    final var manifest = constructDepositFromFaucetManifest(networkDefinition);
    final var header =
        TransactionHeader.defaults(networkDefinition, fromEpoch, 100, nonce, notary, false);
    return TransactionBuilder.createIntent(networkDefinition, header, manifest, List.of());
  }

  public static byte[] constructLargeValidTransactionIntent(
      NetworkDefinition networkDefinition,
      long fromEpoch,
      long nonce,
      PublicKey notary,
      int blobsSize) {
    final var manifest = constructDepositFromFaucetManifest(networkDefinition);
    final var header =
        TransactionHeader.defaults(networkDefinition, fromEpoch, 100, nonce, notary, false);
    final var blobs = List.of(new byte[blobsSize]);
    return TransactionBuilder.createIntent(networkDefinition, header, manifest, blobs);
  }

  public static RawNotarizedTransaction constructValidRawTransaction(long fromEpoch, long nonce) {
    var intentBytes =
        constructValidIntentBytes(
            NetworkDefinition.INT_TEST_NET,
            fromEpoch,
            nonce,
            DEFAULT_NOTARY.getPublicKey().toPublicKey());
    return REv2TestTransactions.constructRawTransaction(intentBytes, DEFAULT_NOTARY, List.of());
  }

  public static NotarizedTransactionBuilder constructValidTransaction(long fromEpoch, long nonce) {
    var intentBytes =
        constructValidIntentBytes(
            NetworkDefinition.INT_TEST_NET,
            fromEpoch,
            nonce,
            DEFAULT_NOTARY.getPublicKey().toPublicKey());
    return new NotarizedTransactionBuilder(intentBytes, DEFAULT_NOTARY, List.of());
  }

  public static RawNotarizedTransaction constructCreateValidatorTransaction(
      NetworkDefinition networkDefinition, long fromEpoch, long nonce, ECKeyPair keyPair) {
    final var manifest =
        constructCreateValidatorManifest(networkDefinition, keyPair.getPublicKey());
    final var signatories = List.of(keyPair);
    return constructRawTransaction(
        networkDefinition, fromEpoch, nonce, manifest, keyPair, false, signatories);
  }

  public static RawNotarizedTransaction constructRegisterValidatorTransaction(
      NetworkDefinition networkDefinition,
      long fromEpoch,
      long nonce,
      ComponentAddress validatorAddress,
      ECKeyPair keyPair) {
    // Assuming that the validator key was re-used to hold its own token
    final var ownerTokenHolder = Address.virtualAccountAddress(keyPair.getPublicKey());
    var manifest =
        constructRegisterValidatorManifest(networkDefinition, validatorAddress, ownerTokenHolder);
    var signatories = List.of(keyPair);
    return constructRawTransaction(
        networkDefinition, fromEpoch, nonce, manifest, keyPair, false, signatories);
  }

  public static RawNotarizedTransaction constructUnregisterValidatorTransaction(
      NetworkDefinition networkDefinition,
      long fromEpoch,
      long nonce,
      ComponentAddress validatorAddress,
      ECKeyPair keyPair) {
    // Assuming that the validator key was re-used to hold its own token
    final var ownerTokenHolder = Address.virtualAccountAddress(keyPair.getPublicKey());
    var manifest =
        constructUnregisterValidatorManifest(networkDefinition, validatorAddress, ownerTokenHolder);
    var signatories = List.of(keyPair);
    return constructRawTransaction(
        networkDefinition, fromEpoch, nonce, manifest, keyPair, false, signatories);
  }

  public static RawNotarizedTransaction constructStakeValidatorTransaction(
      NetworkDefinition networkDefinition,
      long fromEpoch,
      long nonce,
      ComponentAddress validatorAddress,
      ECKeyPair keyPair) {
    // Assuming that the validator key was re-used to hold its own token
    final var ownerTokenHolder = Address.virtualAccountAddress(keyPair.getPublicKey());
    var manifest =
        constructStakeValidatorManifest(networkDefinition, validatorAddress, ownerTokenHolder);
    var signatories = List.of(keyPair);
    return constructRawTransaction(
        networkDefinition, fromEpoch, nonce, manifest, keyPair, false, signatories);
  }

  public static RawNotarizedTransaction constructUnstakeValidatorTransaction(
      NetworkDefinition networkDefinition,
      long fromEpoch,
      long nonce,
      ResourceAddress lpTokenAddress,
      ComponentAddress validatorAddress,
      ECKeyPair keyPair) {
    var manifest =
        constructUnstakeValidatorManifest(networkDefinition, lpTokenAddress, validatorAddress);
    var signatories = List.of(keyPair);
    return constructRawTransaction(
        networkDefinition, fromEpoch, nonce, manifest, keyPair, false, signatories);
  }

  public static RawNotarizedTransaction constructClaimXrdTransaction(
      NetworkDefinition networkDefinition,
      long fromEpoch,
      long nonce,
      ComponentAddress validatorAddress,
      ResourceAddress unstakeAddress,
      ECKeyPair keyPair) {
    var manifest = constructClaimXrdManifest(networkDefinition, validatorAddress, unstakeAddress);
    var signatories = List.of(keyPair);
    return constructRawTransaction(
        networkDefinition, fromEpoch, nonce, manifest, keyPair, false, signatories);
  }

  public static RawNotarizedTransaction constructDepositFromFaucetTransaction(
      NetworkDefinition networkDefinition, long fromEpoch, long nonce) {
    var manifest = constructDepositFromFaucetManifest(networkDefinition);
    var signatories = List.<ECKeyPair>of();

    return constructRawTransaction(
        networkDefinition, fromEpoch, nonce, manifest, DEFAULT_NOTARY, false, signatories);
  }

  public static RawNotarizedTransaction constructRawTransaction(
      NetworkDefinition networkDefinition,
      String manifest,
      long fromEpoch,
      long nonce,
      List<ECKeyPair> signatories) {
    return constructRawTransaction(
        networkDefinition, fromEpoch, nonce, manifest, DEFAULT_NOTARY, false, signatories);
  }

  public static RawNotarizedTransaction constructRawTransaction(
      NetworkDefinition networkDefinition,
      long fromEpoch,
      long nonce,
      String manifest,
      ECKeyPair notary,
      boolean notaryIsSignatory,
      List<ECKeyPair> signatories) {
    // Build intent
    final var header =
        TransactionHeader.defaults(
            networkDefinition,
            fromEpoch,
            100,
            nonce,
            notary.getPublicKey().toPublicKey(),
            notaryIsSignatory);
    var intentBytes =
        TransactionBuilder.createIntent(networkDefinition, header, manifest, List.of());

    // Sign intent
    return constructRawTransaction(intentBytes, notary, signatories);
  }

  public static RawNotarizedTransaction constructRawTransaction(
      NetworkDefinition networkDefinition,
      TransactionHeader header,
      String manifest,
      ECKeyPair notary,
      List<ECKeyPair> signatories) {
    // Build intent
    var intentBytes =
        TransactionBuilder.createIntent(networkDefinition, header, manifest, List.of());

    // Sign intent
    return constructRawTransaction(intentBytes, notary, signatories);
  }

  public static RawNotarizedTransaction constructRawTransaction(
      byte[] intentBytes, ECKeyPair notary, List<ECKeyPair> signatories) {

    return new NotarizedTransactionBuilder(intentBytes, notary, signatories)
        .constructRawTransaction();
  }

  private REv2TestTransactions() {
    throw new IllegalStateException("Cannot instantiate.");
  }

  public record NotarizedTransactionBuilder(
      byte[] intentBytes, ECKeyPair notary, List<ECKeyPair> signatories) {

    public HashCode hashedIntent() {
      return HashUtils.blake2b256(this.intentBytes);
    }

    public RawNotarizedTransaction constructRawTransaction() {
      var intentSignatures =
          this.signatories().stream()
              .map(
                  ecKeyPair ->
                      (SignatureWithPublicKey)
                          new SignatureWithPublicKey.EcdsaSecp256k1(
                              ecKeyPair.sign(this.hashedIntent().asBytes())))
              .toList();
      var signedIntentBytes =
          TransactionBuilder.createSignedIntentBytes(this.intentBytes(), intentSignatures);

      // Notarize
      var hashedSignedIntent = HashUtils.blake2b256(signedIntentBytes).asBytes();
      var notarySignature = this.notary().sign(hashedSignedIntent).toSignature();
      var notarizedBytes =
          TransactionBuilder.createNotarizedBytes(signedIntentBytes, notarySignature);
      return RawNotarizedTransaction.create(notarizedBytes);
    }
  }
}<|MERGE_RESOLUTION|>--- conflicted
+++ resolved
@@ -130,29 +130,23 @@
         addressing.encodeNormalComponentAddress(ScryptoConstants.FAUCET_COMPONENT_ADDRESS);
     return String.format(
         """
-<<<<<<< HEAD
-                    CALL_METHOD Address("%s") "lock_fee" Decimal("100");
-                    CREATE_ACCOUNT_ADVANCED
-                      Tuple(                                    # Access Rules Config Struct
-                          Map<Tuple, Enum>(),                   # Method auth Field
-                          Map<String, Enum>(),                  # Grouped Auth Field
-                          Enum(                                 # Default Auth Field
-                              "AccessRuleEntry::AccessRule",
-                              Enum("AccessRule::AllowAll")
-                          ),
-                          Map<Tuple, Enum>(),                   # Method Auth Mutability Field
-                          Map<String, Enum>(),                  # Group Auth Mutability Field
-                          Enum(                                 # Default Auth Mutability Field
-                              "AccessRuleEntry::AccessRule",
-                              Enum("AccessRule::DenyAll")
-                          )
-                      );
-                    """,
-=======
-        CALL_METHOD Address("%s") "lock_fee" Decimal("100");
-        CREATE_ACCOUNT Enum("AccessRule::AllowAll");
-        """,
->>>>>>> d96311c2
+        CALL_METHOD Address("%s") "lock_fee" Decimal("100");
+        CREATE_ACCOUNT_ADVANCED
+          Tuple(                                    # Access Rules Config Struct
+              Map<Tuple, Enum>(),                   # Method auth Field
+              Map<String, Enum>(),                  # Grouped Auth Field
+              Enum(                                 # Default Auth Field
+                  "AccessRuleEntry::AccessRule",
+                  Enum("AccessRule::AllowAll")
+              ),
+              Map<Tuple, Enum>(),                   # Method Auth Mutability Field
+              Map<String, Enum>(),                  # Group Auth Mutability Field
+              Enum(                                 # Default Auth Mutability Field
+                  "AccessRuleEntry::AccessRule",
+                  Enum("AccessRule::DenyAll")
+              )
+          );
+        """,
         faucetAddress);
   }
 
@@ -261,18 +255,11 @@
 
     return String.format(
         """
-<<<<<<< HEAD
-                            CALL_METHOD Address("%s") "lock_fee" Decimal("100");
-                            CREATE_VALIDATOR Bytes("%s");
-                            CALL_METHOD Address("%s") "deposit_batch" Expression("ENTIRE_WORKTOP");
-                            """,
+        CALL_METHOD Address("%s") "lock_fee" Decimal("100");
+        CREATE_VALIDATOR Bytes("%s");
+        CALL_METHOD Address("%s") "deposit_batch" Expression("ENTIRE_WORKTOP");
+        """,
         faucetAddress, key.toHex(), ownerTokenHolder);
-=======
-        CALL_METHOD Address("%s") "lock_fee" Decimal("100");
-        CREATE_VALIDATOR Bytes("%s") Enum("AccessRule::AllowAll");
-        """,
-        faucetAddress, key.toHex());
->>>>>>> d96311c2
   }
 
   public static String constructRegisterValidatorManifest(
@@ -288,18 +275,11 @@
     final var ownerTokenHolderAddress = addressing.encodeAccountAddress(ownerTokenHolder);
     return String.format(
         """
-<<<<<<< HEAD
-                        CALL_METHOD Address("%s") "lock_fee" Decimal("100");
-                        CALL_METHOD Address("%s") "create_proof" Address("%s");
-                        CALL_METHOD Address("%s") "register";
-                        """,
+        CALL_METHOD Address("%s") "lock_fee" Decimal("100");
+        CALL_METHOD Address("%s") "create_proof" Address("%s");
+        CALL_METHOD Address("%s") "register";
+        """,
         faucetAddress, ownerTokenHolderAddress, validatorOwnerTokenAddress, componentAddress);
-=======
-        CALL_METHOD Address("%s") "lock_fee" Decimal("100");
-        CALL_METHOD Address("%s") "register";
-        """,
-        faucetAddress, componentAddress);
->>>>>>> d96311c2
   }
 
   public static String constructUnregisterValidatorManifest(
@@ -316,18 +296,11 @@
 
     return String.format(
         """
-<<<<<<< HEAD
-                            CALL_METHOD Address("%s") "lock_fee" Decimal("100");
-                            CALL_METHOD Address("%s") "create_proof" Address("%s");
-                            CALL_METHOD Address("%s") "unregister";
-                            """,
+        CALL_METHOD Address("%s") "lock_fee" Decimal("100");
+        CALL_METHOD Address("%s") "create_proof" Address("%s");
+        CALL_METHOD Address("%s") "unregister";
+        """,
         faucetAddress, ownerTokenHolderAddress, validatorOwnerTokenAddress, componentAddress);
-=======
-        CALL_METHOD Address("%s") "lock_fee" Decimal("100");
-        CALL_METHOD Address("%s") "unregister";
-        """,
-        faucetAddress, componentAddress);
->>>>>>> d96311c2
   }
 
   public static String constructStakeValidatorManifest(
@@ -347,7 +320,6 @@
 
     return String.format(
         """
-<<<<<<< HEAD
                                 CALL_METHOD Address("%s") "lock_fee" Decimal("100");
                                 CALL_METHOD Address("%s") "create_proof" Address("%s");
                                 CALL_METHOD Address("%s") "free";
@@ -362,15 +334,6 @@
         xrdAddress,
         validatorHrpAddress,
         toAccountAddress);
-=======
-        CALL_METHOD Address("%s") "lock_fee" Decimal("100");
-        CALL_METHOD Address("%s") "free";
-        TAKE_FROM_WORKTOP Address("%s") Bucket("xrd");
-        CALL_METHOD Address("%s") "stake" Bucket("xrd");
-        CALL_METHOD Address("%s") "deposit_batch" Expression("ENTIRE_WORKTOP");
-        """,
-        faucetAddress, faucetAddress, xrdAddress, validatorHrpAddress, toAccountAddress);
->>>>>>> d96311c2
   }
 
   public static String constructUnstakeValidatorManifest(
