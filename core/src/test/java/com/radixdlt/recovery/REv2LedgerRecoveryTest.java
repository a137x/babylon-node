--- conflicted
+++ resolved
@@ -125,11 +125,7 @@
                     StateComputerConfig.rev2(
                         Network.INTEGRATIONTESTNET.getId(),
                         TransactionBuilder.createGenesisWithNumValidators(
-<<<<<<< HEAD
-                            1, Decimal.of(1), UInt64.fromNonNegativeLong(10)),
-=======
-                            1, UInt64.fromNonNegativeLong(Long.MAX_VALUE)),
->>>>>>> 8a7fda14
+                            1, Decimal.of(1), UInt64.fromNonNegativeLong(Long.MAX_VALUE)),
                         REv2DatabaseConfig.rocksDB(folder.getRoot().getAbsolutePath()),
                         StateComputerConfig.REV2ProposerConfig.transactionGenerator(
                             new REV2TransactionGenerator(), 1)))));
