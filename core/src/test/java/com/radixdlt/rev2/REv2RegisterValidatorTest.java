/* Copyright 2021 Radix Publishing Ltd incorporated in Jersey (Channel Islands).
 *
 * Licensed under the Radix License, Version 1.0 (the "License"); you may not use this
 * file except in compliance with the License. You may obtain a copy of the License at:
 *
 * radixfoundation.org/licenses/LICENSE-v1
 *
 * The Licensor hereby grants permission for the Canonical version of the Work to be
 * published, distributed and used under or by reference to the Licensor’s trademark
 * Radix ® and use of any unregistered trade names, logos or get-up.
 *
 * The Licensor provides the Work (and each Contributor provides its Contributions) on an
 * "AS IS" BASIS, WITHOUT WARRANTIES OR CONDITIONS OF ANY KIND, either express or implied,
 * including, without limitation, any warranties or conditions of TITLE, NON-INFRINGEMENT,
 * MERCHANTABILITY, or FITNESS FOR A PARTICULAR PURPOSE.
 *
 * Whilst the Work is capable of being deployed, used and adopted (instantiated) to create
 * a distributed ledger it is your responsibility to test and validate the code, together
 * with all logic and performance of that code under all foreseeable scenarios.
 *
 * The Licensor does not make or purport to make and hereby excludes liability for all
 * and any representation, warranty or undertaking in any form whatsoever, whether express
 * or implied, to any entity or person, including any representation, warranty or
 * undertaking, as to the functionality security use, value or other characteristics of
 * any distributed ledger nor in respect the functioning or value of any tokens which may
 * be created stored or transferred using the Work. The Licensor does not warrant that the
 * Work or any use of the Work complies with any law or regulation in any territory where
 * it may be implemented or used or that it will be appropriate for any specific purpose.
 *
 * Neither the licensor nor any current or former employees, officers, directors, partners,
 * trustees, representatives, agents, advisors, contractors, or volunteers of the Licensor
 * shall be liable for any direct or indirect, special, incidental, consequential or other
 * losses of any kind, in tort, contract or otherwise (including but not limited to loss
 * of revenue, income or profits, or loss of use or data, or loss of reputation, or loss
 * of any economic or other opportunity of whatsoever nature or howsoever arising), arising
 * out of or in connection with (without limitation of any use, misuse, of any ledger system
 * or use made or its functionality or any performance or operation of any code or protocol
 * caused by bugs or programming or logic errors or otherwise);
 *
 * A. any offer, purchase, holding, use, sale, exchange or transmission of any
 * cryptographic keys, tokens or assets created, exchanged, stored or arising from any
 * interaction with the Work;
 *
 * B. any failure in a transmission or loss of any token or assets keys or other digital
 * artefacts due to errors in transmission;
 *
 * C. bugs, hacks, logic errors or faults in the Work or any communication;
 *
 * D. system software or apparatus including but not limited to losses caused by errors
 * in holding or transmitting tokens by any third-party;
 *
 * E. breaches or failure of security including hacker attacks, loss or disclosure of
 * password, loss of private key, unauthorised use or misuse of such passwords or keys;
 *
 * F. any losses including loss of anticipated savings or other benefits resulting from
 * use of the Work or any changes to the Work (however implemented).
 *
 * You are solely responsible for; testing, validating and evaluation of all operation
 * logic, functionality, security and appropriateness of using the Work for any commercial
 * or non-commercial purpose and for any reproduction or redistribution by You of the
 * Work. You assume all risks associated with Your use of the Work and the exercise of
 * permissions under this License.
 */

package com.radixdlt.rev2;

import static com.radixdlt.environment.deterministic.network.MessageSelector.firstSelector;
import static com.radixdlt.harness.deterministic.invariants.DeterministicMonitors.*;
import static com.radixdlt.harness.predicates.EventPredicate.onlyConsensusEvents;
import static com.radixdlt.harness.predicates.EventPredicate.onlyLocalMempoolAddEvents;
import static com.radixdlt.harness.predicates.NodesPredicate.allCommittedTransaction;
import static com.radixdlt.harness.predicates.NodesPredicate.anyCommittedProof;

import com.google.inject.*;
import com.radixdlt.consensus.bft.BFTValidator;
import com.radixdlt.consensus.bft.BFTValidatorId;
import com.radixdlt.crypto.ECKeyPair;
import com.radixdlt.environment.EventDispatcher;
import com.radixdlt.environment.deterministic.network.MessageMutator;
import com.radixdlt.harness.deterministic.DeterministicTest;
import com.radixdlt.harness.deterministic.NodesReader;
import com.radixdlt.harness.deterministic.PhysicalNodeConfig;
import com.radixdlt.mempool.MempoolAdd;
import com.radixdlt.mempool.MempoolRelayConfig;
import com.radixdlt.modules.FunctionalRadixNodeModule;
import com.radixdlt.modules.FunctionalRadixNodeModule.ConsensusConfig;
import com.radixdlt.modules.FunctionalRadixNodeModule.LedgerConfig;
import com.radixdlt.modules.FunctionalRadixNodeModule.SafetyRecoveryConfig;
import com.radixdlt.modules.StateComputerConfig;
import com.radixdlt.networks.Network;
import com.radixdlt.statemanager.REv2DatabaseConfig;
import com.radixdlt.transaction.TransactionBuilder;
import com.radixdlt.utils.PrivateKeys;
import com.radixdlt.utils.UInt256;
import com.radixdlt.utils.UInt64;
import org.junit.Rule;
import org.junit.Test;
import org.junit.rules.TemporaryFolder;

public final class REv2RegisterValidatorTest {

  private static final ECKeyPair TEST_KEY = PrivateKeys.ofNumeric(2);
  @Rule public TemporaryFolder folder = new TemporaryFolder();

  private DeterministicTest createTest() {
    return DeterministicTest.builder()
        .addPhysicalNodes(PhysicalNodeConfig.createBatch(1, true))
        .messageSelector(firstSelector())
        .messageMutator(MessageMutator.dropTimeouts())
        .addMonitors(
            byzantineBehaviorNotDetected(), consensusLiveness(3000), ledgerTransactionSafety())
        .functionalNodeModule(
            new FunctionalRadixNodeModule(
                true,
                SafetyRecoveryConfig.berkeleyStore(folder.getRoot().getAbsolutePath()),
                ConsensusConfig.of(1000),
                LedgerConfig.stateComputerNoSync(
                    StateComputerConfig.rev2(
                        Network.INTEGRATIONTESTNET.getId(),
                        TransactionBuilder.createGenesisWithNumValidators(
                            1, UInt64.fromNonNegativeLong(10)),
                        REv2DatabaseConfig.rocksDB(folder.getRoot().getAbsolutePath()),
                        StateComputerConfig.REV2ProposerConfig.mempool(
                            10, 1, MempoolRelayConfig.of())))));
  }

  @Test
  public void registered_validator_gets_added_to_next_epoch() {
    try (var test = createTest()) {
      // Arrange: Start single node network
      test.startAllNodes();
      var mempoolDispatcher =
          test.getInstance(0, Key.get(new TypeLiteral<EventDispatcher<MempoolAdd>>() {}));
      var createValidatorTransaction =
          REv2TestTransactions.constructCreateValidatorTransaction(
              NetworkDefinition.INT_TEST_NET, 0L, 1, TEST_KEY);
      mempoolDispatcher.dispatch(MempoolAdd.create(createValidatorTransaction));
      test.runUntilState(
          allCommittedTransaction(createValidatorTransaction),
          onlyConsensusEvents().or(onlyLocalMempoolAddEvents()));
      var executedTransaction =
          NodesReader.getCommittedUserTransaction(
              test.getNodeInjectors(), createValidatorTransaction);
      var validatorAddress = executedTransaction.newSystemAddresses().get(0);

      // Act: Submit transaction to mempool and run consensus
      var registerValidatorTransaction =
          REv2TestTransactions.constructRegisterValidatorTransaction(
              NetworkDefinition.INT_TEST_NET, 0L, 1, validatorAddress, TEST_KEY);
      mempoolDispatcher.dispatch(MempoolAdd.create(registerValidatorTransaction));

      // Assert: Validator becomes part of validator set
      test.runUntilState(
          anyCommittedProof(
              p ->
                  p.getNextEpoch()
                      .map(
                          e ->
                              e.getValidators()
                                  .contains(
                                      BFTValidator.from(
<<<<<<< HEAD
                                          BFTNode.create(validatorAddress, TEST_KEY.getPublicKey()),
=======
                                          BFTValidatorId.create(TEST_KEY.getPublicKey()),
>>>>>>> 98cf86b7
                                          UInt256.ONE)))
                      .orElse(false)),
          onlyConsensusEvents().or(onlyLocalMempoolAddEvents()));
    }
  }
}<|MERGE_RESOLUTION|>--- conflicted
+++ resolved
@@ -159,11 +159,8 @@
                               e.getValidators()
                                   .contains(
                                       BFTValidator.from(
-<<<<<<< HEAD
-                                          BFTNode.create(validatorAddress, TEST_KEY.getPublicKey()),
-=======
-                                          BFTValidatorId.create(TEST_KEY.getPublicKey()),
->>>>>>> 98cf86b7
+                                          BFTValidatorId.create(
+                                              validatorAddress, TEST_KEY.getPublicKey()),
                                           UInt256.ONE)))
                       .orElse(false)),
           onlyConsensusEvents().or(onlyLocalMempoolAddEvents()));
