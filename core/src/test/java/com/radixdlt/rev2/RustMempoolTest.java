--- conflicted
+++ resolved
@@ -87,17 +87,10 @@
         new StateManagerConfig(
             NetworkDefinition.INT_TEST_NET, Option.some(new RustMempoolConfig(mempoolSize)));
     try (var stateManager = StateManager.createAndInitialize(config)) {
-<<<<<<< HEAD
       var rustMempool = new RustMempool(stateManager);
-      var transaction1 = RawTransaction.create(REv2ExampleTransactions.VALID_TXN_BYTES_0);
-      var transaction2 = RawTransaction.create(REv2ExampleTransactions.VALID_TXN_BYTES_1);
-      var transaction3 = RawTransaction.create(REv2ExampleTransactions.VALID_TXN_BYTES_2);
-=======
-      var rustMempool = new RustMempool(stateManager.getRustState());
       var transaction1 = REv2TestTransactions.VALID_TXN_0;
       var transaction2 = REv2TestTransactions.VALID_TXN_1;
       var transaction3 = REv2TestTransactions.VALID_TXN_2;
->>>>>>> 5b2f8432
 
       Assert.assertEquals(0, rustMempool.getCount());
 
@@ -150,17 +143,10 @@
         new StateManagerConfig(
             NetworkDefinition.INT_TEST_NET, Option.some(new RustMempoolConfig(mempoolSize)));
     try (var stateManager = StateManager.createAndInitialize(config)) {
-<<<<<<< HEAD
       var rustMempool = new RustMempool(stateManager);
-      var transaction1 = RawTransaction.create(REv2ExampleTransactions.VALID_TXN_BYTES_0);
-      var transaction2 = RawTransaction.create(REv2ExampleTransactions.VALID_TXN_BYTES_1);
-      var transaction3 = RawTransaction.create(REv2ExampleTransactions.VALID_TXN_BYTES_2);
-=======
-      var rustMempool = new RustMempool(stateManager.getRustState());
       var transaction1 = REv2TestTransactions.VALID_TXN_0;
       var transaction2 = REv2TestTransactions.VALID_TXN_1;
       var transaction3 = REv2TestTransactions.VALID_TXN_2;
->>>>>>> 5b2f8432
 
       // Add Transactions
       rustMempool.addTransaction(transaction1);
@@ -251,17 +237,10 @@
         new StateManagerConfig(
             NetworkDefinition.INT_TEST_NET, Option.some(new RustMempoolConfig(mempoolSize)));
     try (var stateManager = StateManager.createAndInitialize(config)) {
-<<<<<<< HEAD
       var rustMempool = new RustMempool(stateManager);
-      var transaction1 = RawTransaction.create(REv2ExampleTransactions.VALID_TXN_BYTES_0);
-      var transaction2 = RawTransaction.create(REv2ExampleTransactions.VALID_TXN_BYTES_1);
-      var transaction3 = RawTransaction.create(REv2ExampleTransactions.VALID_TXN_BYTES_2);
-=======
-      var rustMempool = new RustMempool(stateManager.getRustState());
       var transaction1 = REv2TestTransactions.VALID_TXN_0;
       var transaction2 = REv2TestTransactions.VALID_TXN_1;
       var transaction3 = REv2TestTransactions.VALID_TXN_2;
->>>>>>> 5b2f8432
 
       rustMempool.addTransaction(transaction1);
       rustMempool.addTransaction(transaction2);
