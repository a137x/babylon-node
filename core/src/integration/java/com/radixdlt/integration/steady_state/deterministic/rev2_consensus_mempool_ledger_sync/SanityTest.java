/* Copyright 2021 Radix Publishing Ltd incorporated in Jersey (Channel Islands).
 *
 * Licensed under the Radix License, Version 1.0 (the "License"); you may not use this
 * file except in compliance with the License. You may obtain a copy of the License at:
 *
 * radixfoundation.org/licenses/LICENSE-v1
 *
 * The Licensor hereby grants permission for the Canonical version of the Work to be
 * published, distributed and used under or by reference to the Licensor’s trademark
 * Radix ® and use of any unregistered trade names, logos or get-up.
 *
 * The Licensor provides the Work (and each Contributor provides its Contributions) on an
 * "AS IS" BASIS, WITHOUT WARRANTIES OR CONDITIONS OF ANY KIND, either express or implied,
 * including, without limitation, any warranties or conditions of TITLE, NON-INFRINGEMENT,
 * MERCHANTABILITY, or FITNESS FOR A PARTICULAR PURPOSE.
 *
 * Whilst the Work is capable of being deployed, used and adopted (instantiated) to create
 * a distributed ledger it is your responsibility to test and validate the code, together
 * with all logic and performance of that code under all foreseeable scenarios.
 *
 * The Licensor does not make or purport to make and hereby excludes liability for all
 * and any representation, warranty or undertaking in any form whatsoever, whether express
 * or implied, to any entity or person, including any representation, warranty or
 * undertaking, as to the functionality security use, value or other characteristics of
 * any distributed ledger nor in respect the functioning or value of any tokens which may
 * be created stored or transferred using the Work. The Licensor does not warrant that the
 * Work or any use of the Work complies with any law or regulation in any territory where
 * it may be implemented or used or that it will be appropriate for any specific purpose.
 *
 * Neither the licensor nor any current or former employees, officers, directors, partners,
 * trustees, representatives, agents, advisors, contractors, or volunteers of the Licensor
 * shall be liable for any direct or indirect, special, incidental, consequential or other
 * losses of any kind, in tort, contract or otherwise (including but not limited to loss
 * of revenue, income or profits, or loss of use or data, or loss of reputation, or loss
 * of any economic or other opportunity of whatsoever nature or howsoever arising), arising
 * out of or in connection with (without limitation of any use, misuse, of any ledger system
 * or use made or its functionality or any performance or operation of any code or protocol
 * caused by bugs or programming or logic errors or otherwise);
 *
 * A. any offer, purchase, holding, use, sale, exchange or transmission of any
 * cryptographic keys, tokens or assets created, exchanged, stored or arising from any
 * interaction with the Work;
 *
 * B. any failure in a transmission or loss of any token or assets keys or other digital
 * artefacts due to errors in transmission;
 *
 * C. bugs, hacks, logic errors or faults in the Work or any communication;
 *
 * D. system software or apparatus including but not limited to losses caused by errors
 * in holding or transmitting tokens by any third-party;
 *
 * E. breaches or failure of security including hacker attacks, loss or disclosure of
 * password, loss of private key, unauthorised use or misuse of such passwords or keys;
 *
 * F. any losses including loss of anticipated savings or other benefits resulting from
 * use of the Work or any changes to the Work (however implemented).
 *
 * You are solely responsible for; testing, validating and evaluation of all operation
 * logic, functionality, security and appropriateness of using the Work for any commercial
 * or non-commercial purpose and for any reproduction or redistribution by You of the
 * Work. You assume all risks associated with Your use of the Work and the exercise of
 * permissions under this License.
 */

package com.radixdlt.integration.steady_state.deterministic.rev2_consensus_mempool_ledger_sync;

import static com.radixdlt.environment.deterministic.network.MessageSelector.firstSelector;

import com.google.inject.*;
import com.radixdlt.harness.deterministic.DeterministicTest;
import com.radixdlt.harness.invariants.Checkers;
import com.radixdlt.harness.simulation.application.TransactionGenerator;
import com.radixdlt.mempool.MempoolInserter;
import com.radixdlt.mempool.MempoolRelayConfig;
import com.radixdlt.modules.FunctionalRadixNodeModule;
import com.radixdlt.modules.FunctionalRadixNodeModule.ConsensusConfig;
import com.radixdlt.modules.FunctionalRadixNodeModule.LedgerConfig;
import com.radixdlt.modules.StateComputerConfig;
import com.radixdlt.modules.StateComputerConfig.REV2ProposerConfig;
import com.radixdlt.rev2.NetworkDefinition;
import com.radixdlt.rev2.REV2TransactionGenerator;
import com.radixdlt.statemanager.REv2DatabaseConfig;
import com.radixdlt.sync.SyncRelayConfig;
import com.radixdlt.transactions.RawTransaction;
import org.junit.Rule;
import org.junit.Test;
import org.junit.rules.TemporaryFolder;

public final class SanityTest {
<<<<<<< HEAD
  @Rule public TemporaryFolder folder = new TemporaryFolder();
  private final TransactionGenerator transactionGenerator = new REV2TransactionGenerator();
=======
  private final DeterministicTest test =
      DeterministicTest.builder()
          .numNodes(10, 10)
          .messageSelector(firstSelector())
          .functionalNodeModule(
              new FunctionalRadixNodeModule(
                  false,
                  ConsensusConfig.of(1000),
                  LedgerConfig.stateComputerWithSync(
                      StateComputerConfig.rev2(
                          REV2ProposerConfig.mempool(100, MempoolRelayConfig.of())),
                      SyncConfig.of(5000, 10, 3000L))));

  private final TransactionGenerator transactionGenerator =
      new REV2TransactionGenerator(NetworkDefinition.INT_TEST_NET);
>>>>>>> 5b2f8432

  private DeterministicTest createTest() {
    return DeterministicTest.builder()
        .numNodes(10, 10)
        .messageSelector(firstSelector())
        .functionalNodeModule(
            new FunctionalRadixNodeModule(
                false,
                ConsensusConfig.of(1000),
                LedgerConfig.stateComputerWithSyncRelay(
                    StateComputerConfig.rev2(
                        REv2DatabaseConfig.rocksDB(folder.getRoot().getAbsolutePath()),
                        REV2ProposerConfig.mempool(100, MempoolRelayConfig.of())),
                    SyncRelayConfig.of(5000, 10, 3000L))));
  }

  @Test
  public void rev2_consensus_mempool_ledger_sync_cause_no_unexpected_errors() throws Exception {
    var test = createTest();
    // Run
    for (int i = 0; i < 100; i++) {
      test.runForCount(1000);
      var mempoolInserter =
          test.getInstance(
              i % test.numNodes(), Key.get(new TypeLiteral<MempoolInserter<RawTransaction>>() {}));
      mempoolInserter.addTransaction(transactionGenerator.nextTransaction());
    }

    // Post-run assertions
    Checkers.assertNodesSyncedToVersionAtleast(test.getNodeInjectors(), 20);
    Checkers.assertLedgerTransactionsSafety(test.getNodeInjectors());
    Checkers.assertNoInvalidSyncResponses(test.getNodeInjectors());
  }
}<|MERGE_RESOLUTION|>--- conflicted
+++ resolved
@@ -87,26 +87,9 @@
 import org.junit.rules.TemporaryFolder;
 
 public final class SanityTest {
-<<<<<<< HEAD
   @Rule public TemporaryFolder folder = new TemporaryFolder();
-  private final TransactionGenerator transactionGenerator = new REV2TransactionGenerator();
-=======
-  private final DeterministicTest test =
-      DeterministicTest.builder()
-          .numNodes(10, 10)
-          .messageSelector(firstSelector())
-          .functionalNodeModule(
-              new FunctionalRadixNodeModule(
-                  false,
-                  ConsensusConfig.of(1000),
-                  LedgerConfig.stateComputerWithSync(
-                      StateComputerConfig.rev2(
-                          REV2ProposerConfig.mempool(100, MempoolRelayConfig.of())),
-                      SyncConfig.of(5000, 10, 3000L))));
-
   private final TransactionGenerator transactionGenerator =
       new REV2TransactionGenerator(NetworkDefinition.INT_TEST_NET);
->>>>>>> 5b2f8432
 
   private DeterministicTest createTest() {
     return DeterministicTest.builder()
