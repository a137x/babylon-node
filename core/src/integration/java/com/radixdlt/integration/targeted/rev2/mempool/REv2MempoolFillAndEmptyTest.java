/* Copyright 2021 Radix Publishing Ltd incorporated in Jersey (Channel Islands).
 *
 * Licensed under the Radix License, Version 1.0 (the "License"); you may not use this
 * file except in compliance with the License. You may obtain a copy of the License at:
 *
 * radixfoundation.org/licenses/LICENSE-v1
 *
 * The Licensor hereby grants permission for the Canonical version of the Work to be
 * published, distributed and used under or by reference to the Licensor’s trademark
 * Radix ® and use of any unregistered trade names, logos or get-up.
 *
 * The Licensor provides the Work (and each Contributor provides its Contributions) on an
 * "AS IS" BASIS, WITHOUT WARRANTIES OR CONDITIONS OF ANY KIND, either express or implied,
 * including, without limitation, any warranties or conditions of TITLE, NON-INFRINGEMENT,
 * MERCHANTABILITY, or FITNESS FOR A PARTICULAR PURPOSE.
 *
 * Whilst the Work is capable of being deployed, used and adopted (instantiated) to create
 * a distributed ledger it is your responsibility to test and validate the code, together
 * with all logic and performance of that code under all foreseeable scenarios.
 *
 * The Licensor does not make or purport to make and hereby excludes liability for all
 * and any representation, warranty or undertaking in any form whatsoever, whether express
 * or implied, to any entity or person, including any representation, warranty or
 * undertaking, as to the functionality security use, value or other characteristics of
 * any distributed ledger nor in respect the functioning or value of any tokens which may
 * be created stored or transferred using the Work. The Licensor does not warrant that the
 * Work or any use of the Work complies with any law or regulation in any territory where
 * it may be implemented or used or that it will be appropriate for any specific purpose.
 *
 * Neither the licensor nor any current or former employees, officers, directors, partners,
 * trustees, representatives, agents, advisors, contractors, or volunteers of the Licensor
 * shall be liable for any direct or indirect, special, incidental, consequential or other
 * losses of any kind, in tort, contract or otherwise (including but not limited to loss
 * of revenue, income or profits, or loss of use or data, or loss of reputation, or loss
 * of any economic or other opportunity of whatsoever nature or howsoever arising), arising
 * out of or in connection with (without limitation of any use, misuse, of any ledger system
 * or use made or its functionality or any performance or operation of any code or protocol
 * caused by bugs or programming or logic errors or otherwise);
 *
 * A. any offer, purchase, holding, use, sale, exchange or transmission of any
 * cryptographic keys, tokens or assets created, exchanged, stored or arising from any
 * interaction with the Work;
 *
 * B. any failure in a transmission or loss of any token or assets keys or other digital
 * artefacts due to errors in transmission;
 *
 * C. bugs, hacks, logic errors or faults in the Work or any communication;
 *
 * D. system software or apparatus including but not limited to losses caused by errors
 * in holding or transmitting tokens by any third-party;
 *
 * E. breaches or failure of security including hacker attacks, loss or disclosure of
 * password, loss of private key, unauthorised use or misuse of such passwords or keys;
 *
 * F. any losses including loss of anticipated savings or other benefits resulting from
 * use of the Work or any changes to the Work (however implemented).
 *
 * You are solely responsible for; testing, validating and evaluation of all operation
 * logic, functionality, security and appropriateness of using the Work for any commercial
 * or non-commercial purpose and for any reproduction or redistribution by You of the
 * Work. You assume all risks associated with Your use of the Work and the exercise of
 * permissions under this License.
 */

package com.radixdlt.integration.targeted.rev2.mempool;

import static com.radixdlt.environment.deterministic.network.MessageSelector.firstSelector;
import static com.radixdlt.harness.predicates.EventPredicate.onlyLocalMempoolAddEvents;
import static org.assertj.core.api.Assertions.assertThat;

import com.google.common.util.concurrent.RateLimiter;
import com.google.inject.*;
import com.radixdlt.environment.EventDispatcher;
import com.radixdlt.harness.deterministic.DeterministicTest;
import com.radixdlt.integration.Slow;
import com.radixdlt.mempool.*;
import com.radixdlt.modules.FunctionalRadixNodeModule;
import com.radixdlt.modules.FunctionalRadixNodeModule.ConsensusConfig;
import com.radixdlt.modules.FunctionalRadixNodeModule.LedgerConfig;
import com.radixdlt.modules.FunctionalRadixNodeModule.SafetyRecoveryConfig;
import com.radixdlt.modules.StateComputerConfig;
import com.radixdlt.monitoring.Metrics;
import com.radixdlt.networks.Network;
import com.radixdlt.rev2.NetworkDefinition;
import com.radixdlt.rev2.REV2TransactionGenerator;
import com.radixdlt.statemanager.REv2DatabaseConfig;
import com.radixdlt.sync.SyncRelayConfig;
import com.radixdlt.transaction.TransactionBuilder;
import com.radixdlt.transactions.RawNotarizedTransaction;
import com.radixdlt.utils.UInt64;
import org.apache.logging.log4j.LogManager;
import org.apache.logging.log4j.Logger;
import org.junit.Test;
import org.junit.experimental.categories.Category;

/**
 * Test which fills a mempool and then empties it checking to make sure there are no stragglers left
 * behind.
 */
@Category(Slow.class)
public final class REv2MempoolFillAndEmptyTest {
  private static final Logger logger = LogManager.getLogger();

<<<<<<< HEAD
  private final DeterministicNetwork network =
      new DeterministicNetwork(
          List.of(BFTNode.create(TEST_KEY.getPublicKey())),
          MessageSelector.firstSelector(),
          MessageMutator.nothing());
  private final REV2TransactionGenerator transactionGenerator =
      new REV2TransactionGenerator(NetworkDefinition.INT_TEST_NET);

  @Inject private Metrics metrics;
  @Inject private DeterministicProcessor processor;
  @Inject private MempoolInserter<RawNotarizedTransaction, RawNotarizedTransaction> mempoolInserter;
  @Inject private MempoolReader<RawNotarizedTransaction> mempoolReader;

  private Injector createInjector() {
    return Guice.createInjector(
        new CryptoModule(),
        new TestMessagingModule.Builder().withDefaultRateLimit().build(),
        new FunctionalRadixNodeModule(
            false,
            SafetyRecoveryConfig.mocked(),
            ConsensusConfig.of(),
            LedgerConfig.stateComputerWithSyncRelay(
                StateComputerConfig.rev2(
                    Network.INTEGRATIONTESTNET.getId(),
                    TransactionBuilder.createGenesis(
                        TEST_KEY.getPublicKey(), UInt64.fromNonNegativeLong(100000)),
                    REv2DatabaseConfig.inMemory(),
                    StateComputerConfig.REV2ProposerConfig.mempool(
                        10, 1000, MempoolRelayConfig.of())),
                SyncRelayConfig.of(5000, 10, 3000L))),
        new TestP2PModule.Builder().build(),
        new InMemoryBFTKeyModule(TEST_KEY),
        new DeterministicEnvironmentModule(
            network.createSender(BFTNode.create(TEST_KEY.getPublicKey()))),
        new EventLoggerModule(
            EventLoggerConfig.addressed(Addressing.ofNetwork(Network.INTEGRATIONTESTNET))),
        new AbstractModule() {
          @Override
          protected void configure() {
            bind(Metrics.class).toInstance(new MetricsInitializer().initialize());
            bind(TimeSupplier.class).toInstance(System::currentTimeMillis);
          }
        });
=======
  private DeterministicTest createTest() {
    return DeterministicTest.builder()
        .numNodes(1, 0)
        .messageSelector(firstSelector())
        .functionalNodeModule(
            new FunctionalRadixNodeModule(
                false,
                SafetyRecoveryConfig.mocked(),
                ConsensusConfig.of(1000),
                LedgerConfig.stateComputerWithSyncRelay(
                    StateComputerConfig.rev2(
                        Network.INTEGRATIONTESTNET.getId(),
                        TransactionBuilder.createGenesisWithNumValidators(1),
                        new REv2StateConfig(UInt64.fromNonNegativeLong(1000000)),
                        REv2DatabaseConfig.inMemory(),
                        StateComputerConfig.REV2ProposerConfig.mempool(
                            50, 1000, new MempoolRelayConfig(0, 100))),
                    SyncRelayConfig.of(5000, 10, 3000L))));
>>>>>>> 499cda38
  }

  private final REV2TransactionGenerator transactionGenerator =
      new REV2TransactionGenerator(NetworkDefinition.INT_TEST_NET);

  private void fillAndEmptyMempool(DeterministicTest test) {
    var rateLimiter = RateLimiter.create(0.5);
    var mempoolReader =
        test.getInstance(0, Key.get(new TypeLiteral<MempoolReader<RawNotarizedTransaction>>() {}));
    var mempoolDispatcher =
        test.getInstance(0, Key.get(new TypeLiteral<EventDispatcher<MempoolAdd>>() {}));

    while (mempoolReader.getCount() < 1000) {
      if (rateLimiter.tryAcquire()) {
        logger.info("Filling Mempool...  Current Size: {}", mempoolReader.getCount());
      }
      for (int i = 0; i < 50; i++) {
        var transaction = transactionGenerator.nextTransaction();
        mempoolDispatcher.dispatch(MempoolAdd.create(transaction));
        test.runUntilOutOfMessagesOfType(100, onlyLocalMempoolAddEvents());
      }
    }

    for (int i = 0; i < 10000; i++) {
      if (rateLimiter.tryAcquire()) {
        logger.info("Emptying Mempool...  Current Size: {}", mempoolReader.getCount());
      }
      test.runForCount(10);
      if (mempoolReader.getCount() == 0) {
        break;
      }
    }
  }

  @Test
  public void check_that_full_mempool_empties_itself() {
    try (var test = createTest()) {
      test.startAllNodes();

      for (int i = 0; i < 10; i++) {
        fillAndEmptyMempool(test);
      }

      var metrics = test.getInstance(0, Metrics.class);
      assertThat(metrics.v1RadixEngine().invalidProposedTransactions().get()).isZero();
    }
  }
}<|MERGE_RESOLUTION|>--- conflicted
+++ resolved
@@ -101,51 +101,6 @@
 public final class REv2MempoolFillAndEmptyTest {
   private static final Logger logger = LogManager.getLogger();
 
-<<<<<<< HEAD
-  private final DeterministicNetwork network =
-      new DeterministicNetwork(
-          List.of(BFTNode.create(TEST_KEY.getPublicKey())),
-          MessageSelector.firstSelector(),
-          MessageMutator.nothing());
-  private final REV2TransactionGenerator transactionGenerator =
-      new REV2TransactionGenerator(NetworkDefinition.INT_TEST_NET);
-
-  @Inject private Metrics metrics;
-  @Inject private DeterministicProcessor processor;
-  @Inject private MempoolInserter<RawNotarizedTransaction, RawNotarizedTransaction> mempoolInserter;
-  @Inject private MempoolReader<RawNotarizedTransaction> mempoolReader;
-
-  private Injector createInjector() {
-    return Guice.createInjector(
-        new CryptoModule(),
-        new TestMessagingModule.Builder().withDefaultRateLimit().build(),
-        new FunctionalRadixNodeModule(
-            false,
-            SafetyRecoveryConfig.mocked(),
-            ConsensusConfig.of(),
-            LedgerConfig.stateComputerWithSyncRelay(
-                StateComputerConfig.rev2(
-                    Network.INTEGRATIONTESTNET.getId(),
-                    TransactionBuilder.createGenesis(
-                        TEST_KEY.getPublicKey(), UInt64.fromNonNegativeLong(100000)),
-                    REv2DatabaseConfig.inMemory(),
-                    StateComputerConfig.REV2ProposerConfig.mempool(
-                        10, 1000, MempoolRelayConfig.of())),
-                SyncRelayConfig.of(5000, 10, 3000L))),
-        new TestP2PModule.Builder().build(),
-        new InMemoryBFTKeyModule(TEST_KEY),
-        new DeterministicEnvironmentModule(
-            network.createSender(BFTNode.create(TEST_KEY.getPublicKey()))),
-        new EventLoggerModule(
-            EventLoggerConfig.addressed(Addressing.ofNetwork(Network.INTEGRATIONTESTNET))),
-        new AbstractModule() {
-          @Override
-          protected void configure() {
-            bind(Metrics.class).toInstance(new MetricsInitializer().initialize());
-            bind(TimeSupplier.class).toInstance(System::currentTimeMillis);
-          }
-        });
-=======
   private DeterministicTest createTest() {
     return DeterministicTest.builder()
         .numNodes(1, 0)
@@ -158,13 +113,12 @@
                 LedgerConfig.stateComputerWithSyncRelay(
                     StateComputerConfig.rev2(
                         Network.INTEGRATIONTESTNET.getId(),
-                        TransactionBuilder.createGenesisWithNumValidators(1),
-                        new REv2StateConfig(UInt64.fromNonNegativeLong(1000000)),
+                        TransactionBuilder.createGenesisWithNumValidators(
+                            1, UInt64.fromNonNegativeLong(100000)),
                         REv2DatabaseConfig.inMemory(),
                         StateComputerConfig.REV2ProposerConfig.mempool(
                             50, 1000, new MempoolRelayConfig(0, 100))),
                     SyncRelayConfig.of(5000, 10, 3000L))));
->>>>>>> 499cda38
   }
 
   private final REV2TransactionGenerator transactionGenerator =
