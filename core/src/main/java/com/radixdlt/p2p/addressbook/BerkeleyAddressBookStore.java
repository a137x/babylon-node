--- conflicted
+++ resolved
@@ -64,8 +64,6 @@
 
 package com.radixdlt.p2p.addressbook;
 
-import static com.sleepycat.je.EnvironmentConfig.*;
-
 import com.google.common.collect.ImmutableList;
 import com.google.inject.Inject;
 import com.radixdlt.crypto.ECDSASecp256k1PublicKey;
@@ -74,12 +72,7 @@
 import com.radixdlt.p2p.NodeId;
 import com.radixdlt.serialization.DsonOutput.Output;
 import com.radixdlt.serialization.Serialization;
-<<<<<<< HEAD
-import com.radixdlt.store.berkeley.BerkeleyDatabaseEnvironment;
-import com.radixdlt.store.berkeley.BerkeleyStoreException;
-=======
 import com.radixdlt.store.NodeStorageLocation;
->>>>>>> 339ba609
 import com.sleepycat.je.*;
 import java.io.File;
 import java.io.IOException;
@@ -126,18 +119,11 @@
     config.setSortedDuplicates(false);
 
     try {
-<<<<<<< HEAD
-      this.entriesDb =
-          this.dbEnv.getEnvironment().openDatabase(null, "address_book_entries", config);
+      this.entriesDb = this.dbEnv.openDatabase(null, "address_book_entries", config);
       this.highPriorityPeersDb =
-          this.dbEnv
-              .getEnvironment()
-              .openDatabase(null, "address_book_high_priority_peers", config);
-=======
-      this.entriesDb = this.dbEnv.openDatabase(null, "address_book_entries", config);
->>>>>>> 339ba609
+          this.dbEnv.openDatabase(null, "address_book_high_priority_peers", config);
     } catch (DatabaseException | IllegalArgumentException | IllegalStateException ex) {
-      throw new IllegalStateException("while opening database", ex);
+      throw new IllegalStateException("while opening databa se", ex);
     }
   }
 
@@ -147,18 +133,9 @@
 
     try {
       transaction =
-<<<<<<< HEAD
-          this.dbEnv
-              .getEnvironment()
-              .beginTransaction(null, new TransactionConfig().setReadUncommitted(true));
-      this.dbEnv.getEnvironment().truncateDatabase(transaction, "address_book_entries", false);
-      this.dbEnv
-          .getEnvironment()
-          .truncateDatabase(transaction, "address_book_high_priority_peers", false);
-=======
           this.dbEnv.beginTransaction(null, new TransactionConfig().setReadUncommitted(true));
       this.dbEnv.truncateDatabase(transaction, "address_book_entries", false);
->>>>>>> 339ba609
+      this.dbEnv.truncateDatabase(transaction, "address_book_high_priority_peers", false);
       transaction.commit();
     } catch (DatabaseNotFoundException dsnfex) {
       if (transaction != null) {
@@ -179,15 +156,13 @@
       this.entriesDb.close();
       this.entriesDb = null;
     }
-<<<<<<< HEAD
+
     if (this.highPriorityPeersDb != null) {
       this.highPriorityPeersDb.close();
       this.highPriorityPeersDb = null;
     }
-=======
 
     dbEnv.close();
->>>>>>> 339ba609
   }
 
   @Override
@@ -269,7 +244,7 @@
       if (highPriorityPeersDb.put(null, key, value) == OperationStatus.SUCCESS) {
         addBytesWrite(key.getSize() + value.getSize());
       } else {
-        throw new BerkeleyStoreException("Couldn't save high priority peers");
+        throw new BerkeleyAddressBookStoreException("Couldn't save high priority peers");
       }
     } finally {
       addTime(start);
@@ -299,10 +274,10 @@
       } else if (status == OperationStatus.NOTFOUND) {
         return List.of();
       } else {
-        throw new BerkeleyStoreException("Couldn't read high priority peers");
+        throw new BerkeleyAddressBookStoreException("Couldn't read high priority peers");
       }
     } catch (PublicKeyException e) {
-      throw new BerkeleyStoreException("Couldn't read high priority peers", e);
+      throw new BerkeleyAddressBookStoreException("Couldn't read high priority peers", e);
     } finally {
       addTime(start);
     }
@@ -320,4 +295,14 @@
   private void addBytesWrite(int bytesWrite) {
     this.metrics.berkeleyDb().addressBook().bytesWritten().inc(bytesWrite);
   }
+
+  public static final class BerkeleyAddressBookStoreException extends RuntimeException {
+    public BerkeleyAddressBookStoreException(String message) {
+      super(message);
+    }
+
+    public BerkeleyAddressBookStoreException(String message, Throwable cause) {
+      super(message, cause);
+    }
+  }
 }