--- conflicted
+++ resolved
@@ -102,6 +102,7 @@
   private final int maxProposalTotalTxnsPayloadSize;
   private final int maxUncommittedUserTransactionsTotalPayloadSize;
   private final DatabaseType databaseType;
+  private final boolean enableAccountChangeIndex;
   private final Option<RustMempoolConfig> mempoolConfig;
   private final boolean debugLogging;
 
@@ -110,6 +111,7 @@
       int maxProposalTotalTxnsPayloadSize,
       int maxUncommittedUserTransactionsTotalPayloadSize,
       DatabaseType databaseType,
+      boolean enableAccountChangeIndex,
       Option<RustMempoolConfig> mempoolConfig,
       boolean debugLogging) {
     this.maxNumTransactionsPerProposal = maxNumTransactionsPerProposal;
@@ -117,6 +119,7 @@
     this.maxUncommittedUserTransactionsTotalPayloadSize =
         maxUncommittedUserTransactionsTotalPayloadSize;
     this.databaseType = databaseType;
+    this.enableAccountChangeIndex = enableAccountChangeIndex;
     this.mempoolConfig = mempoolConfig;
     this.debugLogging = debugLogging;
   }
@@ -126,12 +129,14 @@
       int maxProposalTotalTxnsPayloadSize,
       int maxUncommittedUserTransactionsTotalPayloadSize,
       DatabaseType databaseType,
+      boolean enableAccountChangeIndex,
       Option<RustMempoolConfig> mempoolConfig) {
     return new REv2StateManagerModule(
         maxNumTransactionsPerProposal,
         maxProposalTotalTxnsPayloadSize,
         maxUncommittedUserTransactionsTotalPayloadSize,
         databaseType,
+        enableAccountChangeIndex,
         mempoolConfig,
         false);
   }
@@ -140,6 +145,7 @@
       int maxNumTransactionsPerProposal,
       int maxProposalTotalTxnsPayloadSize,
       DatabaseType databaseType,
+      boolean enableAccountChangeIndex,
       Option<RustMempoolConfig> mempoolConfig,
       boolean debugLogging) {
     return new REv2StateManagerModule(
@@ -147,13 +153,13 @@
         maxProposalTotalTxnsPayloadSize,
         maxProposalTotalTxnsPayloadSize * 5,
         databaseType,
+        enableAccountChangeIndex,
         mempoolConfig,
         debugLogging);
   }
 
   @Override
   public void configure() {
-<<<<<<< HEAD
     bind(StateComputerLedger.StateComputer.class).to(REv2StateComputer.class);
     bind(REv2TransactionsAndProofReader.class).in(Scopes.SINGLETON);
     bind(TransactionsAndProofReader.class).to(REv2TransactionsAndProofReader.class);
@@ -165,34 +171,15 @@
             @Singleton
             REv2DatabaseConfig databaseConfig(@NodeStorageLocation String nodeStorageLocation) {
               return REv2DatabaseConfig.rocksDB(
-                  new File(nodeStorageLocation, "rocks_db").getPath());
-=======
-    if (testing && databaseConfig instanceof REv2DatabaseConfig.RocksDB rocksDbConfig) {
-      install(
-          new AbstractModule() {
-            @Provides
-            @Singleton
-            private StateManager stateManager(@Self ECDSASecp256k1PublicKey key) {
-              var network = Network.ofId(networkId).orElseThrow();
-              final REv2DatabaseConfig databaseConfigToUse;
-              var databasePath = rocksDbConfig.databasePath() + key.toString();
-              databaseConfigToUse =
-                  REv2DatabaseConfig.rocksDB(
-                      databasePath, rocksDbConfig.enableAccountChangeIndex());
-              return StateManager.createAndInitialize(
-                  new StateManagerConfig(
-                      NetworkDefinition.from(network),
-                      mempoolConfig,
-                      databaseConfigToUse,
-                      getLoggingConfig()));
->>>>>>> d96311c2
+                  new File(nodeStorageLocation, "rocks_db").getPath(), enableAccountChangeIndex);
             }
           });
       case IN_MEMORY -> install(
           new AbstractModule() {
             @Override
             protected void configure() {
-              bind(REv2DatabaseConfig.class).toInstance(REv2DatabaseConfig.inMemory());
+              bind(REv2DatabaseConfig.class)
+                  .toInstance(REv2DatabaseConfig.inMemory(enableAccountChangeIndex));
             }
           });
     }
