--- conflicted
+++ resolved
@@ -18,6 +18,7 @@
 
 package com.radixdlt.atom;
 
+import com.google.common.hash.HashCode;
 import com.radixdlt.atom.actions.BurnToken;
 import com.radixdlt.atom.actions.CreateMutableToken;
 import com.radixdlt.atom.actions.MintToken;
@@ -81,12 +82,8 @@
 		return this;
 	}
 
-	public TxnConstructionRequest registerAsValidator(ECPublicKey validatorKey) {
-<<<<<<< HEAD
-		var action = new RegisterValidator(validatorKey, null, null, Optional.empty());
-=======
-		var action = new RegisterValidator(validatorKey);
->>>>>>> d51e4921
+	public TxnConstructionRequest registerAsValidator(ECPublicKey validatorKey, Optional<HashCode> forkVoteHash) {
+		var action = new RegisterValidator(validatorKey, forkVoteHash);
 		actions.add(action);
 		return this;
 	}
