--- conflicted
+++ resolved
@@ -47,15 +47,10 @@
 /**
  * Top Level Class for the Radix Engine, a real-time, shardable, distributed state machine.
  */
-<<<<<<< HEAD
 public final class RadixEngine<M> {
+	private static final Logger logger = LogManager.getLogger();
+
 	private static class ApplicationStateComputer<U, V extends Particle, M> {
-=======
-public final class RadixEngine<T extends RadixEngineAtom, M> {
-	private static final Logger logger = LogManager.getLogger();
-
-	private static class ApplicationStateComputer<U, V extends Particle, T extends RadixEngineAtom, M> {
->>>>>>> 3ec9b1a1
 		private final Class<V> particleClass;
 		private final BiFunction<U, V, U> outputReducer;
 		private final BiFunction<U, V, U> inputReducer;
