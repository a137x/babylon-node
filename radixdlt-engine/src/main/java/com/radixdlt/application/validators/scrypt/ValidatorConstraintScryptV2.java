--- conflicted
+++ resolved
@@ -81,17 +81,14 @@
 import com.radixdlt.constraintmachine.ReducerState;
 import com.radixdlt.constraintmachine.UpProcedure;
 import com.radixdlt.constraintmachine.VoidReducerState;
-import com.radixdlt.crypto.HashUtils;
 import com.radixdlt.crypto.ECPublicKey;
 import com.radixdlt.crypto.HashUtils;
 
 import java.util.Objects;
 
+
 public class ValidatorConstraintScryptV2 implements ConstraintScrypt {
-<<<<<<< HEAD
-=======
-
->>>>>>> c3f587f6
+
 	private static class UpdatingValidatorHashMetadata implements ReducerState {
 		private final ValidatorSystemMetadata prevState;
 
@@ -171,10 +168,6 @@
 				return ReducerResult.complete();
 			}
 		));
-<<<<<<< HEAD
-
-=======
->>>>>>> c3f587f6
 
 		os.substate(
 			new SubstateDefinition<>(
