/*
 * (C) Copyright 2021 Radix DLT Ltd
 *
 * Radix DLT Ltd licenses this file to you under the Apache License,
 * Version 2.0 (the "License"); you may not use this file except in
 * compliance with the License.  You may obtain a copy of the
 * License at
 *
 * http://www.apache.org/licenses/LICENSE-2.0
 *
 * Unless required by applicable law or agreed to in writing,
 * software distributed under the License is distributed on an
 * "AS IS" BASIS, WITHOUT WARRANTIES OR CONDITIONS OF ANY KIND,
 * either express or implied.  See the License for the specific
 * language governing permissions and limitations under the License.
 *
 */

package com.radixdlt.atommodel.validators.construction;

import com.radixdlt.atom.ActionConstructor;
import com.radixdlt.atom.TxBuilder;
import com.radixdlt.atom.TxBuilderException;
import com.radixdlt.atom.actions.RegisterValidator;
import com.radixdlt.atommodel.validators.state.PreparedRegisteredUpdate;
import com.radixdlt.atommodel.validators.state.ValidatorRegisteredCopy;
import com.radixdlt.constraintmachine.SubstateWithArg;

import java.util.List;
import java.util.Optional;

public class RegisterValidatorConstructor implements ActionConstructor<RegisterValidator> {
	@Override
	public void construct(RegisterValidator action, TxBuilder txBuilder) throws TxBuilderException {
<<<<<<< HEAD
		txBuilder.swap(
			ValidatorParticle.class,
			p -> p.getKey().equals(action.validatorKey()) && !p.isRegisteredForNextEpoch(),
			Optional.of(SubstateWithArg.noArg(new ValidatorParticle(action.validatorKey(), false))),
			"Already a validator"
		).with(
			substateDown -> List.of(new ValidatorParticle(
				action.validatorKey(),
				true,
				action.name() == null ? substateDown.getName() : action.name(),
				action.url() == null ? substateDown.getUrl() : action.url(),
				action.forkVoteHash()
			))
		);
=======
		var updateInFlight = txBuilder
			.find(PreparedRegisteredUpdate.class, p -> p.getValidatorKey().equals(action.validatorKey()));
		if (updateInFlight.isPresent()) {
			txBuilder.swap(
				PreparedRegisteredUpdate.class,
				p -> p.getValidatorKey().equals(action.validatorKey()),
				Optional.empty(),
				"Cannot find state"
			).with(substateDown -> List.of(new PreparedRegisteredUpdate(action.validatorKey(), true)));
		} else {
			txBuilder.swap(
				ValidatorRegisteredCopy.class,
				p -> p.getValidatorKey().equals(action.validatorKey()),
				Optional.of(SubstateWithArg.noArg(new ValidatorRegisteredCopy(action.validatorKey(), false))),
				"Cannot find state"

			).with(substateDown -> List.of(new PreparedRegisteredUpdate(action.validatorKey(), true)));
		}
>>>>>>> d51e4921
	}
}<|MERGE_RESOLUTION|>--- conflicted
+++ resolved
@@ -30,24 +30,9 @@
 import java.util.Optional;
 
 public class RegisterValidatorConstructor implements ActionConstructor<RegisterValidator> {
+
 	@Override
 	public void construct(RegisterValidator action, TxBuilder txBuilder) throws TxBuilderException {
-<<<<<<< HEAD
-		txBuilder.swap(
-			ValidatorParticle.class,
-			p -> p.getKey().equals(action.validatorKey()) && !p.isRegisteredForNextEpoch(),
-			Optional.of(SubstateWithArg.noArg(new ValidatorParticle(action.validatorKey(), false))),
-			"Already a validator"
-		).with(
-			substateDown -> List.of(new ValidatorParticle(
-				action.validatorKey(),
-				true,
-				action.name() == null ? substateDown.getName() : action.name(),
-				action.url() == null ? substateDown.getUrl() : action.url(),
-				action.forkVoteHash()
-			))
-		);
-=======
 		var updateInFlight = txBuilder
 			.find(PreparedRegisteredUpdate.class, p -> p.getValidatorKey().equals(action.validatorKey()));
 		if (updateInFlight.isPresent()) {
@@ -56,7 +41,7 @@
 				p -> p.getValidatorKey().equals(action.validatorKey()),
 				Optional.empty(),
 				"Cannot find state"
-			).with(substateDown -> List.of(new PreparedRegisteredUpdate(action.validatorKey(), true)));
+			).with(substateDown -> List.of(new PreparedRegisteredUpdate(action.validatorKey(), true, action.forkVoteHash())));
 		} else {
 			txBuilder.swap(
 				ValidatorRegisteredCopy.class,
@@ -64,8 +49,7 @@
 				Optional.of(SubstateWithArg.noArg(new ValidatorRegisteredCopy(action.validatorKey(), false))),
 				"Cannot find state"
 
-			).with(substateDown -> List.of(new PreparedRegisteredUpdate(action.validatorKey(), true)));
+			).with(substateDown -> List.of(new PreparedRegisteredUpdate(action.validatorKey(), true, action.forkVoteHash())));
 		}
->>>>>>> d51e4921
 	}
 }