--- conflicted
+++ resolved
@@ -44,13 +44,9 @@
 			.ledgerAndEpochs(View.of(1), e -> IntStream.range(0, 4))
 			.checkEpochsHighViewCorrect("epochHighView", View.of(1))
 			.build();
-<<<<<<< HEAD
-		Map<String, Optional<TestInvariantError>> results = bftTest.run();
-		assertThat(results).allSatisfy((name, err) -> assertThat(err).isEmpty());
-=======
-		TestResults results = bftTest.run(1, TimeUnit.MINUTES);
+
+		TestResults results = bftTest.run();
 		assertThat(results.getCheckResults()).allSatisfy((name, err) -> assertThat(err).isEmpty());
->>>>>>> 333779f3
 	}
 
 	@Test
@@ -59,13 +55,9 @@
 			.ledgerAndEpochs(View.of(100), e -> IntStream.range(0, 4))
 			.checkEpochsHighViewCorrect("epochHighView", View.of(99))
 			.build();
-<<<<<<< HEAD
-		Map<String, Optional<TestInvariantError>> results = bftTest.run();
-		assertThat(results).hasEntrySatisfying("epochHighView", error -> assertThat(error).isPresent());
-=======
-		TestResults results = bftTest.run(1, TimeUnit.MINUTES);
+
+		TestResults results = bftTest.run();
 		assertThat(results.getCheckResults()).hasEntrySatisfying("epochHighView", error -> assertThat(error).isPresent());
->>>>>>> 333779f3
 	}
 
 	@Test
@@ -74,12 +66,8 @@
 			.ledgerAndEpochs(View.of(100), e -> IntStream.range(0, 4))
 			.checkEpochsHighViewCorrect("epochHighView", View.of(100))
 			.build();
-<<<<<<< HEAD
-		Map<String, Optional<TestInvariantError>> results = bftTest.run();
-		assertThat(results).allSatisfy((name, err) -> assertThat(err).isEmpty());
-=======
-		TestResults results = bftTest.run(1, TimeUnit.MINUTES);
+
+		TestResults results = bftTest.run();
 		assertThat(results.getCheckResults()).allSatisfy((name, err) -> assertThat(err).isEmpty());
->>>>>>> 333779f3
 	}
 }