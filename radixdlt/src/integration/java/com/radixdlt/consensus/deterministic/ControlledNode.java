--- conflicted
+++ resolved
@@ -107,32 +107,6 @@
 		LocalTimeoutSender localTimeoutSender = (syncAndTimeout == SyncAndTimeout.SYNC_AND_TIMEOUT) ? sender : (v, t) -> { };
 		VertexStoreFactory vertexStoreFactory = (vertex, qc, syncedStateComputer) ->
 			new VertexStore(vertex, qc, syncedStateComputer, syncVerticesRPCSender, sender, systemCounters);
-<<<<<<< HEAD
-		BFTFactory bftFactory =
-			(endOfEpochSender, pacemaker, vertexStore, proposerElection, validatorSet) -> {
-				final ProposalGenerator proposalGenerator = new MempoolProposalGenerator(vertexStore, mempool);
-				final SafetyRules safetyRules = new SafetyRules(key, SafetyState.initialState(), nullHasher, nullSigner);
-				// PendingVotes needs a hasher that produces unique values, as it indexes by hash
-				final PendingVotes pendingVotes = new PendingVotes(defaultHasher, nullVerifier);
-
-				return new BFTEventReducer(
-					proposalGenerator,
-					controlledSender,
-					endOfEpochSender,
-					safetyRules,
-					pacemaker,
-					vertexStore,
-					pendingVotes,
-					proposerElection,
-					key,
-					nullSigner,
-					validatorSet,
-					systemCounters
-				);
-			};
-
-=======
->>>>>>> 711f9055
 		this.epochManager = new EpochManager(
 			self,
 			stateComputer,
