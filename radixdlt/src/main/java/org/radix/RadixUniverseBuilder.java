/*
 * (C) Copyright 2020 Radix DLT Ltd
 *
 * Radix DLT Ltd licenses this file to you under the Apache License,
 * Version 2.0 (the "License"); you may not use this file except in
 * compliance with the License.  You may obtain a copy of the
 * License at
 *
 *  http://www.apache.org/licenses/LICENSE-2.0
 *
 * Unless required by applicable law or agreed to in writing,
 * software distributed under the License is distributed on an
 * "AS IS" BASIS, WITHOUT WARRANTIES OR CONDITIONS OF ANY KIND,
 * either express or implied.  See the License for the specific
 * language governing permissions and limitations under the License.
 */

package org.radix;

import com.google.common.collect.ImmutableList;
import com.google.common.collect.ImmutableMap;
import com.google.common.collect.ImmutableSet;
import com.google.common.collect.Lists;
import com.google.common.collect.Streams;
import com.radixdlt.atommodel.AtomAlreadySignedException;
import com.radixdlt.atommodel.system.SystemParticle;
import com.radixdlt.atommodel.tokens.MutableSupplyTokenDefinitionParticle;
import com.radixdlt.atommodel.tokens.StakedTokensParticle;
import com.radixdlt.atommodel.tokens.TokenDefinitionUtils;
import com.radixdlt.atommodel.tokens.TokenPermission;
import com.radixdlt.atommodel.Atom;
import com.radixdlt.consensus.Sha256Hasher;
import com.radixdlt.crypto.Hasher;
import com.radixdlt.crypto.exception.PublicKeyException;
import com.radixdlt.identifiers.RadixAddress;
import com.radixdlt.atommodel.message.MessageParticle;
import com.radixdlt.atomos.RRIParticle;
import com.radixdlt.atommodel.tokens.TransferrableTokensParticle;
import com.radixdlt.atommodel.tokens.UnallocatedTokensParticle;
import com.radixdlt.atommodel.validators.RegisteredValidatorParticle;
import com.radixdlt.atommodel.validators.UnregisteredValidatorParticle;
import com.radixdlt.identifiers.RRI;

import com.radixdlt.constraintmachine.Spin;
import com.radixdlt.crypto.ECKeyPair;
import com.radixdlt.crypto.ECPublicKey;
import com.radixdlt.middleware.ParticleGroup;
import com.radixdlt.middleware.SpunParticle;
import com.radixdlt.universe.Universe;
import com.radixdlt.universe.Universe.UniverseType;
import com.radixdlt.utils.Pair;
import com.radixdlt.utils.RadixConstants;
import com.radixdlt.utils.UInt256;
import com.radixdlt.utils.UInt384;

import java.util.Collection;
import java.util.List;
import java.util.Objects;
import java.util.concurrent.TimeUnit;
import java.util.function.Function;
import java.util.stream.Collectors;
import java.util.stream.Stream;

public final class RadixUniverseBuilder {
	private static final String RADIX_ICON_URL  = "https://assets.radixdlt.com/icons/icon-xrd-32x32.png";
	private static final String RADIX_TOKEN_URL = "https://tokens.radixdlt.com/";

	private static final ImmutableMap<MutableSupplyTokenDefinitionParticle.TokenTransition, TokenPermission> XRD_TOKEN_PERMISSIONS =
		ImmutableMap.of(
			MutableSupplyTokenDefinitionParticle.TokenTransition.BURN, TokenPermission.ALL,
			MutableSupplyTokenDefinitionParticle.TokenTransition.MINT, TokenPermission.TOKEN_OWNER_ONLY
		);

	private final UniverseType universeType;
	private long universeTimestamp = TimeUnit.SECONDS.toMillis(1577836800L); // Midnight Jan 1, 2020
	private ECKeyPair universeKey = ECKeyPair.generateNew();
	private UInt256 selfIssuance = UInt256.TEN.pow(TokenDefinitionUtils.SUB_UNITS_POW_10 + 9); // 1e9 rads
	private ImmutableList<TokenIssuance> tokenIssuances = ImmutableList.of();
	private ImmutableList<ECKeyPair> validatorKeys = ImmutableList.of();
	private ImmutableList<StakeDelegation> stakeDelegations = ImmutableList.of();

	private final Hasher hasher = Sha256Hasher.withDefaultSerialization();

	private RadixUniverseBuilder(UniverseType type) {
		this.universeType = type;
	}

	public static RadixUniverseBuilder production() {
		return new RadixUniverseBuilder(UniverseType.PRODUCTION);
	}

	public static RadixUniverseBuilder development() {
		return new RadixUniverseBuilder(UniverseType.DEVELOPMENT);
	}

	public static RadixUniverseBuilder test() {
		return new RadixUniverseBuilder(UniverseType.TEST);
	}

	public static RadixUniverseBuilder forType(UniverseType type) {
		return new RadixUniverseBuilder(Objects.requireNonNull(type));
	}

	public RadixUniverseBuilder withTimestamp(long timestamp) {
		this.universeTimestamp = timestamp;
		return this;
	}

	public RadixUniverseBuilder withKey(ECKeyPair key) {
		this.universeKey = Objects.requireNonNull(key);
		return this;
	}

	public RadixUniverseBuilder withNewKey() {
		return withKey(ECKeyPair.generateNew());
	}

	public RadixUniverseBuilder withSelfIssuance(UInt256 amount) {
		this.selfIssuance = Objects.requireNonNull(amount);
		return this;
	}

	public RadixUniverseBuilder withTokenIssuance(Collection<TokenIssuance> tokenIssuances) {
		this.tokenIssuances = ImmutableList.copyOf(tokenIssuances);
		return this;
	}

	public RadixUniverseBuilder withRegisteredValidators(Collection<ECKeyPair> validatorKeys) {
		this.validatorKeys = ImmutableList.copyOf(validatorKeys);
		return this;
	}

	public RadixUniverseBuilder withStakeDelegations(Collection<StakeDelegation> stakeDelegations) {
		this.stakeDelegations = ImmutableList.copyOf(stakeDelegations);
		return this;
	}

	public Pair<ECKeyPair, Universe> build() {
		final var port = portFor(this.universeType);
		final var name = nameOf(this.universeType);
		final var description = descriptionOf(this.universeType);

		final var universeMagic = (byte) Universe.computeMagic(this.universeKey.getPublicKey(), this.universeTimestamp, port, this.universeType);
		final var universeAtom = createGenesisAtom(
			universeMagic,
			this.selfIssuance,
			this.tokenIssuances,
			this.validatorKeys,
			this.stakeDelegations
		);

		final var universe = Universe.newBuilder()
			.port(port)
			.name(name)
			.description(description)
			.type(this.universeType)
			.timestamp(this.universeTimestamp)
			.creator(this.universeKey.getPublicKey())
			.addAtom(universeAtom)
			.build();

		Universe.sign(universe, this.universeKey, this.hasher);
		if (!Universe.verify(universe, this.universeKey.getPublicKey(), this.hasher)) {
			throw new IllegalStateException(
				String.format("Signature verification failed for %s universe with key %s", name, this.universeKey)
			);
		}
		return Pair.of(this.universeKey, universe);
	}

	private int portFor(UniverseType type) {
		switch (type) {
		case PRODUCTION:
			return 10000;
		case TEST:
			return 20000;
		case DEVELOPMENT:
			return 30000;
		}
		return unknownUniverseType(type);
	}

	private String nameOf(UniverseType type) {
		switch (type) {
		case PRODUCTION:
			return "Radix Mainnet";
		case TEST:
			return "Radix Testnet";
		case DEVELOPMENT:
			return "Radix Devnet";
		}
		return unknownUniverseType(type);
	}

	private String descriptionOf(UniverseType type) {
		switch (type) {
		case PRODUCTION:
			return "The Radix public Universe";
		case TEST:
			return "The Radix test Universe";
		case DEVELOPMENT:
			return "The Radix development Universe";
		}
		return unknownUniverseType(type);
	}

	private <T> T unknownUniverseType(UniverseType type) {
		throw new IllegalArgumentException("Unknown universe type: " + type);
	}

	private Atom createGenesisAtom(
		byte magic,
		UInt256 selfIssuance,
		ImmutableList<TokenIssuance> tokenIssuances,
		ImmutableList<ECKeyPair> validatorKeys,
		ImmutableList<StakeDelegation> stakeDelegations
	) {
		// Check that issuances are sufficient for delegations
		final var issuances = tokenIssuances.stream()
			.collect(ImmutableMap.toImmutableMap(TokenIssuance::receiver, TokenIssuance::amount, UInt256::add));
		final var requiredDelegations = stakeDelegations.stream()
			.collect(ImmutableMap.toImmutableMap(sd -> sd.staker().getPublicKey(), StakeDelegation::amount, UInt256::add));
		requiredDelegations.forEach((pk, amount) -> {
			final var issuedAmount = issuances.getOrDefault(pk, UInt256.ZERO);
			if (amount.compareTo(issuedAmount) > 0) {
				throw new IllegalStateException(
					String.format(
						"%s wants to stake %s, but was only issued %s",
						new RadixAddress(magic, pk), amount, issuedAmount
					)
				);
			}
		});
		final var universeAddress = new RadixAddress(magic, universeKey.getPublicKey());
		final var helloUniverseMessage = createHelloMessage(universeAddress);
		final var epochParticles = createEpochUpdate();
		final var xrdParticles = createTokenDefinition(
			magic,
			TokenDefinitionUtils.getNativeTokenShortCode(),
			"Rads",
			"Radix Native Tokens",
			selfIssuance,
			tokenIssuances
		);
		final var validatorParticles = createValidators(
			magic,
			validatorKeys
		);
		final var stakingParticles = createStakes(
			magic,
			stakeDelegations,
			xrdParticles
		);
<<<<<<< HEAD
		MessageParticle helloUniverseMessage = createHelloMessage(universeAddress);
		List<SpunParticle> epochParticles = createEpochUpdate();
=======
>>>>>>> f85f1b70

		final var genesisAtom = new Atom();
		genesisAtom.addParticleGroupWith(helloUniverseMessage, Spin.UP);
		genesisAtom.addParticleGroup(ParticleGroup.of(epochParticles));
		genesisAtom.addParticleGroup(ParticleGroup.of(xrdParticles));
<<<<<<< HEAD
		genesisAtom.addParticleGroup(ParticleGroup.of(epochParticles));
=======
		if (!validatorParticles.isEmpty()) {
			genesisAtom.addParticleGroup(ParticleGroup.of(validatorParticles));
		}
		if (!stakingParticles.isEmpty()) {
			genesisAtom.addParticleGroup(ParticleGroup.of(stakingParticles));
		}

		final var signingKeys = Streams.concat(
			Stream.of(this.universeKey),
			validatorKeys.stream(),
			stakeDelegations.stream().map(StakeDelegation::staker)
		).collect(ImmutableList.toImmutableList());


>>>>>>> f85f1b70
		try {
			genesisAtom.sign(signingKeys, this.hasher);
		} catch (AtomAlreadySignedException ex) {
			// This can't happen, as we have created the atom, and are sure it is not signed
			throw new IllegalStateException("Error while signing universe", ex);
		}
		signingKeys.forEach(key -> verifySignature(key, genesisAtom));

		return genesisAtom;
	}

	/*
	 * Create the 'hello' message particle at the given universes
	 */
	private static MessageParticle createHelloMessage(RadixAddress address) {
		return new MessageParticle(address, address, "Radix... just imagine!".getBytes(RadixConstants.STANDARD_CHARSET));
	}

	/*
	 * Create a token definition as a genesis token with the radix icon and granularity of 1.
	 * In addition, create an issuance for the universe key and other keys as specified.
	 */
	private ImmutableList<SpunParticle> createTokenDefinition(
		byte magic,
		String symbol,
		String name,
		String description,
		UInt256 selfIssuance,
		ImmutableList<TokenIssuance> issuances
	) {
		final var universeAddress = new RadixAddress(magic, this.universeKey.getPublicKey());
		final var tokenRRI = RRI.of(universeAddress, symbol);

		final var particles = ImmutableList.<SpunParticle>builder();

		particles.add(SpunParticle.down(new RRIParticle(tokenRRI)));
		particles.add(SpunParticle.up(new MutableSupplyTokenDefinitionParticle(
			tokenRRI,
			name,
			description,
			UInt256.ONE,
			RADIX_ICON_URL,
			RADIX_TOKEN_URL,
			XRD_TOKEN_PERMISSIONS
		)));
		var issuedTokens = UInt384.from(selfIssuance);
		if (!selfIssuance.isZero()) {
			particles.add(SpunParticle.up(new TransferrableTokensParticle(
				universeAddress,
				selfIssuance,
				UInt256.ONE,
				tokenRRI,
				XRD_TOKEN_PERMISSIONS
			)));
		}
		// Merge issuances so we only have one TTP per address
		final var issuedAmounts = issuances.stream()
			.collect(ImmutableMap.toImmutableMap(TokenIssuance::receiver, TokenIssuance::amount, UInt256::add));
		for (final var issuance : issuedAmounts.entrySet()) {
			final var amount = issuance.getValue();
			if (!amount.isZero()) {
				particles.add(SpunParticle.up(new TransferrableTokensParticle(
					new RadixAddress(magic, issuance.getKey()),
					amount,
					UInt256.ONE,
					tokenRRI,
					XRD_TOKEN_PERMISSIONS
				)));
				issuedTokens = issuedTokens.add(amount);
			}
		}
		if (!issuedTokens.getHigh().isZero()) {
			// TokenOverflowException
			throw new IllegalStateException("Too many issued tokens: " + issuedTokens);
		}
		if (!issuedTokens.getLow().equals(UInt256.MAX_VALUE)) {
			particles.add(SpunParticle.up(new UnallocatedTokensParticle(
				UInt256.MAX_VALUE.subtract(issuedTokens.getLow()),
				UInt256.ONE,
				tokenRRI,
				XRD_TOKEN_PERMISSIONS
			)));
		}
		return particles.build();
	}

	private ImmutableList<SpunParticle> createEpochUpdate() {
		ImmutableList.Builder<SpunParticle> particles = ImmutableList.builder();
		particles.add(SpunParticle.down(new SystemParticle(0, 0, 0)));
		particles.add(SpunParticle.up(new SystemParticle(1, 0, 0)));
		return particles.build();
	}
<<<<<<< HEAD
=======

	private List<SpunParticle> createValidators(byte magic, ImmutableList<ECKeyPair> validatorKeys) {
		final List<SpunParticle> validatorParticles = Lists.newArrayList();
		validatorKeys.forEach(key -> {
			RadixAddress validatorAddress = new RadixAddress(magic, key.getPublicKey());
			UnregisteredValidatorParticle validatorDown = new UnregisteredValidatorParticle(validatorAddress, 0L);
			RegisteredValidatorParticle validatorUp = new RegisteredValidatorParticle(validatorAddress, ImmutableSet.of(), 1L);
			validatorParticles.add(SpunParticle.down(validatorDown));
			validatorParticles.add(SpunParticle.up(validatorUp));
		});
		return validatorParticles;
	}

	private List<SpunParticle> createStakes(
		byte magic,
		ImmutableList<StakeDelegation> delegations,
		List<SpunParticle> xrdParticles
	) {
		final ImmutableMap<ECPublicKey, TransferrableTokensParticle> tokensByKey = xrdParticles.stream()
			.filter(SpunParticle::isUp)
			.map(SpunParticle::getParticle)
			.filter(TransferrableTokensParticle.class::isInstance)
			.map(TransferrableTokensParticle.class::cast)
			.collect(ImmutableMap.toImmutableMap(ttp -> ttp.getAddress().getPublicKey(), Function.identity()));

		final var stakesByKey = delegations.stream()
			.collect(Collectors.groupingBy(sd -> sd.staker().getPublicKey(), ImmutableList.toImmutableList()));

		final List<SpunParticle> stakeParticles = Lists.newArrayList();
		for (final var entry : stakesByKey.entrySet()) {
			final var downParticle = tokensByKey.get(entry.getKey());
			if (downParticle == null) {
				// Has been checked previously - logic error introduced somewhere
				throw new IllegalStateException("Unexpected missing token particle");
			}
			var delegatedAmount = UInt256.ZERO;
			stakeParticles.add(SpunParticle.down(downParticle));
			for (final var delegation : entry.getValue()) {
				final var amount = delegation.amount();
				final var stp = new StakedTokensParticle(
					new RadixAddress(magic, delegation.delegate()),
					new RadixAddress(magic, delegation.staker().getPublicKey()),
					amount,
					downParticle.getGranularity(),
					downParticle.getTokDefRef(),
					downParticle.getTokenPermissions()
				);
				stakeParticles.add(SpunParticle.up(stp));
				delegatedAmount = delegatedAmount.add(amount);
			}
			if (downParticle.getAmount().compareTo(delegatedAmount) < 0) {
				// Has been previously checked to ensure no underflow - logic error
				throw new IllegalStateException("Trying to delegate more than issued");
			}
			final var balance = downParticle.getAmount().subtract(delegatedAmount);
			final var outputTtp = new TransferrableTokensParticle(
				downParticle.getAddress(),
				balance,
				downParticle.getGranularity(),
				downParticle.getTokDefRef(),
				downParticle.getTokenPermissions()
			);
			stakeParticles.add(SpunParticle.up(outputTtp));
		}
		return stakeParticles;
	}

	private void verifySignature(ECKeyPair key, Atom genesisAtom) {
		try {
			if (!genesisAtom.verify(key.getPublicKey(), this.hasher)) {
				// A bug somewhere that needs fixing
				throw new IllegalStateException(
					String.format(
						"Signature verification failed - GENESIS TRANSACTION HASH: %s",
						this.hasher.hash(genesisAtom)
					)
				);
			}
		} catch (PublicKeyException ex) {
			throw new IllegalStateException("Error while verifying universe", ex);
		}
	}
>>>>>>> f85f1b70
}<|MERGE_RESOLUTION|>--- conflicted
+++ resolved
@@ -251,19 +251,11 @@
 			stakeDelegations,
 			xrdParticles
 		);
-<<<<<<< HEAD
-		MessageParticle helloUniverseMessage = createHelloMessage(universeAddress);
-		List<SpunParticle> epochParticles = createEpochUpdate();
-=======
->>>>>>> f85f1b70
 
 		final var genesisAtom = new Atom();
 		genesisAtom.addParticleGroupWith(helloUniverseMessage, Spin.UP);
 		genesisAtom.addParticleGroup(ParticleGroup.of(epochParticles));
 		genesisAtom.addParticleGroup(ParticleGroup.of(xrdParticles));
-<<<<<<< HEAD
-		genesisAtom.addParticleGroup(ParticleGroup.of(epochParticles));
-=======
 		if (!validatorParticles.isEmpty()) {
 			genesisAtom.addParticleGroup(ParticleGroup.of(validatorParticles));
 		}
@@ -278,7 +270,6 @@
 		).collect(ImmutableList.toImmutableList());
 
 
->>>>>>> f85f1b70
 		try {
 			genesisAtom.sign(signingKeys, this.hasher);
 		} catch (AtomAlreadySignedException ex) {
@@ -371,8 +362,6 @@
 		particles.add(SpunParticle.up(new SystemParticle(1, 0, 0)));
 		return particles.build();
 	}
-<<<<<<< HEAD
-=======
 
 	private List<SpunParticle> createValidators(byte magic, ImmutableList<ECKeyPair> validatorKeys) {
 		final List<SpunParticle> validatorParticles = Lists.newArrayList();
@@ -455,5 +444,4 @@
 			throw new IllegalStateException("Error while verifying universe", ex);
 		}
 	}
->>>>>>> f85f1b70
 }