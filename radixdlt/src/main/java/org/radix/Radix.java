/*
 * (C) Copyright 2020 Radix DLT Ltd
 *
 * Radix DLT Ltd licenses this file to you under the Apache License,
 * Version 2.0 (the "License"); you may not use this file except in
 * compliance with the License.  You may obtain a copy of the
 * License at
 *
 *  http://www.apache.org/licenses/LICENSE-2.0
 *
 * Unless required by applicable law or agreed to in writing,
 * software distributed under the License is distributed on an
 * "AS IS" BASIS, WITHOUT WARRANTIES OR CONDITIONS OF ANY KIND,
 * either express or implied.  See the License for the specific
 * language governing permissions and limitations under the License.
 */

package org.radix;

import com.radixdlt.consensus.ChainedBFT;
import com.radixdlt.mempool.MempoolReceiver;
import com.radixdlt.mempool.SubmissionControl;
import com.radixdlt.middleware2.converters.AtomToBinaryConverter;
import com.radixdlt.properties.RuntimeProperties;
import com.radixdlt.serialization.Serialization;
import com.radixdlt.serialization.SerializationException;
import com.radixdlt.store.LedgerEntryStore;
import com.radixdlt.universe.Universe;
import com.radixdlt.utils.Bytes;
import org.apache.commons.cli.ParseException;
import org.bouncycastle.jce.provider.BouncyCastleProvider;
import org.json.JSONObject;
import org.radix.api.http.RadixHttpServer;
import org.radix.database.DatabaseEnvironment;
import org.radix.events.Events;
import org.radix.logging.Logger;
import org.radix.logging.Logging;
import org.radix.network2.addressbook.AddressBook;
import org.radix.network2.addressbook.PeerManager;
import org.radix.network2.transport.udp.PublicInetAddress;
import org.radix.time.Time;
import org.radix.universe.UniverseValidator;
import org.radix.universe.system.LocalSystem;
import org.radix.utils.IOUtils;
import org.radix.utils.SystemMetaData;

import java.io.IOException;
import java.lang.reflect.Field;
import java.lang.reflect.Modifier;
import java.net.URISyntaxException;
import java.security.Security;

public final class Radix
{
	static
	{
		java.lang.System.setProperty("java.net.preferIPv4Stack", "true");
	}

	private static final Logger log = Logging.getLogger();

	public static final int 	PROTOCOL_VERSION 		= 100;

	public static final int 	AGENT_VERSION 			= 2710000;
	public static final int 	MAJOR_AGENT_VERSION 	= 2709999;
	public static final int 	REFUSE_AGENT_VERSION 	= 2709999;
	public static final String 	AGENT 					= "/Radix:/"+AGENT_VERSION;

	private static final Object BC_LOCK = new Object();
	private static boolean bcInitialised;

	private static void setupBouncyCastle() throws ClassNotFoundException, IllegalAccessException {
		synchronized (BC_LOCK) {
			if (bcInitialised) {
				log.warn("Bouncy castle is already initialised");
				return;
			}

			Security.insertProviderAt(new BouncyCastleProvider(), 1);
			try {
				Field isRestricted = Class.forName("javax.crypto.JceSecurity").getDeclaredField("isRestricted");

				log.info("Encryption restrictions are set, need to override...");

				if (Modifier.isFinal(isRestricted.getModifiers())) {
					Field modifiers = Field.class.getDeclaredField("modifiers");
					modifiers.setAccessible(true);
					modifiers.setInt(isRestricted, isRestricted.getModifiers() & ~Modifier.FINAL);
				}
				isRestricted.setAccessible(true);
				isRestricted.setBoolean(null, false);
				isRestricted.setAccessible(false);
				log.info("...override success!");
			} catch (NoSuchFieldException nsfex) {
				log.error("No such field - isRestricted");
			}

			bcInitialised = true;
		}
	}

	public static void main(String[] args) {
		try {
			dumpExecutionLocation();
			// Bouncy Castle is required for loading the node key, so set it up now.
			setupBouncyCastle();

			RuntimeProperties properties = loadProperties(args);
			start(properties);
		} catch (Exception ex) {
			log.fatal("Unable to start", ex);
			java.lang.System.exit(-1);
		}
	}

	public static void start(RuntimeProperties properties) {
		Serialization serialization = Serialization.getDefault();
		Universe universe = extractUniverseFrom(properties, serialization);

		// TODO this is awful, PublicInetAddress shouldn't be a singleton
		PublicInetAddress.configure(universe.getPort());

		LocalSystem localSystem = LocalSystem.restoreOrCreate(properties, universe);

		// set up time services
		Time.start(properties);

		// start events
		Events.getInstance();

		// start database environment
		DatabaseEnvironment dbEnv = new DatabaseEnvironment(properties);

		// start profiling
		SystemMetaData.init(dbEnv);

		// TODO Eventually modules should be created using Google Guice injector
		GlobalInjector globalInjector = new GlobalInjector(properties, dbEnv, localSystem, universe);
		// TODO use consensus for application construction (in our case, the engine middleware)

		// setup networking
		AddressBook addressBook = globalInjector.getInjector().getInstance(AddressBook.class);
		PeerManager peerManager = globalInjector.getInjector().getInstance(PeerManager.class);
		peerManager.start();

		// Start mempool receiver
		globalInjector.getInjector().getInstance(MempoolReceiver.class).start();

		// start API services
<<<<<<< HEAD
		globalInjector.getInjector().getInstance(ChainedBFT.class).start();
=======
		ChainedBFT bft = globalInjector.getInjector().getInstance(ChainedBFT.class);
		bft.processEvents()
			.subscribe(
				event -> {
				},
				e -> {
					log.error("BFT Unexpected Error", e);
					System.exit(-1);
				}
			);
>>>>>>> ffb5e86e

		SubmissionControl submissionControl = globalInjector.getInjector().getInstance(SubmissionControl.class);
		AtomToBinaryConverter atomToBinaryConverter = globalInjector.getInjector().getInstance(AtomToBinaryConverter.class);
		LedgerEntryStore store = globalInjector.getInjector().getInstance(LedgerEntryStore.class);
		RadixHttpServer httpServer = new RadixHttpServer(store, submissionControl, atomToBinaryConverter, universe, serialization, properties, localSystem, addressBook);
		httpServer.start(properties);

		log.info("Node '" + localSystem.getNID() + "' started successfully");
	}

	private static void dumpExecutionLocation() {
		try {
			String jarFile = ClassLoader.getSystemClassLoader().loadClass(Radix.class.getName()).getProtectionDomain().getCodeSource().getLocation().toURI().getPath();
			System.setProperty("radix.jar", jarFile);

			String jarPath = jarFile;

			if (jarPath.toLowerCase().endsWith(".jar")) {
				jarPath = jarPath.substring(0, jarPath.lastIndexOf('/'));
			}
			System.setProperty("radix.jar.path", jarPath);

			log.debug("Execution file: "+ System.getProperty("radix.jar"));
			log.debug("Execution path: "+ System.getProperty("radix.jar.path"));
		} catch (URISyntaxException | ClassNotFoundException e) {
			throw new IllegalStateException("Error while fetching execution location", e);
		}
	}

	private static Universe extractUniverseFrom(RuntimeProperties properties, Serialization serialization) {
		try {
			byte[] bytes = Bytes.fromBase64String(properties.get("universe"));
			Universe u = serialization.fromDson(bytes, Universe.class);
			UniverseValidator.validate(u);
			return u;
		} catch (SerializationException e) {
			throw new IllegalStateException("Error while deserialising universe", e);
		}
	}

	private static RuntimeProperties loadProperties(String[] args) throws IOException, ParseException {
		JSONObject runtimeConfigurationJSON = new JSONObject();
		if (Radix.class.getResourceAsStream("/runtime_options.json") != null) {
			runtimeConfigurationJSON = new JSONObject(IOUtils.toString(Radix.class.getResourceAsStream("/runtime_options.json")));
		}

		return new RuntimeProperties(runtimeConfigurationJSON, args);
	}
}
<|MERGE_RESOLUTION|>--- conflicted
+++ resolved
@@ -1,212 +1,208 @@
-/*
- * (C) Copyright 2020 Radix DLT Ltd
- *
- * Radix DLT Ltd licenses this file to you under the Apache License,
- * Version 2.0 (the "License"); you may not use this file except in
- * compliance with the License.  You may obtain a copy of the
- * License at
- *
- *  http://www.apache.org/licenses/LICENSE-2.0
- *
- * Unless required by applicable law or agreed to in writing,
- * software distributed under the License is distributed on an
- * "AS IS" BASIS, WITHOUT WARRANTIES OR CONDITIONS OF ANY KIND,
- * either express or implied.  See the License for the specific
- * language governing permissions and limitations under the License.
- */
-
-package org.radix;
-
-import com.radixdlt.consensus.ChainedBFT;
-import com.radixdlt.mempool.MempoolReceiver;
-import com.radixdlt.mempool.SubmissionControl;
-import com.radixdlt.middleware2.converters.AtomToBinaryConverter;
-import com.radixdlt.properties.RuntimeProperties;
-import com.radixdlt.serialization.Serialization;
-import com.radixdlt.serialization.SerializationException;
-import com.radixdlt.store.LedgerEntryStore;
-import com.radixdlt.universe.Universe;
-import com.radixdlt.utils.Bytes;
-import org.apache.commons.cli.ParseException;
-import org.bouncycastle.jce.provider.BouncyCastleProvider;
-import org.json.JSONObject;
-import org.radix.api.http.RadixHttpServer;
-import org.radix.database.DatabaseEnvironment;
-import org.radix.events.Events;
-import org.radix.logging.Logger;
-import org.radix.logging.Logging;
-import org.radix.network2.addressbook.AddressBook;
-import org.radix.network2.addressbook.PeerManager;
-import org.radix.network2.transport.udp.PublicInetAddress;
-import org.radix.time.Time;
-import org.radix.universe.UniverseValidator;
-import org.radix.universe.system.LocalSystem;
-import org.radix.utils.IOUtils;
-import org.radix.utils.SystemMetaData;
-
-import java.io.IOException;
-import java.lang.reflect.Field;
-import java.lang.reflect.Modifier;
-import java.net.URISyntaxException;
-import java.security.Security;
-
-public final class Radix
-{
-	static
-	{
-		java.lang.System.setProperty("java.net.preferIPv4Stack", "true");
-	}
-
-	private static final Logger log = Logging.getLogger();
-
-	public static final int 	PROTOCOL_VERSION 		= 100;
-
-	public static final int 	AGENT_VERSION 			= 2710000;
-	public static final int 	MAJOR_AGENT_VERSION 	= 2709999;
-	public static final int 	REFUSE_AGENT_VERSION 	= 2709999;
-	public static final String 	AGENT 					= "/Radix:/"+AGENT_VERSION;
-
-	private static final Object BC_LOCK = new Object();
-	private static boolean bcInitialised;
-
-	private static void setupBouncyCastle() throws ClassNotFoundException, IllegalAccessException {
-		synchronized (BC_LOCK) {
-			if (bcInitialised) {
-				log.warn("Bouncy castle is already initialised");
-				return;
-			}
-
-			Security.insertProviderAt(new BouncyCastleProvider(), 1);
-			try {
-				Field isRestricted = Class.forName("javax.crypto.JceSecurity").getDeclaredField("isRestricted");
-
-				log.info("Encryption restrictions are set, need to override...");
-
-				if (Modifier.isFinal(isRestricted.getModifiers())) {
-					Field modifiers = Field.class.getDeclaredField("modifiers");
-					modifiers.setAccessible(true);
-					modifiers.setInt(isRestricted, isRestricted.getModifiers() & ~Modifier.FINAL);
-				}
-				isRestricted.setAccessible(true);
-				isRestricted.setBoolean(null, false);
-				isRestricted.setAccessible(false);
-				log.info("...override success!");
-			} catch (NoSuchFieldException nsfex) {
-				log.error("No such field - isRestricted");
-			}
-
-			bcInitialised = true;
-		}
-	}
-
-	public static void main(String[] args) {
-		try {
-			dumpExecutionLocation();
-			// Bouncy Castle is required for loading the node key, so set it up now.
-			setupBouncyCastle();
-
-			RuntimeProperties properties = loadProperties(args);
-			start(properties);
-		} catch (Exception ex) {
-			log.fatal("Unable to start", ex);
-			java.lang.System.exit(-1);
-		}
-	}
-
-	public static void start(RuntimeProperties properties) {
-		Serialization serialization = Serialization.getDefault();
-		Universe universe = extractUniverseFrom(properties, serialization);
-
-		// TODO this is awful, PublicInetAddress shouldn't be a singleton
-		PublicInetAddress.configure(universe.getPort());
-
-		LocalSystem localSystem = LocalSystem.restoreOrCreate(properties, universe);
-
-		// set up time services
-		Time.start(properties);
-
-		// start events
-		Events.getInstance();
-
-		// start database environment
-		DatabaseEnvironment dbEnv = new DatabaseEnvironment(properties);
-
-		// start profiling
-		SystemMetaData.init(dbEnv);
-
-		// TODO Eventually modules should be created using Google Guice injector
-		GlobalInjector globalInjector = new GlobalInjector(properties, dbEnv, localSystem, universe);
-		// TODO use consensus for application construction (in our case, the engine middleware)
-
-		// setup networking
-		AddressBook addressBook = globalInjector.getInjector().getInstance(AddressBook.class);
-		PeerManager peerManager = globalInjector.getInjector().getInstance(PeerManager.class);
-		peerManager.start();
-
-		// Start mempool receiver
-		globalInjector.getInjector().getInstance(MempoolReceiver.class).start();
-
-		// start API services
-<<<<<<< HEAD
-		globalInjector.getInjector().getInstance(ChainedBFT.class).start();
-=======
-		ChainedBFT bft = globalInjector.getInjector().getInstance(ChainedBFT.class);
-		bft.processEvents()
-			.subscribe(
-				event -> {
-				},
-				e -> {
-					log.error("BFT Unexpected Error", e);
-					System.exit(-1);
-				}
-			);
->>>>>>> ffb5e86e
-
-		SubmissionControl submissionControl = globalInjector.getInjector().getInstance(SubmissionControl.class);
-		AtomToBinaryConverter atomToBinaryConverter = globalInjector.getInjector().getInstance(AtomToBinaryConverter.class);
-		LedgerEntryStore store = globalInjector.getInjector().getInstance(LedgerEntryStore.class);
-		RadixHttpServer httpServer = new RadixHttpServer(store, submissionControl, atomToBinaryConverter, universe, serialization, properties, localSystem, addressBook);
-		httpServer.start(properties);
-
-		log.info("Node '" + localSystem.getNID() + "' started successfully");
-	}
-
-	private static void dumpExecutionLocation() {
-		try {
-			String jarFile = ClassLoader.getSystemClassLoader().loadClass(Radix.class.getName()).getProtectionDomain().getCodeSource().getLocation().toURI().getPath();
-			System.setProperty("radix.jar", jarFile);
-
-			String jarPath = jarFile;
-
-			if (jarPath.toLowerCase().endsWith(".jar")) {
-				jarPath = jarPath.substring(0, jarPath.lastIndexOf('/'));
-			}
-			System.setProperty("radix.jar.path", jarPath);
-
-			log.debug("Execution file: "+ System.getProperty("radix.jar"));
-			log.debug("Execution path: "+ System.getProperty("radix.jar.path"));
-		} catch (URISyntaxException | ClassNotFoundException e) {
-			throw new IllegalStateException("Error while fetching execution location", e);
-		}
-	}
-
-	private static Universe extractUniverseFrom(RuntimeProperties properties, Serialization serialization) {
-		try {
-			byte[] bytes = Bytes.fromBase64String(properties.get("universe"));
-			Universe u = serialization.fromDson(bytes, Universe.class);
-			UniverseValidator.validate(u);
-			return u;
-		} catch (SerializationException e) {
-			throw new IllegalStateException("Error while deserialising universe", e);
-		}
-	}
-
-	private static RuntimeProperties loadProperties(String[] args) throws IOException, ParseException {
-		JSONObject runtimeConfigurationJSON = new JSONObject();
-		if (Radix.class.getResourceAsStream("/runtime_options.json") != null) {
-			runtimeConfigurationJSON = new JSONObject(IOUtils.toString(Radix.class.getResourceAsStream("/runtime_options.json")));
-		}
-
-		return new RuntimeProperties(runtimeConfigurationJSON, args);
-	}
-}
+/*
+ * (C) Copyright 2020 Radix DLT Ltd
+ *
+ * Radix DLT Ltd licenses this file to you under the Apache License,
+ * Version 2.0 (the "License"); you may not use this file except in
+ * compliance with the License.  You may obtain a copy of the
+ * License at
+ *
+ *  http://www.apache.org/licenses/LICENSE-2.0
+ *
+ * Unless required by applicable law or agreed to in writing,
+ * software distributed under the License is distributed on an
+ * "AS IS" BASIS, WITHOUT WARRANTIES OR CONDITIONS OF ANY KIND,
+ * either express or implied.  See the License for the specific
+ * language governing permissions and limitations under the License.
+ */
+
+package org.radix;
+
+import com.radixdlt.consensus.ChainedBFT;
+import com.radixdlt.mempool.MempoolReceiver;
+import com.radixdlt.mempool.SubmissionControl;
+import com.radixdlt.middleware2.converters.AtomToBinaryConverter;
+import com.radixdlt.properties.RuntimeProperties;
+import com.radixdlt.serialization.Serialization;
+import com.radixdlt.serialization.SerializationException;
+import com.radixdlt.store.LedgerEntryStore;
+import com.radixdlt.universe.Universe;
+import com.radixdlt.utils.Bytes;
+import org.apache.commons.cli.ParseException;
+import org.bouncycastle.jce.provider.BouncyCastleProvider;
+import org.json.JSONObject;
+import org.radix.api.http.RadixHttpServer;
+import org.radix.database.DatabaseEnvironment;
+import org.radix.events.Events;
+import org.radix.logging.Logger;
+import org.radix.logging.Logging;
+import org.radix.network2.addressbook.AddressBook;
+import org.radix.network2.addressbook.PeerManager;
+import org.radix.network2.transport.udp.PublicInetAddress;
+import org.radix.time.Time;
+import org.radix.universe.UniverseValidator;
+import org.radix.universe.system.LocalSystem;
+import org.radix.utils.IOUtils;
+import org.radix.utils.SystemMetaData;
+
+import java.io.IOException;
+import java.lang.reflect.Field;
+import java.lang.reflect.Modifier;
+import java.net.URISyntaxException;
+import java.security.Security;
+
+public final class Radix
+{
+	static
+	{
+		java.lang.System.setProperty("java.net.preferIPv4Stack", "true");
+	}
+
+	private static final Logger log = Logging.getLogger();
+
+	public static final int 	PROTOCOL_VERSION 		= 100;
+
+	public static final int 	AGENT_VERSION 			= 2710000;
+	public static final int 	MAJOR_AGENT_VERSION 	= 2709999;
+	public static final int 	REFUSE_AGENT_VERSION 	= 2709999;
+	public static final String 	AGENT 					= "/Radix:/"+AGENT_VERSION;
+
+	private static final Object BC_LOCK = new Object();
+	private static boolean bcInitialised;
+
+	private static void setupBouncyCastle() throws ClassNotFoundException, IllegalAccessException {
+		synchronized (BC_LOCK) {
+			if (bcInitialised) {
+				log.warn("Bouncy castle is already initialised");
+				return;
+			}
+
+			Security.insertProviderAt(new BouncyCastleProvider(), 1);
+			try {
+				Field isRestricted = Class.forName("javax.crypto.JceSecurity").getDeclaredField("isRestricted");
+
+				log.info("Encryption restrictions are set, need to override...");
+
+				if (Modifier.isFinal(isRestricted.getModifiers())) {
+					Field modifiers = Field.class.getDeclaredField("modifiers");
+					modifiers.setAccessible(true);
+					modifiers.setInt(isRestricted, isRestricted.getModifiers() & ~Modifier.FINAL);
+				}
+				isRestricted.setAccessible(true);
+				isRestricted.setBoolean(null, false);
+				isRestricted.setAccessible(false);
+				log.info("...override success!");
+			} catch (NoSuchFieldException nsfex) {
+				log.error("No such field - isRestricted");
+			}
+
+			bcInitialised = true;
+		}
+	}
+
+	public static void main(String[] args) {
+		try {
+			dumpExecutionLocation();
+			// Bouncy Castle is required for loading the node key, so set it up now.
+			setupBouncyCastle();
+
+			RuntimeProperties properties = loadProperties(args);
+			start(properties);
+		} catch (Exception ex) {
+			log.fatal("Unable to start", ex);
+			java.lang.System.exit(-1);
+		}
+	}
+
+	public static void start(RuntimeProperties properties) {
+		Serialization serialization = Serialization.getDefault();
+		Universe universe = extractUniverseFrom(properties, serialization);
+
+		// TODO this is awful, PublicInetAddress shouldn't be a singleton
+		PublicInetAddress.configure(universe.getPort());
+
+		LocalSystem localSystem = LocalSystem.restoreOrCreate(properties, universe);
+
+		// set up time services
+		Time.start(properties);
+
+		// start events
+		Events.getInstance();
+
+		// start database environment
+		DatabaseEnvironment dbEnv = new DatabaseEnvironment(properties);
+
+		// start profiling
+		SystemMetaData.init(dbEnv);
+
+		// TODO Eventually modules should be created using Google Guice injector
+		GlobalInjector globalInjector = new GlobalInjector(properties, dbEnv, localSystem, universe);
+		// TODO use consensus for application construction (in our case, the engine middleware)
+
+		// setup networking
+		AddressBook addressBook = globalInjector.getInjector().getInstance(AddressBook.class);
+		PeerManager peerManager = globalInjector.getInjector().getInstance(PeerManager.class);
+		peerManager.start();
+
+		// Start mempool receiver
+		globalInjector.getInjector().getInstance(MempoolReceiver.class).start();
+
+		// start API services
+		ChainedBFT bft = globalInjector.getInjector().getInstance(ChainedBFT.class);
+		bft.processEvents()
+			.subscribe(
+				event -> {
+				},
+				e -> {
+					log.error("BFT Unexpected Error", e);
+					System.exit(-1);
+				}
+			);
+
+		SubmissionControl submissionControl = globalInjector.getInjector().getInstance(SubmissionControl.class);
+		AtomToBinaryConverter atomToBinaryConverter = globalInjector.getInjector().getInstance(AtomToBinaryConverter.class);
+		LedgerEntryStore store = globalInjector.getInjector().getInstance(LedgerEntryStore.class);
+		RadixHttpServer httpServer = new RadixHttpServer(store, submissionControl, atomToBinaryConverter, universe, serialization, properties, localSystem, addressBook);
+		httpServer.start(properties);
+
+		log.info("Node '" + localSystem.getNID() + "' started successfully");
+	}
+
+	private static void dumpExecutionLocation() {
+		try {
+			String jarFile = ClassLoader.getSystemClassLoader().loadClass(Radix.class.getName()).getProtectionDomain().getCodeSource().getLocation().toURI().getPath();
+			System.setProperty("radix.jar", jarFile);
+
+			String jarPath = jarFile;
+
+			if (jarPath.toLowerCase().endsWith(".jar")) {
+				jarPath = jarPath.substring(0, jarPath.lastIndexOf('/'));
+			}
+			System.setProperty("radix.jar.path", jarPath);
+
+			log.debug("Execution file: "+ System.getProperty("radix.jar"));
+			log.debug("Execution path: "+ System.getProperty("radix.jar.path"));
+		} catch (URISyntaxException | ClassNotFoundException e) {
+			throw new IllegalStateException("Error while fetching execution location", e);
+		}
+	}
+
+	private static Universe extractUniverseFrom(RuntimeProperties properties, Serialization serialization) {
+		try {
+			byte[] bytes = Bytes.fromBase64String(properties.get("universe"));
+			Universe u = serialization.fromDson(bytes, Universe.class);
+			UniverseValidator.validate(u);
+			return u;
+		} catch (SerializationException e) {
+			throw new IllegalStateException("Error while deserialising universe", e);
+		}
+	}
+
+	private static RuntimeProperties loadProperties(String[] args) throws IOException, ParseException {
+		JSONObject runtimeConfigurationJSON = new JSONObject();
+		if (Radix.class.getResourceAsStream("/runtime_options.json") != null) {
+			runtimeConfigurationJSON = new JSONObject(IOUtils.toString(Radix.class.getResourceAsStream("/runtime_options.json")));
+		}
+
+		return new RuntimeProperties(runtimeConfigurationJSON, args);
+	}
+}