--- conflicted
+++ resolved
@@ -12,12 +12,6 @@
 import org.radix.modules.Modules;
 import org.radix.modules.Plugin;
 import org.radix.modules.exceptions.ModuleException;
-<<<<<<< HEAD
-import org.radix.properties.RuntimeProperties;
-import org.radix.time.Time;
-import com.radixdlt.universe.Universe;
-=======
->>>>>>> 81ce2967
 import org.radix.universe.system.LocalSystem;
 
 public class Validation extends Plugin {
@@ -29,18 +23,6 @@
 	@Override
 	public void start_impl() throws ModuleException {
 		final CMAtomOS os = new CMAtomOS();
-<<<<<<< HEAD
-		final boolean skipAtomFeeCheck = Modules.isAvailable(RuntimeProperties.class)
-			&& Modules.get(RuntimeProperties.class).get("debug.nopow", false);
-		final AtomDriver atomDriver = new AtomDriver(
-			() -> Modules.get(Universe.class),
-			Time::currentTimestamp,
-			skipAtomFeeCheck,
-			Time.MAXIMUM_DRIFT
-		);
-		os.loadKernelConstraintScrypt(atomDriver);
-=======
->>>>>>> 81ce2967
 		os.load(new TokensConstraintScrypt());
 		os.load(new UniqueParticleConstraintScrypt());
 		os.load(new MessageParticleConstraintScrypt());
