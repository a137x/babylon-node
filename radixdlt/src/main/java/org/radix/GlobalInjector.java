/*
 * (C) Copyright 2020 Radix DLT Ltd
 *
 * Radix DLT Ltd licenses this file to you under the Apache License,
 * Version 2.0 (the "License"); you may not use this file except in
 * compliance with the License.  You may obtain a copy of the
 * License at
 *
 *  http://www.apache.org/licenses/LICENSE-2.0
 *
 * Unless required by applicable law or agreed to in writing,
 * software distributed under the License is distributed on an
 * "AS IS" BASIS, WITHOUT WARRANTIES OR CONDITIONS OF ANY KIND,
 * either express or implied.  See the License for the specific
 * language governing permissions and limitations under the License.
 */

package org.radix;

import com.google.inject.AbstractModule;
import com.google.inject.Guice;
import com.google.inject.Injector;
import com.google.inject.Module;
import com.google.inject.Scopes;
import com.google.inject.name.Names;
import com.radixdlt.ConsensusModule;
import com.radixdlt.ConsensusRunnerModule;
import com.radixdlt.ConsensusRxModule;
import com.radixdlt.CryptoModule;
import com.radixdlt.EpochsConsensusModule;
import com.radixdlt.EpochsSyncModule;
import com.radixdlt.LedgerCommandGeneratorModule;
import com.radixdlt.EpochsLedgerUpdateModule;
import com.radixdlt.EpochsLedgerUpdateRxModule;
import com.radixdlt.LedgerLocalMempoolModule;
import com.radixdlt.PersistenceModule;
import com.radixdlt.PowFeeModule;
import com.radixdlt.RadixEngineModule;
import com.radixdlt.RadixEngineRxModule;
import com.radixdlt.RadixEngineStoreModule;
import com.radixdlt.SyncRunnerModule;
import com.radixdlt.SyncServiceModule;
import com.radixdlt.SyncMempoolServiceModule;
import com.radixdlt.LedgerRxModule;
import com.radixdlt.LedgerModule;
import com.radixdlt.SyncRxModule;
import com.radixdlt.SystemInfoRxModule;
import com.radixdlt.TokenFeeModule;
import com.radixdlt.consensus.bft.BFTNode;
import com.radixdlt.consensus.bft.View;
import com.radixdlt.identifiers.RadixAddress;
import com.radixdlt.identifiers.EUID;
import com.radixdlt.crypto.ECKeyPair;
import com.radixdlt.crypto.ECPublicKey;
import com.radixdlt.middleware2.InfoSupplier;
import com.radixdlt.SystemInfoModule;
import com.radixdlt.NetworkModule;
import com.radixdlt.NoFeeModule;
import com.radixdlt.network.addressbook.AddressBookModule;
import com.radixdlt.network.addressbook.PeerManagerConfiguration;
import com.radixdlt.network.hostip.HostIp;
import com.radixdlt.network.hostip.HostIpModule;
import com.radixdlt.network.messaging.MessageCentralModule;
import com.radixdlt.network.transport.tcp.TCPTransportModule;
import com.radixdlt.network.transport.udp.UDPTransportModule;
import com.radixdlt.properties.RuntimeProperties;
import com.radixdlt.universe.Universe;

import javax.inject.Inject;
import javax.inject.Provider;
import org.radix.database.DatabaseEnvironment;
import org.radix.events.Events;
import org.radix.universe.system.LocalSystem;

public class GlobalInjector {

	private Injector injector;

	public GlobalInjector(RuntimeProperties properties, DatabaseEnvironment dbEnv, Universe universe) {
		// temporary global module to hook up global things
		Module globalModule = new AbstractModule() {
			@Override
			protected void configure() {
				bind(RuntimeProperties.class).toInstance(properties);
				bind(DatabaseEnvironment.class).toInstance(dbEnv);
				bind(Universe.class).toInstance(universe);
				bind(LocalSystem.class).toProvider(LocalSystemProvider.class).in(Scopes.SINGLETON);

				bind(EUID.class).annotatedWith(Names.named("self")).toProvider(SelfNidProvider.class);
				bind(ECKeyPair.class).annotatedWith(Names.named("self")).toProvider(SelfKeyPairProvider.class);
				bind(ECPublicKey.class).annotatedWith(Names.named("self")).toProvider(SelfPublicKeyProvider.class);
				bind(RadixAddress.class).annotatedWith(Names.named("self")).toProvider(SelfAddressProvider.class);
				bind(BFTNode.class).annotatedWith(Names.named("self")).toProvider(SelfBFTNodeProvider.class);

				bind(Events.class).toProvider(Events::getInstance);

				bind(PeerManagerConfiguration.class).toInstance(PeerManagerConfiguration.fromRuntimeProperties(properties));
			}
		};

		final int pacemakerTimeout = properties.get("consensus.pacemaker_timeout_millis", 5000);
		final int fixedNodeCount = properties.get("consensus.fixed_node_count", 1);
		final View epochHighView = View.of(properties.get("epochs.views_per_epoch", 100L));
		final int mempoolMaxSize = properties.get("mempool.maxSize", 1000);

		final Module feeModule;
		final String feeModuleName = properties.get("debug.fee_module", "token");
		switch (feeModuleName.toLowerCase()) {
		case "pow":
			feeModule = new PowFeeModule();
			break;
		case "token":
			feeModule = new TokenFeeModule();
			break;
		case "none":
			feeModule = new NoFeeModule();
			break;
		default:
			throw new IllegalStateException("No such fee module: " + feeModuleName);
		}

		injector = Guice.createInjector(
			// Consensus
			new CryptoModule(),
			new ConsensusModule(pacemakerTimeout),
			new ConsensusRxModule(),
			new ConsensusRunnerModule(),

			// Ledger
			new LedgerModule(),
			new LedgerRxModule(),
			new LedgerCommandGeneratorModule(),
			new LedgerLocalMempoolModule(mempoolMaxSize),

			// Sync
			new SyncRxModule(),
			new SyncServiceModule(),
			new SyncMempoolServiceModule(),

			// Epochs - Consensus
			new EpochsConsensusModule(pacemakerTimeout),
			// Epochs - Ledger
			new EpochsLedgerUpdateModule(),
			new EpochsLedgerUpdateRxModule(),
			// Epochs - Sync
			new EpochsSyncModule(),

			// State Computer
			new RadixEngineModule(epochHighView),
			new RadixEngineRxModule(),
			new RadixEngineStoreModule(fixedNodeCount),

			// Fees
			feeModule,

			new PersistenceModule(),

<<<<<<< HEAD
=======
			// Synchronization
			new SyncRunnerModule(),
			new SyncRxModule(),
			new SyncServiceModule(),
			new SyncMempoolServiceModule(),

>>>>>>> 0b8b433d
			// System Info
			new SystemInfoModule(properties),
			new SystemInfoRxModule(),

			// Network
			new NetworkModule(),
			new MessageCentralModule(properties),
			new UDPTransportModule(properties),
			new TCPTransportModule(properties),
			new AddressBookModule(dbEnv),
			new HostIpModule(properties),

			globalModule
		);
	}

	public Injector getInjector() {
		return injector;
	}

	static class SelfNidProvider implements Provider<EUID> {
		private final LocalSystem localSystem;

		@Inject
		SelfNidProvider(LocalSystem localSystem) {
			this.localSystem = localSystem;
		}

		@Override
		public EUID get() {
			return this.localSystem.getNID();
		}
	}

	static class SelfKeyPairProvider implements Provider<ECKeyPair> {
		private final LocalSystem localSystem;

		@Inject
		SelfKeyPairProvider(LocalSystem localSystem) {
			this.localSystem = localSystem;
		}

		@Override
		public ECKeyPair get() {
			return this.localSystem.getKeyPair();
		}
	}

	static class SelfPublicKeyProvider implements Provider<ECPublicKey> {
		private final LocalSystem localSystem;

		@Inject
		SelfPublicKeyProvider(LocalSystem localSystem) {
			this.localSystem = localSystem;
		}

		@Override
		public ECPublicKey get() {
			return this.localSystem.getKeyPair().getPublicKey();
		}
	}

	static class SelfAddressProvider implements Provider<RadixAddress> {
		private final Universe universe;
		private final LocalSystem localSystem;

		@Inject
		SelfAddressProvider(Universe universe, LocalSystem localSystem) {
			this.universe = universe;
			this.localSystem = localSystem;
		}

		@Override
		public RadixAddress get() {
			return new RadixAddress((byte) this.universe.getMagic(), this.localSystem.getKey());
		}
	}

	static class SelfBFTNodeProvider implements Provider<BFTNode> {
		private final LocalSystem localSystem;

		@Inject
		SelfBFTNodeProvider(LocalSystem localSystem) {
			this.localSystem = localSystem;
		}

		@Override
		public BFTNode get() {
			return BFTNode.create(this.localSystem.getKey());
		}
	}

	static class LocalSystemProvider implements Provider<LocalSystem> {
		private final RuntimeProperties properties;
		private final Universe universe;
		private final HostIp hostIp;
		private final InfoSupplier infoSupplier;

		@Inject
		public LocalSystemProvider(InfoSupplier infoSupplier, RuntimeProperties properties, Universe universe, HostIp hostIp) {
			this.infoSupplier = infoSupplier;
			this.properties = properties;
			this.universe = universe;
			this.hostIp = hostIp;
		}

		@Override
		public LocalSystem get() {
			String host = this.hostIp.hostIp()
				.orElseThrow(() -> new IllegalStateException("Unable to determine host IP"));

			return LocalSystem.create(infoSupplier, this.properties, this.universe, host);
		}
	}
}<|MERGE_RESOLUTION|>--- conflicted
+++ resolved
@@ -133,6 +133,7 @@
 			new LedgerLocalMempoolModule(mempoolMaxSize),
 
 			// Sync
+			new SyncRunnerModule(),
 			new SyncRxModule(),
 			new SyncServiceModule(),
 			new SyncMempoolServiceModule(),
@@ -155,15 +156,6 @@
 
 			new PersistenceModule(),
 
-<<<<<<< HEAD
-=======
-			// Synchronization
-			new SyncRunnerModule(),
-			new SyncRxModule(),
-			new SyncServiceModule(),
-			new SyncMempoolServiceModule(),
-
->>>>>>> 0b8b433d
 			// System Info
 			new SystemInfoModule(properties),
 			new SystemInfoRxModule(),
