/*
 *  (C) Copyright 2020 Radix DLT Ltd
 *
 *  Radix DLT Ltd licenses this file to you under the Apache License,
 *  Version 2.0 (the "License"); you may not use this file except in
 *  compliance with the License.  You may obtain a copy of the
 *  License at
 *
 *   http://www.apache.org/licenses/LICENSE-2.0
 *
 *  Unless required by applicable law or agreed to in writing,
 *  software distributed under the License is distributed on an
 *  "AS IS" BASIS, WITHOUT WARRANTIES OR CONDITIONS OF ANY KIND,
 *  either express or implied.  See the License for the specific
 *  language governing permissions and limitations under the License.
 */

package com.radixdlt.consensus.safety;

import com.google.common.hash.HashCode;
import com.google.inject.Inject;
<<<<<<< HEAD
import com.radixdlt.consensus.LedgerHeader;
import com.radixdlt.consensus.TimeoutCertificate;
=======
>>>>>>> f85f1b70
import com.radixdlt.consensus.bft.Self;
import com.radixdlt.consensus.bft.VerifiedVertex;
import com.radixdlt.consensus.bft.View;
import com.radixdlt.consensus.HighQC;
import com.radixdlt.consensus.liveness.VoteTimeout;
import com.radixdlt.crypto.Hasher;
import com.radixdlt.consensus.HashSigner;
import com.radixdlt.consensus.Proposal;
import com.radixdlt.consensus.QuorumCertificate;
import com.radixdlt.consensus.TimestampedVoteData;
<<<<<<< HEAD
=======
import com.radixdlt.consensus.ViewTimeout;
import com.radixdlt.consensus.ViewTimeoutData;
>>>>>>> f85f1b70
import com.radixdlt.consensus.BFTHeader;
import com.radixdlt.consensus.Vote;
import com.radixdlt.consensus.VoteData;
import com.radixdlt.consensus.bft.BFTNode;
import com.radixdlt.consensus.safety.SafetyState.Builder;
import com.radixdlt.crypto.ECDSASignature;

import java.util.Objects;
import java.util.Optional;
import org.apache.logging.log4j.LogManager;
import org.apache.logging.log4j.Logger;

/**
 * Manages safety of the protocol.
 */
public final class SafetyRules {
	private static final Logger logger = LogManager.getLogger();

	private final BFTNode self;
	private final Hasher hasher;
	private final HashSigner signer;
	private final PersistentSafetyStateStore persistentSafetyStateStore;

	private final PersistentSafetyStateStore persistentSafetyStateStore;
	private SafetyState state;

	@Inject
	public SafetyRules(
		@Self BFTNode self,
		SafetyState initialState,
		PersistentSafetyStateStore persistentSafetyStateStore,
		Hasher hasher,
		HashSigner signer
	) {
		this.self = self;
		this.state = Objects.requireNonNull(initialState);
		this.persistentSafetyStateStore = Objects.requireNonNull(persistentSafetyStateStore);
		this.hasher = Objects.requireNonNull(hasher);
		this.signer = Objects.requireNonNull(signer);
	}

<<<<<<< HEAD
	private boolean checkLastVoted(VerifiedVertex proposedVertex) {
		// ensure vertex does not violate earlier votes
		if (proposedVertex.getView().lte(this.state.getLastVotedView())) {
=======
	private boolean checkLastVoted(VerifiedVertex proposedVertex, Builder nextStateBuilder) {
		// ensure vertex does not violate earlier votes
		if (proposedVertex.getView().compareTo(this.state.getLastVotedView()) <= 0) {
>>>>>>> f85f1b70
			logger.warn("Safety warning: Vertex {} violates earlier vote at view {}",
				proposedVertex,
				this.state.getLastVotedView()
			);
			return false;
<<<<<<< HEAD
		} else {
			return true;
		}
	}

	private boolean checkLocked(VerifiedVertex proposedVertex, Builder nextStateBuilder) {
		if (proposedVertex.getParentHeader().getView().lt(this.state.getLockedView())) {
=======
		}

		nextStateBuilder.lastVotedView(proposedVertex.getView());
		return true;
	}

	private boolean checkLocked(VerifiedVertex proposedVertex, Builder nextStateBuilder) {
		if (proposedVertex.getParentHeader().getView().compareTo(this.state.getLockedView()) < 0) {
>>>>>>> f85f1b70
			logger.warn("Safety warning: Vertex {} does not respect locked view {}",
				proposedVertex,
				this.state.getLockedView()
			);
			return false;
		}

		// pre-commit phase on consecutive qc's proposed vertex
		if (proposedVertex.getGrandParentHeader().getView().compareTo(this.state.getLockedView()) > 0) {
			nextStateBuilder.lockedView(proposedVertex.getGrandParentHeader().getView());
		}
		return true;
	}

	/**
	 * Create a signed proposal from a vertex
	 * @param proposedVertex vertex to sign
	 * @param highestCommittedQC highest known committed QC
	 * @param highestTC highest known TC
	 * @return signed proposal object for consensus
	 */
<<<<<<< HEAD
	public Optional<Proposal> signProposal(
			VerifiedVertex proposedVertex,
			QuorumCertificate highestCommittedQC,
			Optional<TimeoutCertificate> highestTC
	) {
		final Builder safetyStateBuilder = this.state.toBuilder();
=======
	public Optional<Proposal> signProposal(VerifiedVertex proposedVertex, QuorumCertificate highestCommittedQC) {
		Builder safetyStateBuilder = this.state.toBuilder();
>>>>>>> f85f1b70
		if (!checkLocked(proposedVertex, safetyStateBuilder)) {
			return Optional.empty();
		}

		this.state = safetyStateBuilder.build();

<<<<<<< HEAD
		final ECDSASignature signature = this.signer.sign(proposedVertex.getId());
		return Optional.of(new Proposal(
			proposedVertex.toSerializable(),
			highestCommittedQC,
			this.self,
			signature,
			highestTC
		));
=======
		ECDSASignature signature = this.signer.sign(proposedVertex.getId());
		Proposal proposal = new Proposal(proposedVertex.toSerializable(), highestCommittedQC, this.self, signature);
		return Optional.of(proposal);
>>>>>>> f85f1b70
	}

	private static VoteData constructVoteData(VerifiedVertex proposedVertex, BFTHeader proposedHeader) {
		final BFTHeader parent = proposedVertex.getParentHeader();

		// Add a vertex to commit if creating a quorum for the proposed vertex would
		// create three consecutive qcs.
		final BFTHeader toCommit;
		if (proposedVertex.touchesGenesis()
			|| !proposedVertex.hasDirectParent()
			|| !proposedVertex.parentHasDirectParent()
		) {
			toCommit = null;
		} else {
			toCommit = proposedVertex.getGrandParentHeader();
		}

		return new VoteData(proposedHeader, parent, toCommit);
	}

	/**
	 * Vote for a proposed vertex while ensuring that safety invariants are upheld.
	 *
	 * @param proposedVertex The proposed vertex
	 * @param proposedHeader results of vertex execution
	 * @param timestamp timestamp to use for the vote in milliseconds since epoch
	 * @param highQC our current sync state
	 * @return A vote result containing the vote and any committed vertices
	 */
	public Optional<Vote> voteFor(VerifiedVertex proposedVertex, BFTHeader proposedHeader, long timestamp, HighQC highQC) {
		Builder safetyStateBuilder = this.state.toBuilder();

<<<<<<< HEAD
		if (!checkLastVoted(proposedVertex)) {
			return Optional.empty();
		}

=======
		// ensure vertex does not violate earlier votes
		if (!checkLastVoted(proposedVertex, safetyStateBuilder)) {
			return Optional.empty();
		}
>>>>>>> f85f1b70
		if (!checkLocked(proposedVertex, safetyStateBuilder)) {
			return Optional.empty();
		}

<<<<<<< HEAD
		final Vote vote = createVote(proposedVertex, proposedHeader, timestamp, highQC);

		safetyStateBuilder.lastVote(vote);

		this.state = safetyStateBuilder.build();

		this.persistentSafetyStateStore.commitState(this.state);

		return Optional.of(vote);
	}

	public Vote timeoutVote(Vote vote) {
		final VoteTimeout voteTimeout = VoteTimeout.of(vote);
		final HashCode voteTimeoutHash = hasher.hash(voteTimeout);

		final ECDSASignature timeoutSignature = this.signer.sign(voteTimeoutHash);
		return vote.withTimeoutSignature(timeoutSignature);
	}

	public Vote createVote(
		VerifiedVertex proposedVertex,
		BFTHeader proposedHeader,
		long timestamp,
		HighQC highQC
	) {
=======
>>>>>>> f85f1b70
		final VoteData voteData = constructVoteData(proposedVertex, proposedHeader);
		final TimestampedVoteData timestampedVoteData = new TimestampedVoteData(voteData, timestamp);

		final HashCode voteHash = hasher.hash(timestampedVoteData);

		// TODO make signing more robust by including author in signed hash
<<<<<<< HEAD
		final ECDSASignature signature = this.signer.sign(voteHash);
		return new Vote(this.self, timestampedVoteData, signature, highQC, Optional.empty());
	}

	public Optional<Vote> getLastVote(View view) {
		return this.state.getLastVote()
				.filter(lastVote -> lastVote.getView().equals(view));
=======
		ECDSASignature signature = this.signer.sign(voteHash);
		Vote vote = new Vote(this.self, timestampedVoteData, signature, highQC);

		this.persistentSafetyStateStore.commitState(vote, this.state);

		return Optional.of(vote);
>>>>>>> f85f1b70
	}
}<|MERGE_RESOLUTION|>--- conflicted
+++ resolved
@@ -19,11 +19,7 @@
 
 import com.google.common.hash.HashCode;
 import com.google.inject.Inject;
-<<<<<<< HEAD
-import com.radixdlt.consensus.LedgerHeader;
 import com.radixdlt.consensus.TimeoutCertificate;
-=======
->>>>>>> f85f1b70
 import com.radixdlt.consensus.bft.Self;
 import com.radixdlt.consensus.bft.VerifiedVertex;
 import com.radixdlt.consensus.bft.View;
@@ -34,11 +30,6 @@
 import com.radixdlt.consensus.Proposal;
 import com.radixdlt.consensus.QuorumCertificate;
 import com.radixdlt.consensus.TimestampedVoteData;
-<<<<<<< HEAD
-=======
-import com.radixdlt.consensus.ViewTimeout;
-import com.radixdlt.consensus.ViewTimeoutData;
->>>>>>> f85f1b70
 import com.radixdlt.consensus.BFTHeader;
 import com.radixdlt.consensus.Vote;
 import com.radixdlt.consensus.VoteData;
@@ -62,7 +53,6 @@
 	private final HashSigner signer;
 	private final PersistentSafetyStateStore persistentSafetyStateStore;
 
-	private final PersistentSafetyStateStore persistentSafetyStateStore;
 	private SafetyState state;
 
 	@Inject
@@ -80,21 +70,14 @@
 		this.signer = Objects.requireNonNull(signer);
 	}
 
-<<<<<<< HEAD
 	private boolean checkLastVoted(VerifiedVertex proposedVertex) {
 		// ensure vertex does not violate earlier votes
 		if (proposedVertex.getView().lte(this.state.getLastVotedView())) {
-=======
-	private boolean checkLastVoted(VerifiedVertex proposedVertex, Builder nextStateBuilder) {
-		// ensure vertex does not violate earlier votes
-		if (proposedVertex.getView().compareTo(this.state.getLastVotedView()) <= 0) {
->>>>>>> f85f1b70
 			logger.warn("Safety warning: Vertex {} violates earlier vote at view {}",
 				proposedVertex,
 				this.state.getLastVotedView()
 			);
 			return false;
-<<<<<<< HEAD
 		} else {
 			return true;
 		}
@@ -102,16 +85,6 @@
 
 	private boolean checkLocked(VerifiedVertex proposedVertex, Builder nextStateBuilder) {
 		if (proposedVertex.getParentHeader().getView().lt(this.state.getLockedView())) {
-=======
-		}
-
-		nextStateBuilder.lastVotedView(proposedVertex.getView());
-		return true;
-	}
-
-	private boolean checkLocked(VerifiedVertex proposedVertex, Builder nextStateBuilder) {
-		if (proposedVertex.getParentHeader().getView().compareTo(this.state.getLockedView()) < 0) {
->>>>>>> f85f1b70
 			logger.warn("Safety warning: Vertex {} does not respect locked view {}",
 				proposedVertex,
 				this.state.getLockedView()
@@ -133,24 +106,18 @@
 	 * @param highestTC highest known TC
 	 * @return signed proposal object for consensus
 	 */
-<<<<<<< HEAD
 	public Optional<Proposal> signProposal(
 			VerifiedVertex proposedVertex,
 			QuorumCertificate highestCommittedQC,
 			Optional<TimeoutCertificate> highestTC
 	) {
 		final Builder safetyStateBuilder = this.state.toBuilder();
-=======
-	public Optional<Proposal> signProposal(VerifiedVertex proposedVertex, QuorumCertificate highestCommittedQC) {
-		Builder safetyStateBuilder = this.state.toBuilder();
->>>>>>> f85f1b70
 		if (!checkLocked(proposedVertex, safetyStateBuilder)) {
 			return Optional.empty();
 		}
 
 		this.state = safetyStateBuilder.build();
 
-<<<<<<< HEAD
 		final ECDSASignature signature = this.signer.sign(proposedVertex.getId());
 		return Optional.of(new Proposal(
 			proposedVertex.toSerializable(),
@@ -159,11 +126,6 @@
 			signature,
 			highestTC
 		));
-=======
-		ECDSASignature signature = this.signer.sign(proposedVertex.getId());
-		Proposal proposal = new Proposal(proposedVertex.toSerializable(), highestCommittedQC, this.self, signature);
-		return Optional.of(proposal);
->>>>>>> f85f1b70
 	}
 
 	private static VoteData constructVoteData(VerifiedVertex proposedVertex, BFTHeader proposedHeader) {
@@ -196,22 +158,14 @@
 	public Optional<Vote> voteFor(VerifiedVertex proposedVertex, BFTHeader proposedHeader, long timestamp, HighQC highQC) {
 		Builder safetyStateBuilder = this.state.toBuilder();
 
-<<<<<<< HEAD
 		if (!checkLastVoted(proposedVertex)) {
 			return Optional.empty();
 		}
 
-=======
-		// ensure vertex does not violate earlier votes
-		if (!checkLastVoted(proposedVertex, safetyStateBuilder)) {
-			return Optional.empty();
-		}
->>>>>>> f85f1b70
 		if (!checkLocked(proposedVertex, safetyStateBuilder)) {
 			return Optional.empty();
 		}
 
-<<<<<<< HEAD
 		final Vote vote = createVote(proposedVertex, proposedHeader, timestamp, highQC);
 
 		safetyStateBuilder.lastVote(vote);
@@ -237,15 +191,12 @@
 		long timestamp,
 		HighQC highQC
 	) {
-=======
->>>>>>> f85f1b70
 		final VoteData voteData = constructVoteData(proposedVertex, proposedHeader);
 		final TimestampedVoteData timestampedVoteData = new TimestampedVoteData(voteData, timestamp);
 
 		final HashCode voteHash = hasher.hash(timestampedVoteData);
 
 		// TODO make signing more robust by including author in signed hash
-<<<<<<< HEAD
 		final ECDSASignature signature = this.signer.sign(voteHash);
 		return new Vote(this.self, timestampedVoteData, signature, highQC, Optional.empty());
 	}
@@ -253,13 +204,5 @@
 	public Optional<Vote> getLastVote(View view) {
 		return this.state.getLastVote()
 				.filter(lastVote -> lastVote.getView().equals(view));
-=======
-		ECDSASignature signature = this.signer.sign(voteHash);
-		Vote vote = new Vote(this.self, timestampedVoteData, signature, highQC);
-
-		this.persistentSafetyStateStore.commitState(vote, this.state);
-
-		return Optional.of(vote);
->>>>>>> f85f1b70
 	}
 }