/*
 * (C) Copyright 2020 Radix DLT Ltd
 *
 * Radix DLT Ltd licenses this file to you under the Apache License,
 * Version 2.0 (the "License"); you may not use this file except in
 * compliance with the License.  You may obtain a copy of the
 * License at
 *
 * http://www.apache.org/licenses/LICENSE-2.0
 *
 * Unless required by applicable law or agreed to in writing,
 * software distributed under the License is distributed on an
 * "AS IS" BASIS, WITHOUT WARRANTIES OR CONDITIONS OF ANY KIND,
 * either express or implied.  See the License for the specific
 * language governing permissions and limitations under the License.
 */

package com.radixdlt.consensus.bft;

import com.radixdlt.consensus.BFTEventProcessor;
import com.radixdlt.consensus.HashVerifier;
import com.radixdlt.consensus.PendingVotes;
import com.radixdlt.consensus.liveness.VoteSender;
import com.radixdlt.consensus.safety.SafetyRules;
import com.radixdlt.counters.SystemCounters;
import com.radixdlt.crypto.Hasher;
import com.radixdlt.consensus.liveness.Pacemaker;
import com.radixdlt.consensus.liveness.ProposerElection;
<<<<<<< HEAD
import com.radixdlt.environment.EventDispatcher;
=======
import com.radixdlt.network.TimeSupplier;
>>>>>>> 0aced3bb

/**
 * A helper class to help in constructing a BFT validator state machine
 */
public final class BFTBuilder {
	// BFT Configuration objects
	private BFTValidatorSet validatorSet;
	private ProposerElection proposerElection;
	private Hasher hasher;
	private HashVerifier verifier;

	// BFT Stateful objects
	private Pacemaker pacemaker;
	private VertexStore vertexStore;
	private BFTSyncer bftSyncer;
	private EventDispatcher<FormedQC> formedQCEventDispatcher;

	// Instance specific objects
	private BFTNode self;

	private TimeSupplier timeSupplier;
	private VoteSender voteSender;
	private SystemCounters counters;
	private SafetyRules safetyRules;

	private BFTBuilder() {
		// Just making this inaccessible
	}

	public static BFTBuilder create() {
		return new BFTBuilder();
	}

	public BFTBuilder self(BFTNode self) {
		this.self = self;
		return this;
	}

	public BFTBuilder timeSupplier(TimeSupplier timeSupplier) {
		this.timeSupplier = timeSupplier;
		return this;
	}

	public BFTBuilder voteSender(VoteSender voteSender) {
		this.voteSender = voteSender;
		return this;
	}

	public BFTBuilder counters(SystemCounters counters) {
		this.counters = counters;
		return this;
	}

	public BFTBuilder safetyRules(SafetyRules safetyRules) {
		this.safetyRules = safetyRules;
		return this;
	}

	public BFTBuilder hasher(Hasher hasher) {
		this.hasher = hasher;
		return this;
	}

	public BFTBuilder verifier(HashVerifier verifier) {
		this.verifier = verifier;
		return this;
	}

	public BFTBuilder validatorSet(BFTValidatorSet validatorSet) {
		this.validatorSet = validatorSet;
		return this;
	}

	public BFTBuilder pacemaker(Pacemaker pacemaker) {
		this.pacemaker = pacemaker;
		return this;
	}

	public BFTBuilder vertexStore(VertexStore vertexStore) {
		this.vertexStore = vertexStore;
		return this;
	}

	public BFTBuilder bftSyncer(BFTSyncer bftSyncer) {
		this.bftSyncer = bftSyncer;
		return this;
	}

<<<<<<< HEAD
	public BFTBuilder formedQCEventDispatcher(EventDispatcher<FormedQC> formedQCEventDispatcher) {
		this.formedQCEventDispatcher = formedQCEventDispatcher;
		return this;
	}

=======
>>>>>>> 0aced3bb
	public BFTBuilder proposerElection(ProposerElection proposerElection) {
		this.proposerElection = proposerElection;
		return this;
	}

	public BFTEventProcessor build() {
<<<<<<< HEAD
		if (!validatorSet.containsNode(self)) {
			return EmptyBFTEventProcessor.INSTANCE;
		}

		BFTEventReducer reducer = new BFTEventReducer(
			pacemaker,
			vertexStore,
			formedQCEventDispatcher
=======
		final PendingVotes pendingVotes = new PendingVotes(hasher);
		BFTEventReducer reducer = new BFTEventReducer(
			pacemaker,
			vertexStore,
			bftSyncer,
			hasher,
			timeSupplier,
			proposerElection,
			voteSender,
			counters,
			safetyRules,
			validatorSet,
			pendingVotes
>>>>>>> 0aced3bb
		);

		SyncQueues syncQueues = new SyncQueues();

		BFTEventPreprocessor preprocessor = new BFTEventPreprocessor(
			self,
			reducer,
			bftSyncer,
			proposerElection,
			syncQueues
		);

		return new BFTEventVerifier(
			validatorSet,
			preprocessor,
			hasher,
			verifier
		);
	}
}<|MERGE_RESOLUTION|>--- conflicted
+++ resolved
@@ -20,17 +20,15 @@
 import com.radixdlt.consensus.BFTEventProcessor;
 import com.radixdlt.consensus.HashVerifier;
 import com.radixdlt.consensus.PendingVotes;
-import com.radixdlt.consensus.liveness.VoteSender;
+import com.radixdlt.consensus.Vote;
 import com.radixdlt.consensus.safety.SafetyRules;
 import com.radixdlt.counters.SystemCounters;
 import com.radixdlt.crypto.Hasher;
 import com.radixdlt.consensus.liveness.Pacemaker;
 import com.radixdlt.consensus.liveness.ProposerElection;
-<<<<<<< HEAD
 import com.radixdlt.environment.EventDispatcher;
-=======
+import com.radixdlt.environment.RemoteEventDispatcher;
 import com.radixdlt.network.TimeSupplier;
->>>>>>> 0aced3bb
 
 /**
  * A helper class to help in constructing a BFT validator state machine
@@ -52,7 +50,7 @@
 	private BFTNode self;
 
 	private TimeSupplier timeSupplier;
-	private VoteSender voteSender;
+	private RemoteEventDispatcher<Vote> voteDispatcher;
 	private SystemCounters counters;
 	private SafetyRules safetyRules;
 
@@ -74,8 +72,8 @@
 		return this;
 	}
 
-	public BFTBuilder voteSender(VoteSender voteSender) {
-		this.voteSender = voteSender;
+	public BFTBuilder voteSender(RemoteEventDispatcher<Vote> voteDispatcher) {
+		this.voteDispatcher = voteDispatcher;
 		return this;
 	}
 
@@ -119,44 +117,33 @@
 		return this;
 	}
 
-<<<<<<< HEAD
 	public BFTBuilder formedQCEventDispatcher(EventDispatcher<FormedQC> formedQCEventDispatcher) {
 		this.formedQCEventDispatcher = formedQCEventDispatcher;
 		return this;
 	}
 
-=======
->>>>>>> 0aced3bb
 	public BFTBuilder proposerElection(ProposerElection proposerElection) {
 		this.proposerElection = proposerElection;
 		return this;
 	}
 
 	public BFTEventProcessor build() {
-<<<<<<< HEAD
 		if (!validatorSet.containsNode(self)) {
 			return EmptyBFTEventProcessor.INSTANCE;
 		}
-
-		BFTEventReducer reducer = new BFTEventReducer(
-			pacemaker,
-			vertexStore,
-			formedQCEventDispatcher
-=======
 		final PendingVotes pendingVotes = new PendingVotes(hasher);
 		BFTEventReducer reducer = new BFTEventReducer(
 			pacemaker,
 			vertexStore,
-			bftSyncer,
+			formedQCEventDispatcher,
+			voteDispatcher,
 			hasher,
 			timeSupplier,
 			proposerElection,
-			voteSender,
 			counters,
 			safetyRules,
 			validatorSet,
 			pendingVotes
->>>>>>> 0aced3bb
 		);
 
 		SyncQueues syncQueues = new SyncQueues();
