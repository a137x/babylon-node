/*
 *  (C) Copyright 2020 Radix DLT Ltd
 *
 *  Radix DLT Ltd licenses this file to you under the Apache License,
 *  Version 2.0 (the "License"); you may not use this file except in
 *  compliance with the License.  You may obtain a copy of the
 *  License at
 *
 *   http://www.apache.org/licenses/LICENSE-2.0
 *
 *  Unless required by applicable law or agreed to in writing,
 *  software distributed under the License is distributed on an
 *  "AS IS" BASIS, WITHOUT WARRANTIES OR CONDITIONS OF ANY KIND,
 *  either express or implied.  See the License for the specific
 *  language governing permissions and limitations under the License.
 */

package com.radixdlt.consensus;

import com.google.inject.Inject;
import com.google.inject.name.Named;
<<<<<<< HEAD
import com.radixdlt.atomos.RadixAddress;
import com.radixdlt.common.AID;
=======
>>>>>>> 3a08520a
import com.radixdlt.common.Atom;
import com.radixdlt.consensus.liveness.Pacemaker;
import com.radixdlt.consensus.liveness.ProposalGenerator;
import com.radixdlt.consensus.liveness.ProposerElection;
import com.radixdlt.consensus.safety.QuorumRequirements;
import com.radixdlt.consensus.safety.SafetyRules;
import com.radixdlt.consensus.safety.SafetyViolationException;
<<<<<<< HEAD
import com.radixdlt.crypto.CryptoException;
import com.radixdlt.crypto.ECDSASignature;
import com.radixdlt.crypto.ECDSASignatures;
import com.radixdlt.crypto.ECKeyPair;
import com.radixdlt.crypto.Hash;
import com.radixdlt.engine.RadixEngine;
import com.radixdlt.engine.RadixEngineException;
=======
import com.radixdlt.consensus.safety.VoteResult;
>>>>>>> 3a08520a
import com.radixdlt.mempool.Mempool;
import com.radixdlt.network.EventCoordinatorNetworkSender;
import com.radixdlt.utils.Longs;
import org.radix.logging.Logger;
import org.radix.logging.Logging;

import java.util.Objects;
import java.util.Optional;

/**
 * Executes consensus logic given events
 */
public final class EventCoordinator {
	private static final Logger log = Logging.getLogger("EC");
<<<<<<< HEAD
	private static final View GENESIS_VIEW = View.of(0L);
	private static final AID GENESIS_ID = AID.ZERO;
=======
>>>>>>> 3a08520a

	private final VertexStore vertexStore;
	private final ProposalGenerator proposalGenerator;
	private final Mempool mempool;
	private final EventCoordinatorNetworkSender networkSender;
	private final Pacemaker pacemaker;
	private final ProposerElection proposerElection;
	private final QuorumRequirements quorumRequirements;
	private final RadixAddress selfAddress;
	private final ECKeyPair selfKey; // TODO remove signing/address to separate identity management
	private final SafetyRules safetyRules;

	@Inject
	public EventCoordinator(
		ProposalGenerator proposalGenerator,
		Mempool mempool,
		EventCoordinatorNetworkSender networkSender,
		SafetyRules safetyRules,
		Pacemaker pacemaker,
		VertexStore vertexStore,
		ProposerElection proposerElection,
		QuorumRequirements quorumRequirements,
		@Named("self") RadixAddress selfAddress,
		@Named("self") ECKeyPair selfKey
	) {
		this.proposalGenerator = Objects.requireNonNull(proposalGenerator);
		this.mempool = Objects.requireNonNull(mempool);
		this.networkSender = Objects.requireNonNull(networkSender);
		this.safetyRules = Objects.requireNonNull(safetyRules);
		this.pacemaker = Objects.requireNonNull(pacemaker);
		this.vertexStore = Objects.requireNonNull(vertexStore);
		this.proposerElection = Objects.requireNonNull(proposerElection);
		this.quorumRequirements = Objects.requireNonNull(quorumRequirements);
		this.selfAddress = Objects.requireNonNull(selfAddress);
		this.selfKey = Objects.requireNonNull(selfKey);
		if (!selfAddress.getKey().equals(selfKey.getPublicKey())) {
			throw new IllegalArgumentException("Address and key mismatch: " + selfAddress + " != " + selfKey);
		}
	}

	private void processNewView(View view) {
		log.debug("Processing new view: " + view);
		// only do something if we're actually the leader
		if (!proposerElection.isValidProposer(selfAddress.getUID(), view)) {
			return;
		}

		Vertex proposal = proposalGenerator.generateProposal(this.pacemaker.getCurrentRound());

<<<<<<< HEAD
			log.info("Starting view " + view + " with proposal " + atoms.get(0));
			networkSender.broadcastProposal(new Vertex(highestQC, this.pacemaker.getCurrentView(), atoms.get(0)));
=======
		// TODO: Handle empty proposals
		if (proposal.getAtom() != null) {
			this.networkSender.broadcastProposal(proposal);
>>>>>>> 3a08520a
		}
	}

	public void processVote(Vote vote) {
		// only do something if we're actually the leader for the next view
		if (!proposerElection.isValidProposer(selfAddress.getUID(), vote.getVertexMetadata().getView().next())) {
			log.warn(String.format("Ignoring confused vote %s for %s", vote.hashCode(), vote.getVertexMetadata().getView()));
			return;
		}

		// accumulate votes into QCs in store
		Optional<QuorumCertificate> potentialQc = this.vertexStore.insertVote(vote, this.quorumRequirements);
		if (potentialQc.isPresent()) {
			QuorumCertificate qc = potentialQc.get();
			this.safetyRules.process(qc, vote.getVertexMetadata().getView())
				.ifPresent(aid -> log.info("committed " + aid)); // TODO act on commit
			this.vertexStore.syncToQC(qc);

			// start new view if pacemaker feels like it
			this.pacemaker.processQC(qc.getView())
				.ifPresent(this::processNewView);
		}
	}

	public void processLocalTimeout(View view) {
		if (!this.pacemaker.processLocalTimeout(view)) {
			return;
		}

		try {
			// TODO make signing more robust by including author in signed hash
			ECDSASignature signature = this.selfKey.sign(Hash.hash256(Longs.toByteArray(view.next().number())));
			this.networkSender.sendNewView(new NewView(selfAddress, view.next(), signature));
		} catch (CryptoException e) {
			log.error("Failed to sign new view at " + view, e);
		}
	}

	public void processRemoteNewView(NewView newView) {
		// only do something if we're actually the leader for the next view
		if (!proposerElection.isValidProposer(selfAddress.getUID(), newView.getView())) {
			log.warn(String.format("Got confused new-view %s for view ", newView.hashCode()) + newView.getView());
			return;
		}

		this.pacemaker.processRemoteNewView(newView, this.quorumRequirements)
			.ifPresent(this::processNewView);
	}

	public void processProposal(Vertex proposedVertex) {
		Atom atom = proposedVertex.getAtom();

		try {
			vertexStore.insertVertex(proposedVertex);
		} catch (VertexInsertionException e) {
			log.info("Rejected vertex insertion " + e);

			// TODO: Better logic for removal on exception
			if (atom != null) {
				mempool.removeRejectedAtom(atom.getAID());
			}
			return;
		}

<<<<<<< HEAD
		mempool.removeCommittedAtom(atom.getAID());

		vertexStore.insertVertex(proposedVertex);

=======
		final VoteResult voteResult;
>>>>>>> 3a08520a
		try {
			final Vote vote = safetyRules.voteFor(proposedVertex);
			networkSender.sendVote(vote);
<<<<<<< HEAD
=======
			voteResult.getCommittedVertexId()
				.ifPresent(vertexId -> {
					log.info("Committed vertex " + vertexId);

					final Vertex vertex = vertexStore.commitVertex(vertexId);
					final Atom committedAtom = vertex.getAtom();
					mempool.removeCommittedAtom(committedAtom.getAID());
				});
>>>>>>> 3a08520a
		} catch (SafetyViolationException e) {
			log.error("Rejected " + proposedVertex, e);
		} catch (CryptoException e) {
			log.error("Failed to vote for " + proposedVertex, e);
		}
	}
<<<<<<< HEAD

	private QuorumCertificate makeGenesisQC() {
		VertexMetadata genesisMetadata = new VertexMetadata(GENESIS_VIEW, GENESIS_ID, GENESIS_VIEW, GENESIS_ID);
		return new QuorumCertificate(genesisMetadata, new ECDSASignatures());
	}
=======
>>>>>>> 3a08520a
}<|MERGE_RESOLUTION|>--- conflicted
+++ resolved
@@ -19,11 +19,7 @@
 
 import com.google.inject.Inject;
 import com.google.inject.name.Named;
-<<<<<<< HEAD
 import com.radixdlt.atomos.RadixAddress;
-import com.radixdlt.common.AID;
-=======
->>>>>>> 3a08520a
 import com.radixdlt.common.Atom;
 import com.radixdlt.consensus.liveness.Pacemaker;
 import com.radixdlt.consensus.liveness.ProposalGenerator;
@@ -31,17 +27,10 @@
 import com.radixdlt.consensus.safety.QuorumRequirements;
 import com.radixdlt.consensus.safety.SafetyRules;
 import com.radixdlt.consensus.safety.SafetyViolationException;
-<<<<<<< HEAD
 import com.radixdlt.crypto.CryptoException;
 import com.radixdlt.crypto.ECDSASignature;
-import com.radixdlt.crypto.ECDSASignatures;
 import com.radixdlt.crypto.ECKeyPair;
 import com.radixdlt.crypto.Hash;
-import com.radixdlt.engine.RadixEngine;
-import com.radixdlt.engine.RadixEngineException;
-=======
-import com.radixdlt.consensus.safety.VoteResult;
->>>>>>> 3a08520a
 import com.radixdlt.mempool.Mempool;
 import com.radixdlt.network.EventCoordinatorNetworkSender;
 import com.radixdlt.utils.Longs;
@@ -56,11 +45,6 @@
  */
 public final class EventCoordinator {
 	private static final Logger log = Logging.getLogger("EC");
-<<<<<<< HEAD
-	private static final View GENESIS_VIEW = View.of(0L);
-	private static final AID GENESIS_ID = AID.ZERO;
-=======
->>>>>>> 3a08520a
 
 	private final VertexStore vertexStore;
 	private final ProposalGenerator proposalGenerator;
@@ -108,16 +92,12 @@
 			return;
 		}
 
-		Vertex proposal = proposalGenerator.generateProposal(this.pacemaker.getCurrentRound());
+		Vertex proposal = proposalGenerator.generateProposal(this.pacemaker.getCurrentView());
 
-<<<<<<< HEAD
-			log.info("Starting view " + view + " with proposal " + atoms.get(0));
-			networkSender.broadcastProposal(new Vertex(highestQC, this.pacemaker.getCurrentView(), atoms.get(0)));
-=======
 		// TODO: Handle empty proposals
 		if (proposal.getAtom() != null) {
 			this.networkSender.broadcastProposal(proposal);
->>>>>>> 3a08520a
+			log.info("Starting view " + view + " with proposal " + proposal);
 		}
 	}
 
@@ -132,8 +112,14 @@
 		Optional<QuorumCertificate> potentialQc = this.vertexStore.insertVote(vote, this.quorumRequirements);
 		if (potentialQc.isPresent()) {
 			QuorumCertificate qc = potentialQc.get();
-			this.safetyRules.process(qc, vote.getVertexMetadata().getView())
-				.ifPresent(aid -> log.info("committed " + aid)); // TODO act on commit
+			this.safetyRules.process(qc)
+				.ifPresent(vertexId -> {
+					log.info("Committed vertex " + vertexId);
+
+					final Vertex vertex = vertexStore.commitVertex(vertexId);
+					final Atom committedAtom = vertex.getAtom();
+					mempool.removeCommittedAtom(committedAtom.getAID());
+				});
 			this.vertexStore.syncToQC(qc);
 
 			// start new view if pacemaker feels like it
@@ -182,40 +168,15 @@
 			return;
 		}
 
-<<<<<<< HEAD
 		mempool.removeCommittedAtom(atom.getAID());
 
-		vertexStore.insertVertex(proposedVertex);
-
-=======
-		final VoteResult voteResult;
->>>>>>> 3a08520a
 		try {
 			final Vote vote = safetyRules.voteFor(proposedVertex);
 			networkSender.sendVote(vote);
-<<<<<<< HEAD
-=======
-			voteResult.getCommittedVertexId()
-				.ifPresent(vertexId -> {
-					log.info("Committed vertex " + vertexId);
-
-					final Vertex vertex = vertexStore.commitVertex(vertexId);
-					final Atom committedAtom = vertex.getAtom();
-					mempool.removeCommittedAtom(committedAtom.getAID());
-				});
->>>>>>> 3a08520a
 		} catch (SafetyViolationException e) {
 			log.error("Rejected " + proposedVertex, e);
 		} catch (CryptoException e) {
 			log.error("Failed to vote for " + proposedVertex, e);
 		}
 	}
-<<<<<<< HEAD
-
-	private QuorumCertificate makeGenesisQC() {
-		VertexMetadata genesisMetadata = new VertexMetadata(GENESIS_VIEW, GENESIS_ID, GENESIS_VIEW, GENESIS_ID);
-		return new QuorumCertificate(genesisMetadata, new ECDSASignatures());
-	}
-=======
->>>>>>> 3a08520a
 }