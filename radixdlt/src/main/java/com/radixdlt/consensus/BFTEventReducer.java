/*
 *  (C) Copyright 2020 Radix DLT Ltd
 *
 *  Radix DLT Ltd licenses this file to you under the Apache License,
 *  Version 2.0 (the "License"); you may not use this file except in
 *  compliance with the License.  You may obtain a copy of the
 *  License at
 *
 *   http://www.apache.org/licenses/LICENSE-2.0
 *
 *  Unless required by applicable law or agreed to in writing,
 *  software distributed under the License is distributed on an
 *  "AS IS" BASIS, WITHOUT WARRANTIES OR CONDITIONS OF ANY KIND,
 *  either express or implied.  See the License for the specific
 *  language governing permissions and limitations under the License.
 */

package com.radixdlt.consensus;

import com.google.inject.Inject;
import com.google.inject.name.Named;
import com.radixdlt.consensus.liveness.ProposalGenerator;
import com.radixdlt.identifiers.EUID;
import com.radixdlt.consensus.liveness.Pacemaker;
import com.radixdlt.consensus.liveness.ProposerElection;
import com.radixdlt.consensus.safety.SafetyRules;
import com.radixdlt.consensus.safety.SafetyViolationException;
import com.radixdlt.consensus.validators.ValidatorSet;
import com.radixdlt.counters.SystemCounters;
import com.radixdlt.counters.SystemCounters.CounterType;
import com.radixdlt.crypto.ECDSASignature;
import com.radixdlt.crypto.ECKeyPair;
import com.radixdlt.crypto.ECPublicKey;
import com.radixdlt.crypto.Hash;
import com.radixdlt.mempool.Mempool;
import com.radixdlt.middleware2.ClientAtom;
import com.radixdlt.utils.Longs;

import java.util.HashMap;
import java.util.Map;
import org.apache.logging.log4j.LogManager;
import org.apache.logging.log4j.Logger;

import java.util.Objects;
import java.util.Optional;

/**
 * Processes and reduces BFT events to the BFT state based on core
 * BFT validation logic, any messages which must be sent to other nodes
 * are then forwarded to the BFT sender.
 */
public final class BFTEventReducer implements BFTEventProcessor {
	private static final Logger log = LogManager.getLogger();

	private final VertexStore vertexStore;
	private final PendingVotes pendingVotes;
	private final ProposalGenerator proposalGenerator;
	private final Mempool mempool;
	private final BFTEventSender sender;
	private final Pacemaker pacemaker;
	private final ProposerElection proposerElection;
	private final ECKeyPair selfKey; // TODO remove signing/address to separate identity management
	private final SafetyRules safetyRules;
	private final ValidatorSet validatorSet;
	private final SystemCounters counters;
	private final Map<Hash, QuorumCertificate> unsyncedQCs = new HashMap<>();

	@Inject
	public BFTEventReducer(
		ProposalGenerator proposalGenerator,
		Mempool mempool,
		BFTEventSender sender,
		SafetyRules safetyRules,
		Pacemaker pacemaker,
		VertexStore vertexStore,
		PendingVotes pendingVotes,
		ProposerElection proposerElection,
		@Named("self") ECKeyPair selfKey,
		ValidatorSet validatorSet,
		SystemCounters counters
	) {
		this.proposalGenerator = Objects.requireNonNull(proposalGenerator);
		this.mempool = Objects.requireNonNull(mempool);
		this.sender = Objects.requireNonNull(sender);
		this.safetyRules = Objects.requireNonNull(safetyRules);
		this.pacemaker = Objects.requireNonNull(pacemaker);
		this.vertexStore = Objects.requireNonNull(vertexStore);
		this.pendingVotes = Objects.requireNonNull(pendingVotes);
		this.proposerElection = Objects.requireNonNull(proposerElection);
		this.selfKey = Objects.requireNonNull(selfKey);
		this.validatorSet = Objects.requireNonNull(validatorSet);
		this.counters = Objects.requireNonNull(counters);
	}

	private String getShortName(EUID euid) {
		return euid.toString().substring(0, 6);
	}

	private String getShortName() {
		return getShortName(selfKey.euid());
	}

	// Hotstuff's Event-Driven OnNextSyncView
	private void proceedToView(View nextView) {
		// TODO make signing more robust by including author in signed hash
		ECDSASignature signature = this.selfKey.sign(Hash.hash256(Longs.toByteArray(nextView.number())));
		NewView newView = new NewView(
			selfKey.getPublicKey(),
			nextView,
			this.vertexStore.getHighestQC(),
			this.vertexStore.getHighestCommittedQC(),
			signature
		);
		ECPublicKey nextLeader = this.proposerElection.getProposer(nextView);
		log.debug("{}: Sending NEW_VIEW to {}: {}", this.getShortName(), this.getShortName(nextLeader.euid()), newView);
		this.sender.sendNewView(newView, nextLeader);
		this.counters.set(CounterType.CONSENSUS_VIEW, nextView.number());
	}

	private void processQC(QuorumCertificate qc) {
		// commit any newly committable vertices
		this.safetyRules.process(qc)
			.ifPresent(commitMetaData -> {
				final Vertex vertex = vertexStore.commitVertex(commitMetaData);
				log.info("{}: Committed vertex: {}", this.getShortName(), vertex);
				final ClientAtom committedAtom = vertex.getAtom();
				if (committedAtom != null) {
					mempool.removeCommittedAtom(committedAtom.getAID());
				}
			});

		// proceed to next view if pacemaker feels like it
		this.pacemaker.processQC(qc.getView())
			.ifPresent(this::proceedToView);
	}

	@Override
	public void processLocalSync(Hash vertexId) {
		vertexStore.processLocalSync(vertexId);

		QuorumCertificate qc = unsyncedQCs.remove(vertexId);
		if (qc != null) {
			if (vertexStore.syncToQC(qc, vertexStore.getHighestCommittedQC(), null)) {
				processQC(qc);
				log.info("{}: LOCAL_SYNC: processed QC: {}", this.getShortName(), qc);
			} else {
				unsyncedQCs.put(qc.getProposed().getId(), qc);
			}
		}
	}

	@Override
	public void processVote(Vote vote) {
		log.trace("{}: VOTE: Processing {}", this.getShortName(), vote);
		// accumulate votes into QCs in store
		this.pendingVotes.insertVote(vote, this.validatorSet).ifPresent(qc -> {
			log.info("{}: VOTE: Formed QC: {}", this.getShortName(), qc);
			if (vertexStore.syncToQC(qc, vertexStore.getHighestCommittedQC(), vote.getAuthor())) {
				processQC(qc);
			} else {
				log.info("{}: VOTE: QC Not synced: {}", this.getShortName(), qc);
				unsyncedQCs.put(qc.getProposed().getId(), qc);
			}
		});
	}

	@Override
	public void processNewView(NewView newView) {
		log.trace("{}: NEW_VIEW: Processing {}", this.getShortName(), newView);
		processQC(newView.getQC());
		this.pacemaker.processNewView(newView, validatorSet).ifPresent(view -> {
			// Hotstuff's Event-Driven OnBeat
			final Vertex proposedVertex = proposalGenerator.generateProposal(view);
<<<<<<< HEAD
			final Proposal proposal = safetyRules.signProposal(proposedVertex);
=======
			final Proposal proposal = safetyRules.signProposal(proposedVertex, this.vertexStore.getHighestCommittedQC());
>>>>>>> c5fb41fa
			log.info("{}: Broadcasting PROPOSAL: {}", getShortName(), proposal);
			this.sender.broadcastProposal(proposal);
		});
	}

	@Override
	public void processProposal(Proposal proposal) {
		log.trace("{}: PROPOSAL: Processing {}", this.getShortName(), proposal);
		final Vertex proposedVertex = proposal.getVertex();
		final View proposedVertexView = proposedVertex.getView();

		processQC(proposedVertex.getQC());

		final View updatedView = this.pacemaker.getCurrentView();
		if (proposedVertexView.compareTo(updatedView) != 0) {
			log.info("{}: PROPOSAL: Ignoring view {} Current is: {}", this.getShortName(), proposedVertexView, updatedView);
			return;
		}

		if (!proposedVertex.hasDirectParent()) {
			counters.increment(CounterType.CONSENSUS_INDIRECT_PARENT);
		}

		try {
			vertexStore.insertVertex(proposedVertex);
		} catch (VertexInsertionException e) {
			counters.increment(CounterType.CONSENSUS_REJECTED);

			log.info(String.format("%s: PROPOSAL: Rejected", this.getShortName()), e);

			// TODO: Better logic for removal on exception
			final ClientAtom atom = proposedVertex.getAtom();
			if (atom != null) {
				mempool.removeRejectedAtom(atom.getAID());
			}
			return;
		}

		final ECPublicKey currentLeader = this.proposerElection.getProposer(updatedView);
		try {
			final Vote vote = safetyRules.voteFor(proposedVertex);
			log.debug("{}: PROPOSAL: Sending VOTE to {}: {}", this.getShortName(), this.getShortName(currentLeader.euid()), vote);
			sender.sendVote(vote, currentLeader);
		} catch (SafetyViolationException e) {
			log.error(String.format("%s: PROPOSAL: Rejected %s", this.getShortName(), proposedVertex), e);
		}

		// If not currently leader or next leader, Proceed to next view
		if (!Objects.equals(currentLeader, selfKey.getPublicKey())) {
			final ECPublicKey nextLeader = this.proposerElection.getProposer(updatedView.next());
			if (!Objects.equals(nextLeader, selfKey.getPublicKey())) {

				// TODO: should not call processQC
				this.pacemaker.processQC(updatedView).ifPresent(this::proceedToView);
			}
		}
	}

	@Override
	public void processLocalTimeout(View view) {
		log.trace("{}: LOCAL_TIMEOUT: Processing {}", this.getShortName(), view);

		// proceed to next view if pacemaker feels like it
		Optional<View> nextView = this.pacemaker.processLocalTimeout(view);
		if (nextView.isPresent()) {
			counters.set(CounterType.CONSENSUS_TIMEOUT_VIEW, view.number());
			counters.increment(CounterType.CONSENSUS_TIMEOUT);
			this.proceedToView(nextView.get());
			log.info("{}: LOCAL_TIMEOUT: Processed {}", this.getShortName(), view);
		} else {
			log.trace("{}: LOCAL_TIMEOUT: Ignoring {}", this.getShortName(), view);
		}
	}

	@Override
	public void start() {
		this.pacemaker.processQC(this.vertexStore.getHighestQC().getView())
			.ifPresent(this::proceedToView);
	}
}<|MERGE_RESOLUTION|>--- conflicted
+++ resolved
@@ -171,11 +171,7 @@
 		this.pacemaker.processNewView(newView, validatorSet).ifPresent(view -> {
 			// Hotstuff's Event-Driven OnBeat
 			final Vertex proposedVertex = proposalGenerator.generateProposal(view);
-<<<<<<< HEAD
-			final Proposal proposal = safetyRules.signProposal(proposedVertex);
-=======
 			final Proposal proposal = safetyRules.signProposal(proposedVertex, this.vertexStore.getHighestCommittedQC());
->>>>>>> c5fb41fa
 			log.info("{}: Broadcasting PROPOSAL: {}", getShortName(), proposal);
 			this.sender.broadcastProposal(proposal);
 		});
