--- conflicted
+++ resolved
@@ -27,10 +27,6 @@
 import com.radixdlt.consensus.bft.BFTNode;
 import com.radixdlt.consensus.bft.BFTSyncer;
 import com.radixdlt.consensus.bft.BFTInsertUpdate;
-<<<<<<< HEAD
-import com.radixdlt.consensus.bft.FormedQC;
-=======
->>>>>>> 7a729618
 import com.radixdlt.consensus.bft.Self;
 import com.radixdlt.consensus.bft.VerifiedVertex;
 import com.radixdlt.consensus.bft.VerifiedVertexChain;
@@ -209,13 +205,11 @@
 			return SyncResult.INVALID;
 		}
 
-<<<<<<< HEAD
 		if (qc.getProposed().getView().compareTo(this.currentLedgerHeader.getView()) < 0) {
 			return SyncResult.INVALID;
 		}
-=======
+
 		highQC.highestTC().ifPresent(vertexStore::insertTimeoutCertificate);
->>>>>>> 7a729618
 
 		if (vertexStore.addQC(qc)) {
 			// TODO: check if already sent highest
@@ -299,24 +293,9 @@
 
 		var authors = syncRequestState.authors.stream()
 			.filter(author -> !author.equals(self)).collect(ImmutableList.toImmutableList());
-<<<<<<< HEAD
 
 		if (authors.isEmpty()) {
 			throw new IllegalStateException("Request contains no authors except ourselves");
-=======
-
-		if (authors.isEmpty()) {
-			throw new IllegalStateException("Request contains no authors except ourselves");
-		}
-
-		var syncIds = syncRequestState.syncIds.stream()
-			.filter(syncing::containsKey).collect(Collectors.toList());
-
-		//noinspection UnstableApiUsage
-		for (var syncId : syncIds) {
-			SyncState syncState = syncing.remove(syncId);
-			syncToQC(syncState.highQC, randomFrom(authors));
->>>>>>> 7a729618
 		}
 
 		var syncIds = syncRequestState.syncIds.stream()
@@ -328,11 +307,6 @@
 			SyncState syncState = syncing.remove(syncId);
 			syncToQC(syncState.highQC, randomFrom(authors));
 		}
-	}
-
-	private <T> T randomFrom(List<T> elements) {
-		int nextIndex = random.nextInt(elements.size());
-		return elements.get(nextIndex);
 	}
 
 	private <T> T randomFrom(List<T> elements) {
