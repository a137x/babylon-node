--- conflicted
+++ resolved
@@ -1,141 +1,136 @@
-/*
- * (C) Copyright 2020 Radix DLT Ltd
- *
- * Radix DLT Ltd licenses this file to you under the Apache License,
- * Version 2.0 (the "License"); you may not use this file except in
- * compliance with the License.  You may obtain a copy of the
- * License at
- *
- *  http://www.apache.org/licenses/LICENSE-2.0
- *
- * Unless required by applicable law or agreed to in writing,
- * software distributed under the License is distributed on an
- * "AS IS" BASIS, WITHOUT WARRANTIES OR CONDITIONS OF ANY KIND,
- * either express or implied.  See the License for the specific
- * language governing permissions and limitations under the License.
- */
-
-package com.radixdlt;
-
-import com.google.inject.AbstractModule;
-import com.google.inject.Provides;
-import com.radixdlt.consensus.HashVerifier;
-import com.radixdlt.consensus.LedgerHeader;
-import com.radixdlt.consensus.VertexStoreSyncVerticesRequestProcessorFactory;
-import com.radixdlt.consensus.bft.BFTBuilder;
-import com.radixdlt.consensus.bft.BFTEventReducer.BFTEventSender;
-import com.radixdlt.consensus.BFTFactory;
-import com.radixdlt.consensus.bft.VertexStore.SyncedVertexSender;
-import com.radixdlt.consensus.bft.VertexStoreSyncVerticesRequestProcessor;
-import com.radixdlt.consensus.bft.VertexStoreSyncVerticesRequestProcessor.SyncVerticesResponseSender;
-import com.radixdlt.consensus.liveness.NextCommandGenerator;
-import com.radixdlt.consensus.HashSigner;
-import com.radixdlt.consensus.ProposerElectionFactory;
-import com.radixdlt.consensus.Hasher;
-import com.radixdlt.consensus.bft.VertexStore;
-import com.radixdlt.consensus.bft.VertexStore.VertexStoreEventSender;
-import com.radixdlt.consensus.bft.VertexStore.SyncVerticesRequestSender;
-import com.radixdlt.consensus.VertexStoreFactory;
-import com.radixdlt.consensus.liveness.FixedTimeoutPacemaker;
-import com.radixdlt.consensus.liveness.PacemakerFactory;
-import com.radixdlt.consensus.sync.SyncRequestSender;
-import com.radixdlt.consensus.liveness.WeightedRotatingLeaders;
-import com.radixdlt.counters.SystemCounters;
-import com.radixdlt.network.TimeSupplier;
-import java.util.Comparator;
-
-/**
- * Module responsible for running BFT validator logic
- */
-public final class ConsensusModule extends AbstractModule {
-	private static final int ROTATING_WEIGHTED_LEADERS_CACHE_SIZE = 10;
-	private final int pacemakerTimeout;
-
-	public ConsensusModule(int pacemakerTimeout) {
-		this.pacemakerTimeout = pacemakerTimeout;
-	}
-
-	@Provides
-	private BFTFactory bftFactory(
-		BFTEventSender bftEventSender,
-		NextCommandGenerator nextCommandGenerator,
-		Hasher hasher,
-		HashSigner signer,
-		HashVerifier verifier,
-		TimeSupplier timeSupplier,
-		SystemCounters counters
-	) {
-		return (
-			self,
-			endOfEpochSender,
-			pacemaker,
-			vertexStore,
-			proposerElection,
-			validatorSet,
-			bftInfoSender
-		) ->
-			BFTBuilder.create()
-				.self(self)
-				.eventSender(bftEventSender)
-				.nextCommandGenerator(nextCommandGenerator)
-				.hasher(hasher)
-				.signer(signer)
-				.verifier(verifier)
-				.counters(counters)
-				.infoSender(bftInfoSender)
-				.endOfEpochSender(endOfEpochSender)
-				.pacemaker(pacemaker)
-				.vertexStore(vertexStore)
-				.proposerElection(proposerElection)
-				.validatorSet(validatorSet)
-				.timeSupplier(timeSupplier)
-				.build();
-	}
-
-	@Provides
-	private ProposerElectionFactory proposerElectionFactory() {
-		return validatorSet -> new WeightedRotatingLeaders(
-			validatorSet,
-			Comparator.comparing(v -> v.getNode().getKey().euid()),
-			ROTATING_WEIGHTED_LEADERS_CACHE_SIZE
-		);
-	}
-
-	@Provides
-	private PacemakerFactory pacemakerFactory() {
-		return timeoutSender -> new FixedTimeoutPacemaker(pacemakerTimeout, timeoutSender);
-	}
-
-	@Provides
-	private VertexStoreSyncVerticesRequestProcessorFactory vertexStoreSyncVerticesRequestProcessorFactory(
-		SyncVerticesResponseSender syncVerticesResponseSender
-	) {
-		return vertexStore -> new VertexStoreSyncVerticesRequestProcessor(vertexStore, syncVerticesResponseSender);
-	}
-
-	@Provides
-	private VertexStoreFactory vertexStoreFactory(
-		SyncVerticesRequestSender syncVerticesRPCSender,
-		VertexStoreEventSender vertexStoreEventSender,
-		SyncedVertexSender syncedVertexSender,
-		SyncRequestSender syncRequestSender,
-		SystemCounters counters
-	) {
-		return (genesisVertex, genesisQC, syncedRadixEngine) -> new VertexStore(
-			genesisVertex,
-			genesisQC,
-			syncedRadixEngine,
-			syncVerticesRPCSender,
-			syncedVertexSender,
-			vertexStoreEventSender,
-			syncRequestSender,
-<<<<<<< HEAD
-			counters,
-			Comparator.comparingLong((LedgerHeader h) -> h.getAccumulatorState().getStateVersion()),
-			log
-=======
-			counters
->>>>>>> a9f28fe1
-		);
-	}
-}
+/*
+ * (C) Copyright 2020 Radix DLT Ltd
+ *
+ * Radix DLT Ltd licenses this file to you under the Apache License,
+ * Version 2.0 (the "License"); you may not use this file except in
+ * compliance with the License.  You may obtain a copy of the
+ * License at
+ *
+ *  http://www.apache.org/licenses/LICENSE-2.0
+ *
+ * Unless required by applicable law or agreed to in writing,
+ * software distributed under the License is distributed on an
+ * "AS IS" BASIS, WITHOUT WARRANTIES OR CONDITIONS OF ANY KIND,
+ * either express or implied.  See the License for the specific
+ * language governing permissions and limitations under the License.
+ */
+
+package com.radixdlt;
+
+import com.google.inject.AbstractModule;
+import com.google.inject.Provides;
+import com.radixdlt.consensus.HashVerifier;
+import com.radixdlt.consensus.LedgerHeader;
+import com.radixdlt.consensus.VertexStoreSyncVerticesRequestProcessorFactory;
+import com.radixdlt.consensus.bft.BFTBuilder;
+import com.radixdlt.consensus.bft.BFTEventReducer.BFTEventSender;
+import com.radixdlt.consensus.BFTFactory;
+import com.radixdlt.consensus.bft.VertexStore.SyncedVertexSender;
+import com.radixdlt.consensus.bft.VertexStoreSyncVerticesRequestProcessor;
+import com.radixdlt.consensus.bft.VertexStoreSyncVerticesRequestProcessor.SyncVerticesResponseSender;
+import com.radixdlt.consensus.liveness.NextCommandGenerator;
+import com.radixdlt.consensus.HashSigner;
+import com.radixdlt.consensus.ProposerElectionFactory;
+import com.radixdlt.consensus.Hasher;
+import com.radixdlt.consensus.bft.VertexStore;
+import com.radixdlt.consensus.bft.VertexStore.VertexStoreEventSender;
+import com.radixdlt.consensus.bft.VertexStore.SyncVerticesRequestSender;
+import com.radixdlt.consensus.VertexStoreFactory;
+import com.radixdlt.consensus.liveness.FixedTimeoutPacemaker;
+import com.radixdlt.consensus.liveness.PacemakerFactory;
+import com.radixdlt.consensus.sync.SyncRequestSender;
+import com.radixdlt.consensus.liveness.WeightedRotatingLeaders;
+import com.radixdlt.counters.SystemCounters;
+import com.radixdlt.network.TimeSupplier;
+import java.util.Comparator;
+
+/**
+ * Module responsible for running BFT validator logic
+ */
+public final class ConsensusModule extends AbstractModule {
+	private static final int ROTATING_WEIGHTED_LEADERS_CACHE_SIZE = 10;
+	private final int pacemakerTimeout;
+
+	public ConsensusModule(int pacemakerTimeout) {
+		this.pacemakerTimeout = pacemakerTimeout;
+	}
+
+	@Provides
+	private BFTFactory bftFactory(
+		BFTEventSender bftEventSender,
+		NextCommandGenerator nextCommandGenerator,
+		Hasher hasher,
+		HashSigner signer,
+		HashVerifier verifier,
+		TimeSupplier timeSupplier,
+		SystemCounters counters
+	) {
+		return (
+			self,
+			endOfEpochSender,
+			pacemaker,
+			vertexStore,
+			proposerElection,
+			validatorSet,
+			bftInfoSender
+		) ->
+			BFTBuilder.create()
+				.self(self)
+				.eventSender(bftEventSender)
+				.nextCommandGenerator(nextCommandGenerator)
+				.hasher(hasher)
+				.signer(signer)
+				.verifier(verifier)
+				.counters(counters)
+				.infoSender(bftInfoSender)
+				.endOfEpochSender(endOfEpochSender)
+				.pacemaker(pacemaker)
+				.vertexStore(vertexStore)
+				.proposerElection(proposerElection)
+				.validatorSet(validatorSet)
+				.timeSupplier(timeSupplier)
+				.build();
+	}
+
+	@Provides
+	private ProposerElectionFactory proposerElectionFactory() {
+		return validatorSet -> new WeightedRotatingLeaders(
+			validatorSet,
+			Comparator.comparing(v -> v.getNode().getKey().euid()),
+			ROTATING_WEIGHTED_LEADERS_CACHE_SIZE
+		);
+	}
+
+	@Provides
+	private PacemakerFactory pacemakerFactory() {
+		return timeoutSender -> new FixedTimeoutPacemaker(pacemakerTimeout, timeoutSender);
+	}
+
+	@Provides
+	private VertexStoreSyncVerticesRequestProcessorFactory vertexStoreSyncVerticesRequestProcessorFactory(
+		SyncVerticesResponseSender syncVerticesResponseSender
+	) {
+		return vertexStore -> new VertexStoreSyncVerticesRequestProcessor(vertexStore, syncVerticesResponseSender);
+	}
+
+	@Provides
+	private VertexStoreFactory vertexStoreFactory(
+		SyncVerticesRequestSender syncVerticesRPCSender,
+		VertexStoreEventSender vertexStoreEventSender,
+		SyncedVertexSender syncedVertexSender,
+		SyncRequestSender syncRequestSender,
+		SystemCounters counters
+	) {
+		return (genesisVertex, genesisQC, syncedRadixEngine) -> new VertexStore(
+			genesisVertex,
+			genesisQC,
+			syncedRadixEngine,
+			syncVerticesRPCSender,
+			syncedVertexSender,
+			vertexStoreEventSender,
+			syncRequestSender,
+			counters,
+			Comparator.comparingLong((LedgerHeader h) -> h.getAccumulatorState().getStateVersion())
+		);
+	}
+}