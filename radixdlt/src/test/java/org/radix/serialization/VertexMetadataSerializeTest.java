/*
 * (C) Copyright 2020 Radix DLT Ltd
 *
 * Radix DLT Ltd licenses this file to you under the Apache License,
 * Version 2.0 (the "License"); you may not use this file except in
 * compliance with the License.  You may obtain a copy of the
 * License at
 *
 *  http://www.apache.org/licenses/LICENSE-2.0
 *
 * Unless required by applicable law or agreed to in writing,
 * software distributed under the License is distributed on an
 * "AS IS" BASIS, WITHOUT WARRANTIES OR CONDITIONS OF ANY KIND,
 * either express or implied.  See the License for the specific
 * language governing permissions and limitations under the License.
 */

package org.radix.serialization;

<<<<<<< HEAD
import com.radixdlt.common.AID;
import com.radixdlt.consensus.View;
import com.radixdlt.consensus.VertexMetadata;
import com.radixdlt.utils.Ints;
=======
import com.radixdlt.consensus.Round;
import com.radixdlt.consensus.VertexMetadata;
import com.radixdlt.crypto.Hash;
>>>>>>> 3a08520a

public class VertexMetadataSerializeTest extends SerializeObject<VertexMetadata> {
	public VertexMetadataSerializeTest() {
		super(VertexMetadata.class, VertexMetadataSerializeTest::get);
	}

	private static VertexMetadata get() {
<<<<<<< HEAD
		View parentView = View.of(1234567890L);
		View view = parentView.next();
		AID parentAid = aidOf(12345);
		AID aid = aidOf(23456);

		return new VertexMetadata(view, aid, parentView, parentAid);
	}

	private static AID aidOf(int id) {
		byte[] bytes = new byte[AID.BYTES];
		Ints.copyTo(id, bytes, AID.BYTES - Integer.BYTES);
		return AID.from(bytes);
	}
=======
		Round parentRound = Round.of(1234567890L);
		Round round = parentRound.next();
		Hash parentId = Hash.random();
		Hash id = Hash.random();

		return new VertexMetadata(round, id, parentRound, parentId);
	}
>>>>>>> 3a08520a
}<|MERGE_RESOLUTION|>--- conflicted
+++ resolved
@@ -17,16 +17,9 @@
 
 package org.radix.serialization;
 
-<<<<<<< HEAD
-import com.radixdlt.common.AID;
 import com.radixdlt.consensus.View;
 import com.radixdlt.consensus.VertexMetadata;
-import com.radixdlt.utils.Ints;
-=======
-import com.radixdlt.consensus.Round;
-import com.radixdlt.consensus.VertexMetadata;
 import com.radixdlt.crypto.Hash;
->>>>>>> 3a08520a
 
 public class VertexMetadataSerializeTest extends SerializeObject<VertexMetadata> {
 	public VertexMetadataSerializeTest() {
@@ -34,27 +27,11 @@
 	}
 
 	private static VertexMetadata get() {
-<<<<<<< HEAD
 		View parentView = View.of(1234567890L);
 		View view = parentView.next();
-		AID parentAid = aidOf(12345);
-		AID aid = aidOf(23456);
-
-		return new VertexMetadata(view, aid, parentView, parentAid);
-	}
-
-	private static AID aidOf(int id) {
-		byte[] bytes = new byte[AID.BYTES];
-		Ints.copyTo(id, bytes, AID.BYTES - Integer.BYTES);
-		return AID.from(bytes);
-	}
-=======
-		Round parentRound = Round.of(1234567890L);
-		Round round = parentRound.next();
 		Hash parentId = Hash.random();
 		Hash id = Hash.random();
 
-		return new VertexMetadata(round, id, parentRound, parentId);
+		return new VertexMetadata(view, id, parentView, parentId);
 	}
->>>>>>> 3a08520a
 }