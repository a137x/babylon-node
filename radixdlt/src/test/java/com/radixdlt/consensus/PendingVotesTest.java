/*
 * (C) Copyright 2020 Radix DLT Ltd
 *
 * Radix DLT Ltd licenses this file to you under the Apache License,
 * Version 2.0 (the "License"); you may not use this file except in
 * compliance with the License.  You may obtain a copy of the
 * License at
 *
 *  http://www.apache.org/licenses/LICENSE-2.0
 *
 * Unless required by applicable law or agreed to in writing,
 * software distributed under the License is distributed on an
 * "AS IS" BASIS, WITHOUT WARRANTIES OR CONDITIONS OF ANY KIND,
 * either express or implied.  See the License for the specific
 * language governing permissions and limitations under the License.
 */

package com.radixdlt.consensus;

import com.radixdlt.consensus.bft.BFTNode;
import com.radixdlt.consensus.bft.ValidationState;
import com.radixdlt.consensus.bft.BFTValidator;
import com.radixdlt.consensus.bft.BFTValidatorSet;
import com.radixdlt.consensus.bft.View;
import com.radixdlt.crypto.ECDSASignature;
import com.radixdlt.crypto.Hash;
import com.radixdlt.utils.UInt256;
import java.util.Collections;
import org.junit.Before;
import org.junit.Test;

import java.util.Optional;

import static org.assertj.core.api.Assertions.assertThat;
import static org.assertj.core.api.Assertions.assertThatThrownBy;
import static org.junit.Assert.assertEquals;
import static org.mockito.ArgumentMatchers.any;
import static org.mockito.ArgumentMatchers.anyLong;
import static org.mockito.ArgumentMatchers.eq;
import static org.mockito.Mockito.mock;
import static org.mockito.Mockito.when;

import nl.jqno.equalsverifier.EqualsVerifier;

public class PendingVotesTest {
	private PendingVotes pendingVotes;
	private Hasher hasher;

	@Before
	public void setup() {
		this.hasher = mock(Hasher.class);
		when(hasher.hash(any())).thenReturn(Hash.random());
		this.pendingVotes = new PendingVotes(hasher);
	}

	@Test
	public void equalsContractForPreviousVote() {
		EqualsVerifier.forClass(PendingVotes.PreviousVote.class)
			.verify();
	}

	@Test
	public void when_inserting_a_vote_without_signature__then_exception_is_thrown() {
		Vote voteWithoutSignature = makeUnsignedVoteFor(mock(BFTNode.class), View.genesis(), Hash.random());

		VoteData voteData = mock(VoteData.class);
		BFTValidatorSet validatorSet = mock(BFTValidatorSet.class);
		when(validatorSet.containsNode(any())).thenReturn(true);
		VertexMetadata proposed = voteWithoutSignature.getVoteData().getProposed();
		when(voteData.getProposed()).thenReturn(proposed);

		assertThatThrownBy(() -> pendingVotes.insertVote(voteWithoutSignature, validatorSet))
			.isInstanceOf(IllegalArgumentException.class);
	}

	@Test
	public void when_inserting_valid_but_unaccepted_votes__then_no_qc_is_returned() {
		Hash vertexId = Hash.random();
		Vote vote1 = makeSignedVoteFor(mock(BFTNode.class), View.genesis(), vertexId);
		Vote vote2 = makeSignedVoteFor(mock(BFTNode.class), View.genesis(), vertexId);

		BFTValidatorSet validatorSet = BFTValidatorSet.from(
			Collections.singleton(BFTValidator.from(vote1.getAuthor(), UInt256.ONE))
		);
		VoteData voteData = mock(VoteData.class);
		VertexMetadata proposed = vote1.getVoteData().getProposed();
		when(voteData.getProposed()).thenReturn(proposed);

		assertThat(this.pendingVotes.insertVote(vote2, validatorSet)).isEmpty();
	}

	@Test
	public void when_inserting_valid_and_accepted_votes__then_qc_is_formed() {
		BFTNode author = mock(BFTNode.class);
		Vote vote = makeSignedVoteFor(author, View.genesis(), Hash.random());

		BFTValidatorSet validatorSet = mock(BFTValidatorSet.class);
		ValidationState validationState = mock(ValidationState.class);
		TimestampedECDSASignatures signatures = mock(TimestampedECDSASignatures.class);
		when(validationState.addSignature(any(), anyLong(), any())).thenReturn(true);
		when(validationState.complete()).thenReturn(true);
		when(validationState.signatures()).thenReturn(signatures);
		when(validatorSet.newValidationState()).thenReturn(validationState);
		when(validatorSet.containsNode(any())).thenReturn(true);

		VoteData voteData = mock(VoteData.class);
		VertexMetadata proposed = vote.getVoteData().getProposed();
		when(voteData.getProposed()).thenReturn(proposed);

		assertThat(this.pendingVotes.insertVote(vote, validatorSet)).isPresent();
	}

	@Test
	public void when_voting_again__previous_vote_is_removed() {
		BFTNode author = mock(BFTNode.class);
		Vote vote = makeSignedVoteFor(author, View.genesis(), Hash.random());

		BFTValidatorSet validatorSet = mock(BFTValidatorSet.class);
		ValidationState validationState = mock(ValidationState.class);
		TimestampedECDSASignatures signatures = mock(TimestampedECDSASignatures.class);
		when(validationState.signatures()).thenReturn(signatures);
		when(validationState.isEmpty()).thenReturn(true);
		when(validatorSet.newValidationState()).thenReturn(validationState);
		when(validatorSet.containsNode(any())).thenReturn(true);

		VoteData voteData = mock(VoteData.class);
		VertexMetadata proposed = vote.getVoteData().getProposed();
		when(voteData.getProposed()).thenReturn(proposed);

		// Preconditions
		assertThat(this.pendingVotes.insertVote(vote, validatorSet)).isNotPresent();
		assertEquals(1, this.pendingVotes.voteStateSize());
		assertEquals(1, this.pendingVotes.previousVotesSize());

		Vote vote2 = makeSignedVoteFor(author, View.of(1), Hash.random());
		// Need a different hash for this (different) vote
		when(hasher.hash(eq(vote2.getVoteData()))).thenReturn(Hash.random());
		assertThat(this.pendingVotes.insertVote(vote2, validatorSet)).isNotPresent();
		assertEquals(1, this.pendingVotes.voteStateSize());
		assertEquals(1, this.pendingVotes.previousVotesSize());
	}

	private Vote makeUnsignedVoteFor(BFTNode author, View parentView, Hash vertexId) {
		Vote vote = makeVoteWithoutSignatureFor(author, parentView, vertexId);
		when(vote.getSignature()).thenReturn(Optional.empty());
		return vote;
	}

	private Vote makeSignedVoteFor(BFTNode author, View parentView, Hash vertexId) {
		Vote vote = makeVoteWithoutSignatureFor(author, parentView, vertexId);
		when(vote.getSignature()).thenReturn(Optional.of(new ECDSASignature()));
		return vote;
	}

	private Vote makeVoteWithoutSignatureFor(BFTNode author, View parentView, Hash vertexId) {
		Vote vote = mock(Vote.class);
<<<<<<< HEAD
		VertexMetadata proposed = new VertexMetadata(0, parentView.next(), vertexId, 1, null, 0L);
		VertexMetadata parent = new VertexMetadata(0, parentView, Hash.random(), 0, null, 0L);
=======
		VertexMetadata proposed = new VertexMetadata(0, parentView.next(), vertexId, mock(PreparedCommand.class));
		VertexMetadata parent = new VertexMetadata(0, parentView, Hash.random(), mock(PreparedCommand.class));
>>>>>>> 900252f9
		VoteData voteData = new VoteData(proposed, parent, null);
		TimestampedVoteData timestampedVoteData = new TimestampedVoteData(voteData, 123456L);
		when(vote.getVoteData()).thenReturn(voteData);
		when(vote.getTimestampedVoteData()).thenReturn(timestampedVoteData);
		when(vote.getAuthor()).thenReturn(author);
		return vote;
	}
}
<|MERGE_RESOLUTION|>--- conflicted
+++ resolved
@@ -1,171 +1,166 @@
-/*
- * (C) Copyright 2020 Radix DLT Ltd
- *
- * Radix DLT Ltd licenses this file to you under the Apache License,
- * Version 2.0 (the "License"); you may not use this file except in
- * compliance with the License.  You may obtain a copy of the
- * License at
- *
- *  http://www.apache.org/licenses/LICENSE-2.0
- *
- * Unless required by applicable law or agreed to in writing,
- * software distributed under the License is distributed on an
- * "AS IS" BASIS, WITHOUT WARRANTIES OR CONDITIONS OF ANY KIND,
- * either express or implied.  See the License for the specific
- * language governing permissions and limitations under the License.
- */
-
-package com.radixdlt.consensus;
-
-import com.radixdlt.consensus.bft.BFTNode;
-import com.radixdlt.consensus.bft.ValidationState;
-import com.radixdlt.consensus.bft.BFTValidator;
-import com.radixdlt.consensus.bft.BFTValidatorSet;
-import com.radixdlt.consensus.bft.View;
-import com.radixdlt.crypto.ECDSASignature;
-import com.radixdlt.crypto.Hash;
-import com.radixdlt.utils.UInt256;
-import java.util.Collections;
-import org.junit.Before;
-import org.junit.Test;
-
-import java.util.Optional;
-
-import static org.assertj.core.api.Assertions.assertThat;
-import static org.assertj.core.api.Assertions.assertThatThrownBy;
-import static org.junit.Assert.assertEquals;
-import static org.mockito.ArgumentMatchers.any;
-import static org.mockito.ArgumentMatchers.anyLong;
-import static org.mockito.ArgumentMatchers.eq;
-import static org.mockito.Mockito.mock;
-import static org.mockito.Mockito.when;
-
-import nl.jqno.equalsverifier.EqualsVerifier;
-
-public class PendingVotesTest {
-	private PendingVotes pendingVotes;
-	private Hasher hasher;
-
-	@Before
-	public void setup() {
-		this.hasher = mock(Hasher.class);
-		when(hasher.hash(any())).thenReturn(Hash.random());
-		this.pendingVotes = new PendingVotes(hasher);
-	}
-
-	@Test
-	public void equalsContractForPreviousVote() {
-		EqualsVerifier.forClass(PendingVotes.PreviousVote.class)
-			.verify();
-	}
-
-	@Test
-	public void when_inserting_a_vote_without_signature__then_exception_is_thrown() {
-		Vote voteWithoutSignature = makeUnsignedVoteFor(mock(BFTNode.class), View.genesis(), Hash.random());
-
-		VoteData voteData = mock(VoteData.class);
-		BFTValidatorSet validatorSet = mock(BFTValidatorSet.class);
-		when(validatorSet.containsNode(any())).thenReturn(true);
-		VertexMetadata proposed = voteWithoutSignature.getVoteData().getProposed();
-		when(voteData.getProposed()).thenReturn(proposed);
-
-		assertThatThrownBy(() -> pendingVotes.insertVote(voteWithoutSignature, validatorSet))
-			.isInstanceOf(IllegalArgumentException.class);
-	}
-
-	@Test
-	public void when_inserting_valid_but_unaccepted_votes__then_no_qc_is_returned() {
-		Hash vertexId = Hash.random();
-		Vote vote1 = makeSignedVoteFor(mock(BFTNode.class), View.genesis(), vertexId);
-		Vote vote2 = makeSignedVoteFor(mock(BFTNode.class), View.genesis(), vertexId);
-
-		BFTValidatorSet validatorSet = BFTValidatorSet.from(
-			Collections.singleton(BFTValidator.from(vote1.getAuthor(), UInt256.ONE))
-		);
-		VoteData voteData = mock(VoteData.class);
-		VertexMetadata proposed = vote1.getVoteData().getProposed();
-		when(voteData.getProposed()).thenReturn(proposed);
-
-		assertThat(this.pendingVotes.insertVote(vote2, validatorSet)).isEmpty();
-	}
-
-	@Test
-	public void when_inserting_valid_and_accepted_votes__then_qc_is_formed() {
-		BFTNode author = mock(BFTNode.class);
-		Vote vote = makeSignedVoteFor(author, View.genesis(), Hash.random());
-
-		BFTValidatorSet validatorSet = mock(BFTValidatorSet.class);
-		ValidationState validationState = mock(ValidationState.class);
-		TimestampedECDSASignatures signatures = mock(TimestampedECDSASignatures.class);
-		when(validationState.addSignature(any(), anyLong(), any())).thenReturn(true);
-		when(validationState.complete()).thenReturn(true);
-		when(validationState.signatures()).thenReturn(signatures);
-		when(validatorSet.newValidationState()).thenReturn(validationState);
-		when(validatorSet.containsNode(any())).thenReturn(true);
-
-		VoteData voteData = mock(VoteData.class);
-		VertexMetadata proposed = vote.getVoteData().getProposed();
-		when(voteData.getProposed()).thenReturn(proposed);
-
-		assertThat(this.pendingVotes.insertVote(vote, validatorSet)).isPresent();
-	}
-
-	@Test
-	public void when_voting_again__previous_vote_is_removed() {
-		BFTNode author = mock(BFTNode.class);
-		Vote vote = makeSignedVoteFor(author, View.genesis(), Hash.random());
-
-		BFTValidatorSet validatorSet = mock(BFTValidatorSet.class);
-		ValidationState validationState = mock(ValidationState.class);
-		TimestampedECDSASignatures signatures = mock(TimestampedECDSASignatures.class);
-		when(validationState.signatures()).thenReturn(signatures);
-		when(validationState.isEmpty()).thenReturn(true);
-		when(validatorSet.newValidationState()).thenReturn(validationState);
-		when(validatorSet.containsNode(any())).thenReturn(true);
-
-		VoteData voteData = mock(VoteData.class);
-		VertexMetadata proposed = vote.getVoteData().getProposed();
-		when(voteData.getProposed()).thenReturn(proposed);
-
-		// Preconditions
-		assertThat(this.pendingVotes.insertVote(vote, validatorSet)).isNotPresent();
-		assertEquals(1, this.pendingVotes.voteStateSize());
-		assertEquals(1, this.pendingVotes.previousVotesSize());
-
-		Vote vote2 = makeSignedVoteFor(author, View.of(1), Hash.random());
-		// Need a different hash for this (different) vote
-		when(hasher.hash(eq(vote2.getVoteData()))).thenReturn(Hash.random());
-		assertThat(this.pendingVotes.insertVote(vote2, validatorSet)).isNotPresent();
-		assertEquals(1, this.pendingVotes.voteStateSize());
-		assertEquals(1, this.pendingVotes.previousVotesSize());
-	}
-
-	private Vote makeUnsignedVoteFor(BFTNode author, View parentView, Hash vertexId) {
-		Vote vote = makeVoteWithoutSignatureFor(author, parentView, vertexId);
-		when(vote.getSignature()).thenReturn(Optional.empty());
-		return vote;
-	}
-
-	private Vote makeSignedVoteFor(BFTNode author, View parentView, Hash vertexId) {
-		Vote vote = makeVoteWithoutSignatureFor(author, parentView, vertexId);
-		when(vote.getSignature()).thenReturn(Optional.of(new ECDSASignature()));
-		return vote;
-	}
-
-	private Vote makeVoteWithoutSignatureFor(BFTNode author, View parentView, Hash vertexId) {
-		Vote vote = mock(Vote.class);
-<<<<<<< HEAD
-		VertexMetadata proposed = new VertexMetadata(0, parentView.next(), vertexId, 1, null, 0L);
-		VertexMetadata parent = new VertexMetadata(0, parentView, Hash.random(), 0, null, 0L);
-=======
-		VertexMetadata proposed = new VertexMetadata(0, parentView.next(), vertexId, mock(PreparedCommand.class));
-		VertexMetadata parent = new VertexMetadata(0, parentView, Hash.random(), mock(PreparedCommand.class));
->>>>>>> 900252f9
-		VoteData voteData = new VoteData(proposed, parent, null);
-		TimestampedVoteData timestampedVoteData = new TimestampedVoteData(voteData, 123456L);
-		when(vote.getVoteData()).thenReturn(voteData);
-		when(vote.getTimestampedVoteData()).thenReturn(timestampedVoteData);
-		when(vote.getAuthor()).thenReturn(author);
-		return vote;
-	}
-}
+/*
+ * (C) Copyright 2020 Radix DLT Ltd
+ *
+ * Radix DLT Ltd licenses this file to you under the Apache License,
+ * Version 2.0 (the "License"); you may not use this file except in
+ * compliance with the License.  You may obtain a copy of the
+ * License at
+ *
+ *  http://www.apache.org/licenses/LICENSE-2.0
+ *
+ * Unless required by applicable law or agreed to in writing,
+ * software distributed under the License is distributed on an
+ * "AS IS" BASIS, WITHOUT WARRANTIES OR CONDITIONS OF ANY KIND,
+ * either express or implied.  See the License for the specific
+ * language governing permissions and limitations under the License.
+ */
+
+package com.radixdlt.consensus;
+
+import com.radixdlt.consensus.bft.BFTNode;
+import com.radixdlt.consensus.bft.ValidationState;
+import com.radixdlt.consensus.bft.BFTValidator;
+import com.radixdlt.consensus.bft.BFTValidatorSet;
+import com.radixdlt.consensus.bft.View;
+import com.radixdlt.crypto.ECDSASignature;
+import com.radixdlt.crypto.Hash;
+import com.radixdlt.utils.UInt256;
+import java.util.Collections;
+import org.junit.Before;
+import org.junit.Test;
+
+import java.util.Optional;
+
+import static org.assertj.core.api.Assertions.assertThat;
+import static org.assertj.core.api.Assertions.assertThatThrownBy;
+import static org.junit.Assert.assertEquals;
+import static org.mockito.ArgumentMatchers.any;
+import static org.mockito.ArgumentMatchers.anyLong;
+import static org.mockito.ArgumentMatchers.eq;
+import static org.mockito.Mockito.mock;
+import static org.mockito.Mockito.when;
+
+import nl.jqno.equalsverifier.EqualsVerifier;
+
+public class PendingVotesTest {
+	private PendingVotes pendingVotes;
+	private Hasher hasher;
+
+	@Before
+	public void setup() {
+		this.hasher = mock(Hasher.class);
+		when(hasher.hash(any())).thenReturn(Hash.random());
+		this.pendingVotes = new PendingVotes(hasher);
+	}
+
+	@Test
+	public void equalsContractForPreviousVote() {
+		EqualsVerifier.forClass(PendingVotes.PreviousVote.class)
+			.verify();
+	}
+
+	@Test
+	public void when_inserting_a_vote_without_signature__then_exception_is_thrown() {
+		Vote voteWithoutSignature = makeUnsignedVoteFor(mock(BFTNode.class), View.genesis(), Hash.random());
+
+		VoteData voteData = mock(VoteData.class);
+		BFTValidatorSet validatorSet = mock(BFTValidatorSet.class);
+		when(validatorSet.containsNode(any())).thenReturn(true);
+		VertexMetadata proposed = voteWithoutSignature.getVoteData().getProposed();
+		when(voteData.getProposed()).thenReturn(proposed);
+
+		assertThatThrownBy(() -> pendingVotes.insertVote(voteWithoutSignature, validatorSet))
+			.isInstanceOf(IllegalArgumentException.class);
+	}
+
+	@Test
+	public void when_inserting_valid_but_unaccepted_votes__then_no_qc_is_returned() {
+		Hash vertexId = Hash.random();
+		Vote vote1 = makeSignedVoteFor(mock(BFTNode.class), View.genesis(), vertexId);
+		Vote vote2 = makeSignedVoteFor(mock(BFTNode.class), View.genesis(), vertexId);
+
+		BFTValidatorSet validatorSet = BFTValidatorSet.from(
+			Collections.singleton(BFTValidator.from(vote1.getAuthor(), UInt256.ONE))
+		);
+		VoteData voteData = mock(VoteData.class);
+		VertexMetadata proposed = vote1.getVoteData().getProposed();
+		when(voteData.getProposed()).thenReturn(proposed);
+
+		assertThat(this.pendingVotes.insertVote(vote2, validatorSet)).isEmpty();
+	}
+
+	@Test
+	public void when_inserting_valid_and_accepted_votes__then_qc_is_formed() {
+		BFTNode author = mock(BFTNode.class);
+		Vote vote = makeSignedVoteFor(author, View.genesis(), Hash.random());
+
+		BFTValidatorSet validatorSet = mock(BFTValidatorSet.class);
+		ValidationState validationState = mock(ValidationState.class);
+		TimestampedECDSASignatures signatures = mock(TimestampedECDSASignatures.class);
+		when(validationState.addSignature(any(), anyLong(), any())).thenReturn(true);
+		when(validationState.complete()).thenReturn(true);
+		when(validationState.signatures()).thenReturn(signatures);
+		when(validatorSet.newValidationState()).thenReturn(validationState);
+		when(validatorSet.containsNode(any())).thenReturn(true);
+
+		VoteData voteData = mock(VoteData.class);
+		VertexMetadata proposed = vote.getVoteData().getProposed();
+		when(voteData.getProposed()).thenReturn(proposed);
+
+		assertThat(this.pendingVotes.insertVote(vote, validatorSet)).isPresent();
+	}
+
+	@Test
+	public void when_voting_again__previous_vote_is_removed() {
+		BFTNode author = mock(BFTNode.class);
+		Vote vote = makeSignedVoteFor(author, View.genesis(), Hash.random());
+
+		BFTValidatorSet validatorSet = mock(BFTValidatorSet.class);
+		ValidationState validationState = mock(ValidationState.class);
+		TimestampedECDSASignatures signatures = mock(TimestampedECDSASignatures.class);
+		when(validationState.signatures()).thenReturn(signatures);
+		when(validationState.isEmpty()).thenReturn(true);
+		when(validatorSet.newValidationState()).thenReturn(validationState);
+		when(validatorSet.containsNode(any())).thenReturn(true);
+
+		VoteData voteData = mock(VoteData.class);
+		VertexMetadata proposed = vote.getVoteData().getProposed();
+		when(voteData.getProposed()).thenReturn(proposed);
+
+		// Preconditions
+		assertThat(this.pendingVotes.insertVote(vote, validatorSet)).isNotPresent();
+		assertEquals(1, this.pendingVotes.voteStateSize());
+		assertEquals(1, this.pendingVotes.previousVotesSize());
+
+		Vote vote2 = makeSignedVoteFor(author, View.of(1), Hash.random());
+		// Need a different hash for this (different) vote
+		when(hasher.hash(eq(vote2.getVoteData()))).thenReturn(Hash.random());
+		assertThat(this.pendingVotes.insertVote(vote2, validatorSet)).isNotPresent();
+		assertEquals(1, this.pendingVotes.voteStateSize());
+		assertEquals(1, this.pendingVotes.previousVotesSize());
+	}
+
+	private Vote makeUnsignedVoteFor(BFTNode author, View parentView, Hash vertexId) {
+		Vote vote = makeVoteWithoutSignatureFor(author, parentView, vertexId);
+		when(vote.getSignature()).thenReturn(Optional.empty());
+		return vote;
+	}
+
+	private Vote makeSignedVoteFor(BFTNode author, View parentView, Hash vertexId) {
+		Vote vote = makeVoteWithoutSignatureFor(author, parentView, vertexId);
+		when(vote.getSignature()).thenReturn(Optional.of(new ECDSASignature()));
+		return vote;
+	}
+
+	private Vote makeVoteWithoutSignatureFor(BFTNode author, View parentView, Hash vertexId) {
+		Vote vote = mock(Vote.class);
+		VertexMetadata proposed = new VertexMetadata(0, parentView.next(), vertexId, mock(PreparedCommand.class));
+		VertexMetadata parent = new VertexMetadata(0, parentView, Hash.random(), mock(PreparedCommand.class));
+		VoteData voteData = new VoteData(proposed, parent, null);
+		TimestampedVoteData timestampedVoteData = new TimestampedVoteData(voteData, 123456L);
+		when(vote.getVoteData()).thenReturn(voteData);
+		when(vote.getTimestampedVoteData()).thenReturn(timestampedVoteData);
+		when(vote.getAuthor()).thenReturn(author);
+		return vote;
+	}
+}