--- conflicted
+++ resolved
@@ -1,267 +1,230 @@
-/*
- *  (C) Copyright 2020 Radix DLT Ltd
- *
- *  Radix DLT Ltd licenses this file to you under the Apache License,
- *  Version 2.0 (the "License"); you may not use this file except in
- *  compliance with the License.  You may obtain a copy of the
- *  License at
- *
- *   http://www.apache.org/licenses/LICENSE-2.0
- *
- *  Unless required by applicable law or agreed to in writing,
- *  software distributed under the License is distributed on an
- *  "AS IS" BASIS, WITHOUT WARRANTIES OR CONDITIONS OF ANY KIND,
- *  either express or implied.  See the License for the specific
- *  language governing permissions and limitations under the License.
- */
-
-package com.radixdlt.consensus.safety;
-
-import static org.assertj.core.api.Assertions.assertThat;
-import static org.assertj.core.api.Assertions.assertThatThrownBy;
-import static org.mockito.Mockito.mock;
-import static org.mockito.Mockito.when;
-
-import com.radixdlt.atomos.RadixAddress;
-import com.radixdlt.common.AID;
-import com.radixdlt.common.Atom;
-import com.radixdlt.common.EUID;
-import com.radixdlt.consensus.QuorumCertificate;
-import com.radixdlt.consensus.VertexStore;
-import com.radixdlt.consensus.View;
-import com.radixdlt.consensus.Vertex;
-import com.radixdlt.consensus.VertexMetadata;
-import com.radixdlt.crypto.CryptoException;
-import com.radixdlt.crypto.ECDSASignatures;
-import com.radixdlt.crypto.ECKeyPair;
-import com.radixdlt.crypto.ECPublicKey;
-import com.radixdlt.crypto.Hash;
-import com.radixdlt.utils.Ints;
-import org.junit.Test;
-
-/**
- * This tests that the {@link SafetyRules} implementation obeys HotStuff's safety and commit rules.
- */
-public class SafetyRulesTest {
-	private static final ECPublicKey SELF = makePubKey(EUID.ONE);
-	private static final View GENESIS_VIEW = View.of(0);
-	private static final AID GENESIS_ID = makeAID(1);
-	private static final Vertex GENESIS_VERTEX = makeGenesisVertex();
-
-	private static SafetyRules createDefaultSafetyRules(VertexStore vertexStore) {
-		ECKeyPair keyPair = mock(ECKeyPair.class);
-		when(keyPair.getPublicKey()).thenReturn(SELF);
-		when(keyPair.getUID()).thenReturn(EUID.ONE);
-		RadixAddress address = mock(RadixAddress.class);
-		when(address.getKey()).thenReturn(SELF);
-		return new SafetyRules(address, keyPair, vertex -> Hash.ZERO_HASH, vertexStore, SafetyState.initialState());
-	}
-
-	private static ECPublicKey makePubKey(EUID id) {
-		ECPublicKey pubKey = mock(ECPublicKey.class);
-		when(pubKey.getUID()).thenReturn(id);
-		return pubKey;
-	}
-
-	private static AID makeAID(int n) {
-		byte[] temp = new byte[AID.BYTES];
-		Ints.copyTo(n, temp, AID.BYTES - Integer.BYTES);
-		return AID.from(temp);
-	}
-
-	@Test
-	public void testLockedView() {
-		/*
-		 * This test ensures that the locking logic is working correctly.
-		 * The locked view in HotStuff is the highest 2-chain head a node has seen.
-		 */
-
-		VertexStore vertexStore = new VertexStore();
-		SafetyRules safetyRules = createDefaultSafetyRules(vertexStore);
-		assertThat(safetyRules.getState().getLastVotedView()).isEqualByComparingTo(View.of(0L));
-		assertThat(safetyRules.getState().getLockedView()).isEqualByComparingTo(View.of(0L));
-
-		AID a1Id = makeAID(11);
-		AID a2Id = makeAID(12);
-		AID a3Id = makeAID(13);
-		AID a4Id = makeAID(14);
-		AID b1Id = makeAID(21);
-		AID b2Id = makeAID(22);
-		AID b3Id = makeAID(23);
-		AID b4Id = makeAID(24);
-		Vertex a1 = makeVertex(GENESIS_VERTEX, View.of(1), a1Id);
-		Vertex b1 = makeVertex(GENESIS_VERTEX, View.of(2), b1Id);
-		Vertex b2 = makeVertex(a1, View.of(3), b2Id);
-		Vertex a2 = makeVertex(b1, View.of(4), a2Id);
-		Vertex b3 = makeVertex(a2, View.of(5), b3Id);
-		Vertex a3 = makeVertex(a2, View.of(6), a3Id);
-		Vertex a4 = makeVertex(a3, View.of(7), a4Id);
-		Vertex b4 = makeVertex(b2, View.of(8), b4Id);
-
-		safetyRules.process(a1);
-		assertThat(safetyRules.getState().getLockedView()).isEqualByComparingTo(GENESIS_VIEW);
-		safetyRules.process(b1);
-		assertThat(safetyRules.getState().getLockedView()).isEqualByComparingTo(GENESIS_VIEW);
-		safetyRules.process(b2);
-		assertThat(safetyRules.getState().getLockedView()).isEqualByComparingTo(GENESIS_VIEW);
-		safetyRules.process(a2);
-		assertThat(safetyRules.getState().getLockedView()).isEqualByComparingTo(GENESIS_VIEW);
-		safetyRules.process(a3);
-		assertThat(safetyRules.getState().getLockedView()).isEqualByComparingTo(b1.getView());
-		safetyRules.process(b3);
-		assertThat(safetyRules.getState().getLockedView()).isEqualByComparingTo(b1.getView());
-		safetyRules.process(a4);
-		assertThat(safetyRules.getState().getLockedView()).isEqualByComparingTo(a2.getView());
-		safetyRules.process(b4);
-		assertThat(safetyRules.getState().getLockedView()).isEqualByComparingTo(a2.getView());
-	}
-
-	@Test
-	public void testVote() throws SafetyViolationException, CryptoException {
-		/*
-		 * This test ensures that the voting logic obeys the safety rules correctly.
-		 *
-		 */
-
-		VertexStore vertexStore = new VertexStore();
-		SafetyRules safetyRules = createDefaultSafetyRules(vertexStore);
-		assertThat(safetyRules.getState().getLastVotedView()).isEqualByComparingTo(View.of(0L));
-		assertThat(safetyRules.getState().getLockedView()).isEqualByComparingTo(View.of(0L));
-
-		AID a1Id = makeAID(11);
-		AID a2Id = makeAID(12);
-		AID a3Id = makeAID(13);
-		AID a4Id = makeAID(14);
-		AID b1Id = makeAID(21);
-		AID b2Id = makeAID(22);
-		AID b3Id = makeAID(23);
-		AID b4Id = makeAID(24);
-<<<<<<< HEAD
-		Vertex a1 = makeVertex(GENESIS_VERTEX, View.of(1), a1Id);
-		Vertex b1 = makeVertex(GENESIS_VERTEX, View.of(2), b1Id);
-		Vertex b2 = makeVertex(a1, View.of(3), b2Id);
-		Vertex a2 = makeVertex(b1, View.of(4), a2Id);
-		Vertex a3 = makeVertex(a2, View.of(5), a3Id);
-		Vertex b3 = makeVertex(a2, View.of(6), b3Id);
-		Vertex a4 = makeVertex(a3, View.of(7), a4Id);
-		Vertex b4 = makeVertex(b2, View.of(8), b4Id);
-		Vertex a5 = makeVertex(a4, View.of(9), a5Id);
-
-		
-		assertThat(safetyRules.process(a1)).isEmpty();
-
-		assertThat(safetyRules.process(b1)).isEmpty();
-
-		assertThat(safetyRules.process(a2)).isEmpty();
-
-		safetyRules.process(b2);
-=======
-		Vertex a1 = makeVertex(GENESIS_VERTEX, Round.of(1), a1Id);
-		Vertex b1 = makeVertex(GENESIS_VERTEX, Round.of(2), b1Id);
-		Vertex b2 = makeVertex(a1, Round.of(3), b2Id);
-		Vertex a2 = makeVertex(b1, Round.of(4), a2Id);
-		Vertex a3 = makeVertex(a2, Round.of(5), a3Id);
-		Vertex b3 = makeVertex(a2, Round.of(6), b3Id);
-		Vertex a4 = makeVertex(a3, Round.of(7), a4Id);
-		Vertex b4 = makeVertex(b2, Round.of(8), b4Id);
-
-		safetyRules.process(a1.getQC());
-		VoteResult result = safetyRules.voteFor(a1);
-		assertThat(result.getCommittedAtom()).isEmpty();
-
-		safetyRules.process(b1.getQC());
-		result = safetyRules.voteFor(b1);
-		assertThat(result.getCommittedAtom()).isEmpty();
-
-		safetyRules.process(a2.getQC());
-		result = safetyRules.voteFor(a2);
-		assertThat(result.getCommittedAtom()).isEmpty();
-
-		safetyRules.process(b2.getQC());
->>>>>>> 71f5bf85
-		assertThatThrownBy(() -> safetyRules.voteFor(b2));
-
-		assertThat(safetyRules.process(a3)).isEmpty();
-
-		assertThat(safetyRules.process(b3)).isEmpty();
-
-		assertThat(safetyRules.process(a4)).isEmpty();
-
-		safetyRules.process(a4);
-		assertThatThrownBy(() -> safetyRules.voteFor(a4));
-
-		safetyRules.process(b4);
-		assertThatThrownBy(() -> safetyRules.voteFor(b4));
-	}
-
-	@Test
-	public void testCommitRule() {
-		/*
-		 * This test ensures that the commit logic is working correctly.
-		 * The commit rule requires a 3-chain to commit an atom, that is, the chain
-		 *  A2 -> A3 -> A4 (-> A5)
-		 * would allow A2 to be committed at the time A5's QC for A4 is presented.
-		 */
-
-		VertexStore vertexStore = new VertexStore();
-		SafetyRules safetyRules = createDefaultSafetyRules(vertexStore);
-		assertThat(safetyRules.getState().getLastVotedView()).isEqualByComparingTo(View.of(0L));
-		assertThat(safetyRules.getState().getLockedView()).isEqualByComparingTo(View.of(0L));
-
-		AID a1Id = makeAID(11);
-		AID a2Id = makeAID(12);
-		AID a3Id = makeAID(13);
-		AID a4Id = makeAID(14);
-		AID a5Id = makeAID(15);
-		AID b1Id = makeAID(21);
-		AID b2Id = makeAID(22);
-		AID b3Id = makeAID(23);
-		Vertex a1 = makeVertex(GENESIS_VERTEX, View.of(1), a1Id);
-		Vertex b1 = makeVertex(GENESIS_VERTEX, View.of(2), b1Id);
-		Vertex b2 = makeVertex(a1, View.of(3), b2Id);
-		Vertex a2 = makeVertex(b1, View.of(4), a2Id);
-		Vertex b3 = makeVertex(a2, View.of(5), b3Id);
-		Vertex a3 = makeVertex(a2, View.of(6), a3Id);
-		Vertex a4 = makeVertex(a3, View.of(7), a4Id);
-		Vertex a5 = makeVertex(a4, View.of(8), a5Id);
-
-		assertThat(safetyRules.process(a1)).isEmpty();
-		assertThat(safetyRules.process(b1)).isEmpty();
-		assertThat(safetyRules.process(b2)).isEmpty();
-		assertThat(safetyRules.process(a2)).isEmpty();
-		assertThat(safetyRules.process(b3)).isEmpty();
-		assertThat(safetyRules.process(a3)).isEmpty();
-		assertThat(safetyRules.process(a4)).isEmpty();
-		assertThat(safetyRules.process(a5)).isEqualTo(a3.getAID());
-	}
-
-	private static Vertex makeGenesisVertex() {
-		VertexMetadata genesisMetadata = new VertexMetadata(GENESIS_VIEW, GENESIS_ID);
-		QuorumCertificate genesisQC = new QuorumCertificate(genesisMetadata, new ECDSASignatures());
-		return makeVertex(genesisQC, GENESIS_VIEW, GENESIS_ID);
-	}
-
-<<<<<<< HEAD
-	private static Vertex makeVertex(Vertex parent, View view, AID id) {
-		VertexMetadata parentMetadata = new VertexMetadata(parent.getView(), parent.getAID());
-		QuorumCertificate qc = new QuorumCertificate(parentMetadata, new ECDSASignatures());
-		return makeVertex(qc, view, id);
-=======
-	private static Vertex makeVertex(Vertex parent, Round round, AID id) {
-		VertexMetadata parentMetadata = new VertexMetadata(
-			parent.getRound(),
-			parent.getAID(),
-			parent.getQC().getRound(),
-			parent.getQC().getVertexMetadata().getAID()
-		);
-		QuorumCertificate qc = new QuorumCertificate(new Vote(SELF, parentMetadata), parentMetadata);
-		return makeVertex(qc, round, id);
->>>>>>> 71f5bf85
-	}
-
-	private static Vertex makeVertex(QuorumCertificate qc, View view, AID id) {
-		Atom atom = mock(Atom.class);
-		when(atom.getAID()).thenReturn(id);
-		return new Vertex(qc, view, atom);
-	}
-}
+/*
+ *  (C) Copyright 2020 Radix DLT Ltd
+ *
+ *  Radix DLT Ltd licenses this file to you under the Apache License,
+ *  Version 2.0 (the "License"); you may not use this file except in
+ *  compliance with the License.  You may obtain a copy of the
+ *  License at
+ *
+ *   http://www.apache.org/licenses/LICENSE-2.0
+ *
+ *  Unless required by applicable law or agreed to in writing,
+ *  software distributed under the License is distributed on an
+ *  "AS IS" BASIS, WITHOUT WARRANTIES OR CONDITIONS OF ANY KIND,
+ *  either express or implied.  See the License for the specific
+ *  language governing permissions and limitations under the License.
+ */
+
+package com.radixdlt.consensus.safety;
+
+import static org.assertj.core.api.Assertions.assertThat;
+import static org.assertj.core.api.Assertions.assertThatThrownBy;
+import static org.mockito.Mockito.mock;
+import static org.mockito.Mockito.when;
+
+import com.radixdlt.atomos.RadixAddress;
+import com.radixdlt.common.AID;
+import com.radixdlt.common.Atom;
+import com.radixdlt.common.EUID;
+import com.radixdlt.consensus.QuorumCertificate;
+import com.radixdlt.consensus.VertexStore;
+import com.radixdlt.consensus.View;
+import com.radixdlt.consensus.Vertex;
+import com.radixdlt.consensus.VertexMetadata;
+import com.radixdlt.crypto.CryptoException;
+import com.radixdlt.crypto.ECDSASignatures;
+import com.radixdlt.crypto.ECKeyPair;
+import com.radixdlt.crypto.ECPublicKey;
+import com.radixdlt.crypto.Hash;
+import com.radixdlt.utils.Ints;
+import org.junit.Test;
+
+/**
+ * This tests that the {@link SafetyRules} implementation obeys HotStuff's safety and commit rules.
+ */
+public class SafetyRulesTest {
+	private static final ECPublicKey SELF = makePubKey(EUID.ONE);
+	private static final View GENESIS_VIEW = View.of(0);
+	private static final AID GENESIS_ID = makeAID(1);
+	private static final Vertex GENESIS_VERTEX = makeGenesisVertex();
+
+	private static SafetyRules createDefaultSafetyRules(VertexStore vertexStore) {
+		ECKeyPair keyPair = mock(ECKeyPair.class);
+		when(keyPair.getPublicKey()).thenReturn(SELF);
+		when(keyPair.getUID()).thenReturn(EUID.ONE);
+		RadixAddress address = mock(RadixAddress.class);
+		when(address.getKey()).thenReturn(SELF);
+		return new SafetyRules(address, keyPair, vertex -> Hash.ZERO_HASH, vertexStore, SafetyState.initialState());
+	}
+
+	private static ECPublicKey makePubKey(EUID id) {
+		ECPublicKey pubKey = mock(ECPublicKey.class);
+		when(pubKey.getUID()).thenReturn(id);
+		return pubKey;
+	}
+
+	private static AID makeAID(int n) {
+		byte[] temp = new byte[AID.BYTES];
+		Ints.copyTo(n, temp, AID.BYTES - Integer.BYTES);
+		return AID.from(temp);
+	}
+
+	@Test
+	public void testLockedView() {
+		/*
+		 * This test ensures that the locking logic is working correctly.
+		 * The locked view in HotStuff is the highest 2-chain head a node has seen.
+		 */
+
+		VertexStore vertexStore = new VertexStore();
+		SafetyRules safetyRules = createDefaultSafetyRules(vertexStore);
+		assertThat(safetyRules.getState().getLastVotedView()).isEqualByComparingTo(View.of(0L));
+		assertThat(safetyRules.getState().getLockedView()).isEqualByComparingTo(View.of(0L));
+
+		AID a1Id = makeAID(11);
+		AID a2Id = makeAID(12);
+		AID a3Id = makeAID(13);
+		AID a4Id = makeAID(14);
+		AID b1Id = makeAID(21);
+		AID b2Id = makeAID(22);
+		AID b3Id = makeAID(23);
+		AID b4Id = makeAID(24);
+		Vertex a1 = makeVertex(GENESIS_VERTEX, View.of(1), a1Id);
+		Vertex b1 = makeVertex(GENESIS_VERTEX, View.of(2), b1Id);
+		Vertex b2 = makeVertex(a1, View.of(3), b2Id);
+		Vertex a2 = makeVertex(b1, View.of(4), a2Id);
+		Vertex b3 = makeVertex(a2, View.of(5), b3Id);
+		Vertex a3 = makeVertex(a2, View.of(6), a3Id);
+		Vertex a4 = makeVertex(a3, View.of(7), a4Id);
+		Vertex b4 = makeVertex(b2, View.of(8), b4Id);
+
+		safetyRules.process(a1);
+		assertThat(safetyRules.getState().getLockedView()).isEqualByComparingTo(GENESIS_VIEW);
+		safetyRules.process(b1);
+		assertThat(safetyRules.getState().getLockedView()).isEqualByComparingTo(GENESIS_VIEW);
+		safetyRules.process(b2);
+		assertThat(safetyRules.getState().getLockedView()).isEqualByComparingTo(GENESIS_VIEW);
+		safetyRules.process(a2);
+		assertThat(safetyRules.getState().getLockedView()).isEqualByComparingTo(GENESIS_VIEW);
+		safetyRules.process(a3);
+		assertThat(safetyRules.getState().getLockedView()).isEqualByComparingTo(b1.getView());
+		safetyRules.process(b3);
+		assertThat(safetyRules.getState().getLockedView()).isEqualByComparingTo(b1.getView());
+		safetyRules.process(a4);
+		assertThat(safetyRules.getState().getLockedView()).isEqualByComparingTo(a2.getView());
+		safetyRules.process(b4);
+		assertThat(safetyRules.getState().getLockedView()).isEqualByComparingTo(a2.getView());
+	}
+
+	@Test
+	public void testVote() throws SafetyViolationException, CryptoException {
+		/*
+		 * This test ensures that the voting logic obeys the safety rules correctly.
+		 *
+		 */
+
+		VertexStore vertexStore = new VertexStore();
+		SafetyRules safetyRules = createDefaultSafetyRules(vertexStore);
+		assertThat(safetyRules.getState().getLastVotedView()).isEqualByComparingTo(View.of(0L));
+		assertThat(safetyRules.getState().getLockedView()).isEqualByComparingTo(View.of(0L));
+
+		AID a1Id = makeAID(11);
+		AID a2Id = makeAID(12);
+		AID a3Id = makeAID(13);
+		AID a4Id = makeAID(14);
+		AID a5Id = makeAID(15);
+		AID b1Id = makeAID(21);
+		AID b2Id = makeAID(22);
+		AID b3Id = makeAID(23);
+		AID b4Id = makeAID(24);
+		Vertex a1 = makeVertex(GENESIS_VERTEX, View.of(1), a1Id);
+		Vertex b1 = makeVertex(GENESIS_VERTEX, View.of(2), b1Id);
+		Vertex b2 = makeVertex(a1, View.of(3), b2Id);
+		Vertex a2 = makeVertex(b1, View.of(4), a2Id);
+		Vertex a3 = makeVertex(a2, View.of(5), a3Id);
+		Vertex b3 = makeVertex(a2, View.of(6), b3Id);
+		Vertex a4 = makeVertex(a3, View.of(7), a4Id);
+		Vertex b4 = makeVertex(b2, View.of(8), b4Id);
+		Vertex a5 = makeVertex(a4, View.of(9), a5Id);
+		
+		assertThat(safetyRules.process(a1)).isEmpty();
+
+		assertThat(safetyRules.process(b1)).isEmpty();
+
+		assertThat(safetyRules.process(a2)).isEmpty();
+
+		safetyRules.process(b2);
+		assertThatThrownBy(() -> safetyRules.voteFor(b2));
+
+		assertThat(safetyRules.process(a3)).isEmpty();
+
+		assertThat(safetyRules.process(b3)).isEmpty();
+
+		assertThat(safetyRules.process(a4)).isEmpty();
+
+		safetyRules.process(a4);
+		assertThatThrownBy(() -> safetyRules.voteFor(a4));
+
+		safetyRules.process(b4);
+		assertThatThrownBy(() -> safetyRules.voteFor(b4));
+	}
+
+	@Test
+	public void testCommitRule() {
+		/*
+		 * This test ensures that the commit logic is working correctly.
+		 * The commit rule requires a 3-chain to commit an atom, that is, the chain
+		 *  A2 -> A3 -> A4 (-> A5)
+		 * would allow A2 to be committed at the time A5's QC for A4 is presented.
+		 */
+
+		VertexStore vertexStore = new VertexStore();
+		SafetyRules safetyRules = createDefaultSafetyRules(vertexStore);
+		assertThat(safetyRules.getState().getLastVotedView()).isEqualByComparingTo(View.of(0L));
+		assertThat(safetyRules.getState().getLockedView()).isEqualByComparingTo(View.of(0L));
+
+		AID a1Id = makeAID(11);
+		AID a2Id = makeAID(12);
+		AID a3Id = makeAID(13);
+		AID a4Id = makeAID(14);
+		AID a5Id = makeAID(15);
+		AID b1Id = makeAID(21);
+		AID b2Id = makeAID(22);
+		AID b3Id = makeAID(23);
+		Vertex a1 = makeVertex(GENESIS_VERTEX, View.of(1), a1Id);
+		Vertex b1 = makeVertex(GENESIS_VERTEX, View.of(2), b1Id);
+		Vertex b2 = makeVertex(a1, View.of(3), b2Id);
+		Vertex a2 = makeVertex(b1, View.of(4), a2Id);
+		Vertex b3 = makeVertex(a2, View.of(5), b3Id);
+		Vertex a3 = makeVertex(a2, View.of(6), a3Id);
+		Vertex a4 = makeVertex(a3, View.of(7), a4Id);
+		Vertex a5 = makeVertex(a4, View.of(8), a5Id);
+
+		assertThat(safetyRules.process(a1)).isEmpty();
+		assertThat(safetyRules.process(b1)).isEmpty();
+		assertThat(safetyRules.process(b2)).isEmpty();
+		assertThat(safetyRules.process(a2)).isEmpty();
+		assertThat(safetyRules.process(b3)).isEmpty();
+		assertThat(safetyRules.process(a3)).isEmpty();
+		assertThat(safetyRules.process(a4)).isEmpty();
+		assertThat(safetyRules.process(a5)).isEqualTo(a3.getAID());
+	}
+
+	private static Vertex makeGenesisVertex() {
+		VertexMetadata genesisMetadata = new VertexMetadata(GENESIS_VIEW, GENESIS_ID);
+		QuorumCertificate genesisQC = new QuorumCertificate(genesisMetadata, new ECDSASignatures());
+		return makeVertex(genesisQC, GENESIS_VIEW, GENESIS_ID);
+	}
+
+	private static Vertex makeVertex(Vertex parent, View view, AID id) {
+		VertexMetadata parentMetadata = new VertexMetadata(parent.getView(), parent.getAID());
+		QuorumCertificate qc = new QuorumCertificate(parentMetadata, new ECDSASignatures());
+		return makeVertex(qc, view, id);
+	}
+
+	private static Vertex makeVertex(QuorumCertificate qc, View view, AID id) {
+		Atom atom = mock(Atom.class);
+		when(atom.getAID()).thenReturn(id);
+		return new Vertex(qc, view, atom);
+	}
+}