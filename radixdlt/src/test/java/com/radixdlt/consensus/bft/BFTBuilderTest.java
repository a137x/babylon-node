--- conflicted
+++ resolved
@@ -105,43 +105,4 @@
 
 		verify(verifier, times(1)).verify(any(), any(), any());
 	}
-<<<<<<< HEAD
-
-	@Test
-	public void when_build_with_no_verification__then_should_not_call_verifier() {
-		when(validatorSet.containsNode(any())).thenReturn(true);
-		when(validatorSet.getValidators()).thenReturn(ImmutableSet.of(BFTValidator.from(self, UInt256.ONE)));
-		when(verifier.verify(any(), any(), any())).thenReturn(false);
-
-		BFTEventProcessor processor = BFTBuilder.create()
-			.mempool(mempool)
-			.eventSender(eventSender)
-			.endOfEpochSender(endOfEpochSender)
-			.counters(counters)
-			.infoSender(infoSender)
-			.timeSupplier(System::currentTimeMillis)
-			.validatorSet(validatorSet)
-			.proposerElection(proposerElection)
-			.hasher(hasher)
-			.signer(signer)
-			.verifier(verifier)
-			.pacemaker(pacemaker)
-			.vertexStore(vertexStore)
-			.self(self)
-			.verifyAuthors(false)
-			.build();
-
-		Proposal proposal = mock(Proposal.class);
-		when(proposal.getAuthor()).thenReturn(self);
-		when(proposal.getSignature()).thenReturn(mock(ECDSASignature.class));
-		Vertex vertex = mock(Vertex.class);
-		when(vertex.getView()).thenReturn(View.of(1));
-		when(proposal.getVertex()).thenReturn(vertex);
-		when(pacemaker.getCurrentView()).thenReturn(View.of(2));
-		processor.processProposal(proposal);
-
-		verify(verifier, never()).verify(any(), any(), any());
-	}
-=======
->>>>>>> d390b5b1
 }