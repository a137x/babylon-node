/*
 * (C) Copyright 2020 Radix DLT Ltd
 *
 * Radix DLT Ltd licenses this file to you under the Apache License,
 * Version 2.0 (the "License"); you may not use this file except in
 * compliance with the License.  You may obtain a copy of the
 * License at
 *
 * http://www.apache.org/licenses/LICENSE-2.0
 *
 * Unless required by applicable law or agreed to in writing,
 * software distributed under the License is distributed on an
 * "AS IS" BASIS, WITHOUT WARRANTIES OR CONDITIONS OF ANY KIND,
 * either express or implied.  See the License for the specific
 * language governing permissions and limitations under the License.
 */

package com.radixdlt;

import static org.assertj.core.api.Assertions.assertThat;

import com.google.common.collect.ImmutableList;
import com.google.common.collect.ImmutableSet;
import com.google.inject.AbstractModule;
import com.google.inject.Guice;
import com.google.inject.Inject;
import com.google.inject.Module;
import com.google.inject.Provides;
import com.google.inject.TypeLiteral;
import com.google.inject.name.Named;
import com.radixdlt.atommodel.Atom;
import com.radixdlt.atommodel.AtomAlreadySignedException;
import com.radixdlt.atommodel.system.SystemParticle;
import com.radixdlt.atommodel.validators.RegisteredValidatorParticle;
import com.radixdlt.atommodel.validators.UnregisteredValidatorParticle;
import com.radixdlt.consensus.Command;
import com.radixdlt.consensus.Sha256Hasher;
import com.radixdlt.consensus.bft.BFTNode;
import com.radixdlt.consensus.bft.BFTValidator;
import com.radixdlt.consensus.bft.BFTValidatorSet;
import com.radixdlt.consensus.bft.View;
import com.radixdlt.constraintmachine.CMErrorCode;
import com.radixdlt.constraintmachine.PermissionLevel;
import com.radixdlt.constraintmachine.Spin;
import com.radixdlt.crypto.ECKeyPair;
<<<<<<< HEAD
import com.radixdlt.crypto.Hasher;
=======
import com.radixdlt.engine.RadixEngineException;
>>>>>>> 9e012cfe
import com.radixdlt.identifiers.RadixAddress;
import com.radixdlt.ledger.StateComputerLedger.StateComputerResult;
import com.radixdlt.middleware.ParticleGroup;
import com.radixdlt.middleware2.ClientAtom;
import com.radixdlt.middleware2.LedgerAtom;
import com.radixdlt.serialization.DsonOutput.Output;
import com.radixdlt.serialization.Serialization;
import com.radixdlt.statecomputer.RadixEngineStateComputer;

import com.radixdlt.statecomputer.RadixEngineStateComputer.RadixEngineCommand;
import com.radixdlt.store.EngineStore;
import com.radixdlt.store.InMemoryEngineStore;
import com.radixdlt.utils.UInt256;
import java.util.stream.Stream;
import org.assertj.core.api.Condition;
import org.junit.Before;
import org.junit.Test;

public class RadixEngineStateComputerTest {
	@Inject
	private RadixEngineStateComputer sut;

	private Serialization serialization = DefaultSerialization.getInstance();
	private BFTValidatorSet validatorSet;
	private EngineStore<LedgerAtom> engineStore;

	private static final Hasher hasher = Sha256Hasher.withDefaultSerialization();

	private Module getExternalModule() {
		return new AbstractModule() {
			public void configure() {
				bind(Serialization.class).toInstance(serialization);
				bind(BFTValidatorSet.class).toInstance(validatorSet);
				bind(Hasher.class).toInstance(Sha256Hasher.withDefaultSerialization());
				bind(new TypeLiteral<EngineStore<LedgerAtom>>() { }).toInstance(engineStore);
			}

			@Provides
			@Named("magic")
			int magic() {
				return 0;
			}
		};
	}

	@Before
	public void setup() {
		this.validatorSet = BFTValidatorSet.from(Stream.of(
			BFTValidator.from(BFTNode.random(), UInt256.ONE),
			BFTValidator.from(BFTNode.random(), UInt256.ONE)
		));
		this.engineStore = new InMemoryEngineStore<>();
		Guice.createInjector(
			new RadixEngineModule(View.of(10)),
			new NoFeeModule(),
			getExternalModule()
		).injectMembers(this);
	}

	private static RadixEngineCommand systemUpdateCommand(ECKeyPair keyPair) {
		RadixAddress address = new RadixAddress((byte) 0, keyPair.getPublicKey());
		SystemParticle lastSystemParticle = new SystemParticle(0, 0, 0);
		SystemParticle nextSystemParticle = new SystemParticle(0, 1, 0);
		ParticleGroup particleGroup = ParticleGroup.builder()
			.addParticle(lastSystemParticle, Spin.DOWN)
			.addParticle(nextSystemParticle, Spin.UP)
			.build();
		Atom atom = new Atom();
		atom.addParticleGroup(particleGroup);
		try {
			atom.sign(keyPair);
			ClientAtom clientAtom = ClientAtom.convertFromApiAtom(atom);
			final byte[] payload = DefaultSerialization.getInstance().toDson(clientAtom, Output.ALL);
			Command cmd = new Command(payload);
			return new RadixEngineCommand(cmd, clientAtom, PermissionLevel.USER);
		} catch (AtomAlreadySignedException e) {
			throw new RuntimeException();
		}
	}

	private static RadixEngineCommand registerCommand(ECKeyPair keyPair) {
		RadixAddress address = new RadixAddress((byte) 0, keyPair.getPublicKey());
		RegisteredValidatorParticle registeredValidatorParticle = new RegisteredValidatorParticle(
			address, ImmutableSet.of(), 1
		);
		UnregisteredValidatorParticle unregisteredValidatorParticle = new UnregisteredValidatorParticle(
			address, 0
		);
		ParticleGroup particleGroup = ParticleGroup.builder()
			.addParticle(unregisteredValidatorParticle, Spin.DOWN)
			.addParticle(registeredValidatorParticle, Spin.UP)
			.build();
		Atom atom = new Atom();
		atom.addParticleGroup(particleGroup);
		try {
			atom.sign(keyPair, hasher);
			ClientAtom clientAtom = ClientAtom.convertFromApiAtom(atom, hasher);
			final byte[] payload = DefaultSerialization.getInstance().toDson(clientAtom, Output.ALL);
			Command cmd = new Command(payload);
			return new RadixEngineCommand(cmd, clientAtom, PermissionLevel.USER);
		} catch (AtomAlreadySignedException e) {
			throw new RuntimeException();
		}
	}

	@Test
	public void executing_non_epoch_high_view_should_return_no_validator_set() {
		// Action
		StateComputerResult result = sut.prepare(ImmutableList.of(), null, View.of(9), 1);

		// Assert
		assertThat(result.getSuccessfulCommands()).hasSize(1);
		assertThat(result.getFailedCommands()).isEmpty();
		assertThat(result.getNextValidatorSet()).isEmpty();
	}

	@Test
	public void executing_epoch_high_view_should_return_next_validator_set() {
		// Act
		StateComputerResult result = sut.prepare(ImmutableList.of(), null, View.of(10), 1);

		// Assert
		assertThat(result.getSuccessfulCommands()).hasSize(1);
		assertThat(result.getFailedCommands()).isEmpty();
		assertThat(result.getNextValidatorSet()).contains(this.validatorSet);
	}

	@Test
	public void executing_epoch_high_view_with_register_should_not_return_new_next_validator_set() {
		// Arrange
		ECKeyPair keyPair = ECKeyPair.generateNew();
		RadixEngineCommand cmd = registerCommand(keyPair);
		BFTNode node = BFTNode.create(keyPair.getPublicKey());

		// Act
		StateComputerResult result = sut.prepare(ImmutableList.of(), cmd.command(), View.of(10), 1);

		// Assert
		assertThat(result.getSuccessfulCommands()).hasSize(1); // since high view, command is not executed
		assertThat(result.getNextValidatorSet()).hasValueSatisfying(s -> {
			assertThat(s.getValidators()).hasSize(2);
			assertThat(s.getValidators()).extracting(BFTValidator::getNode).doesNotContain(node);
		});
	}

	@Test
	public void executing_epoch_high_view_with_previous_registered_should_return_new_next_validator_set() {
		// Arrange
		ECKeyPair keyPair = ECKeyPair.generateNew();
		RadixEngineCommand cmd = registerCommand(keyPair);
		BFTNode node = BFTNode.create(keyPair.getPublicKey());

		// Act
		StateComputerResult result = sut.prepare(ImmutableList.of(cmd), null, View.of(10), 1);

		// Assert
		assertThat(result.getSuccessfulCommands()).hasSize(1);
		assertThat(result.getFailedCommands()).isEmpty();
		assertThat(result.getNextValidatorSet()).hasValueSatisfying(s -> {
			assertThat(s.getValidators()).hasSize(3);
			assertThat(s.getValidators()).extracting(BFTValidator::getNode).contains(node);
		});
	}

	@Test
	public void executing_system_update_from_vertex_should_fail() {
		// Arrange
		ECKeyPair keyPair = ECKeyPair.generateNew();
		RadixEngineCommand cmd = systemUpdateCommand(keyPair);

		// Act
		StateComputerResult result = sut.prepare(ImmutableList.of(), cmd.command(), View.of(1), 1);

		// Assert
		assertThat(result.getSuccessfulCommands()).hasSize(1);
		assertThat(result.getFailedCommands()).hasValueSatisfying(
			new Condition<>(
				e -> {
					RadixEngineException ex = (RadixEngineException) e;
					return ex.getCmError().getErrorCode().equals(CMErrorCode.INVALID_EXECUTION_PERMISSION);
				},
				"Is invalid_execution_permission error"
			)
		);
	}
}<|MERGE_RESOLUTION|>--- conflicted
+++ resolved
@@ -43,11 +43,8 @@
 import com.radixdlt.constraintmachine.PermissionLevel;
 import com.radixdlt.constraintmachine.Spin;
 import com.radixdlt.crypto.ECKeyPair;
-<<<<<<< HEAD
 import com.radixdlt.crypto.Hasher;
-=======
 import com.radixdlt.engine.RadixEngineException;
->>>>>>> 9e012cfe
 import com.radixdlt.identifiers.RadixAddress;
 import com.radixdlt.ledger.StateComputerLedger.StateComputerResult;
 import com.radixdlt.middleware.ParticleGroup;
@@ -118,11 +115,11 @@
 		Atom atom = new Atom();
 		atom.addParticleGroup(particleGroup);
 		try {
-			atom.sign(keyPair);
-			ClientAtom clientAtom = ClientAtom.convertFromApiAtom(atom);
+			atom.sign(keyPair, hasher);
+			ClientAtom clientAtom = ClientAtom.convertFromApiAtom(atom, hasher);
 			final byte[] payload = DefaultSerialization.getInstance().toDson(clientAtom, Output.ALL);
 			Command cmd = new Command(payload);
-			return new RadixEngineCommand(cmd, clientAtom, PermissionLevel.USER);
+			return new RadixEngineCommand(cmd, hasher.hash(cmd), clientAtom, PermissionLevel.USER);
 		} catch (AtomAlreadySignedException e) {
 			throw new RuntimeException();
 		}
@@ -147,7 +144,7 @@
 			ClientAtom clientAtom = ClientAtom.convertFromApiAtom(atom, hasher);
 			final byte[] payload = DefaultSerialization.getInstance().toDson(clientAtom, Output.ALL);
 			Command cmd = new Command(payload);
-			return new RadixEngineCommand(cmd, clientAtom, PermissionLevel.USER);
+			return new RadixEngineCommand(cmd, hasher.hash(cmd), clientAtom, PermissionLevel.USER);
 		} catch (AtomAlreadySignedException e) {
 			throw new RuntimeException();
 		}
