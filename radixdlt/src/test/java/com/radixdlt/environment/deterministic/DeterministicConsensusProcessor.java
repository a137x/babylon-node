/*
 * (C) Copyright 2020 Radix DLT Ltd
 *
 * Radix DLT Ltd licenses this file to you under the Apache License,
 * Version 2.0 (the "License"); you may not use this file except in
 * compliance with the License.  You may obtain a copy of the
 * License at
 *
 * http://www.apache.org/licenses/LICENSE-2.0
 *
 * Unless required by applicable law or agreed to in writing,
 * software distributed under the License is distributed on an
 * "AS IS" BASIS, WITHOUT WARRANTIES OR CONDITIONS OF ANY KIND,
 * either express or implied.  See the License for the specific
 * language governing permissions and limitations under the License.
 */

package com.radixdlt.environment.deterministic;

import com.google.inject.Inject;
import com.radixdlt.consensus.BFTEventProcessor;
import com.radixdlt.consensus.Proposal;
import com.radixdlt.consensus.Vote;
import com.radixdlt.consensus.bft.BFTNode;
import com.radixdlt.consensus.bft.BFTSyncRequestProcessor;
import com.radixdlt.consensus.bft.BFTUpdate;
import com.radixdlt.consensus.bft.ViewUpdate;
import com.radixdlt.consensus.liveness.ScheduledLocalTimeout;
import com.radixdlt.consensus.sync.BFTSync;
import com.radixdlt.consensus.sync.GetVerticesErrorResponse;
import com.radixdlt.consensus.sync.GetVerticesRequest;
import com.radixdlt.consensus.sync.GetVerticesResponse;
import com.radixdlt.consensus.sync.LocalGetVerticesRequest;
import com.radixdlt.environment.EventProcessor;
import com.radixdlt.ledger.LedgerUpdate;
import java.util.Objects;
import java.util.Set;

/**
 * Consensus only (no epochs) deterministic consensus processor
 */
public class DeterministicConsensusProcessor implements DeterministicMessageProcessor {
	private final BFTEventProcessor bftEventProcessor;
	private final BFTSync vertexStoreSync;
	private final BFTSyncRequestProcessor requestProcessor;
	private final Set<EventProcessor<BFTUpdate>> bftUpdateProcessors;
<<<<<<< HEAD
=======
	private final Set<EventProcessor<ViewUpdate>> viewUpdateProcessors;
	private final Set<EventProcessor<ScheduledLocalTimeout>> timeoutProcessors;
>>>>>>> f85f1b70

	@Inject
	public DeterministicConsensusProcessor(
		BFTEventProcessor bftEventProcessor,
		BFTSync vertexStoreSync,
		BFTSyncRequestProcessor requestProcessor,
<<<<<<< HEAD
		Set<EventProcessor<BFTUpdate>> bftUpdateProcessors
=======
		Set<EventProcessor<ViewUpdate>> viewUpdateProcessors,
		Set<EventProcessor<BFTUpdate>> bftUpdateProcessors,
		Set<EventProcessor<ScheduledLocalTimeout>> timeoutProcessors
>>>>>>> f85f1b70
	) {
		this.bftEventProcessor = Objects.requireNonNull(bftEventProcessor);
		this.vertexStoreSync = Objects.requireNonNull(vertexStoreSync);
		this.requestProcessor = Objects.requireNonNull(requestProcessor);
		this.bftUpdateProcessors = Objects.requireNonNull(bftUpdateProcessors);
<<<<<<< HEAD
=======
		this.viewUpdateProcessors = Objects.requireNonNull(viewUpdateProcessors);
		this.timeoutProcessors = Objects.requireNonNull(timeoutProcessors);
>>>>>>> f85f1b70
	}

	@Override
	public void start() {
		this.bftEventProcessor.start();
	}

	@Override
	public void handleMessage(BFTNode origin, Object message) {
<<<<<<< HEAD
		if (message instanceof LocalTimeout) {
			bftEventProcessor.processLocalTimeout(((LocalTimeout) message).getView());
=======
		if (message instanceof ScheduledLocalTimeout) {
			timeoutProcessors.forEach(p -> p.process((ScheduledLocalTimeout) message));
		} else if (message instanceof ViewTimeout) {
			bftEventProcessor.processViewTimeout((ViewTimeout) message);
>>>>>>> f85f1b70
		} else if (message instanceof Proposal) {
			bftEventProcessor.processProposal((Proposal) message);
		} else if (message instanceof Vote) {
			bftEventProcessor.processVote((Vote) message);
		} else if (message instanceof ViewUpdate) {
			viewUpdateProcessors.forEach(p -> p.process((ViewUpdate) message));
		} else if (message instanceof GetVerticesRequest) {
			requestProcessor.processGetVerticesRequest((GetVerticesRequest) message);
		} else if (message instanceof GetVerticesResponse) {
			vertexStoreSync.processGetVerticesResponse((GetVerticesResponse) message);
		} else if (message instanceof GetVerticesErrorResponse) {
			vertexStoreSync.processGetVerticesErrorResponse((GetVerticesErrorResponse) message);
		} else if (message instanceof BFTUpdate) {
			bftUpdateProcessors.forEach(p -> p.process((BFTUpdate) message));
		} else if (message instanceof LedgerUpdate) {
			vertexStoreSync.processLedgerUpdate((LedgerUpdate) message);
		} else if (message instanceof LocalGetVerticesRequest) {
			vertexStoreSync.processGetVerticesLocalTimeout((LocalGetVerticesRequest) message);
		} else {
			throw new IllegalArgumentException("Unknown message type: " + message.getClass().getName());
		}
	}
}<|MERGE_RESOLUTION|>--- conflicted
+++ resolved
@@ -44,34 +44,24 @@
 	private final BFTSync vertexStoreSync;
 	private final BFTSyncRequestProcessor requestProcessor;
 	private final Set<EventProcessor<BFTUpdate>> bftUpdateProcessors;
-<<<<<<< HEAD
-=======
 	private final Set<EventProcessor<ViewUpdate>> viewUpdateProcessors;
 	private final Set<EventProcessor<ScheduledLocalTimeout>> timeoutProcessors;
->>>>>>> f85f1b70
 
 	@Inject
 	public DeterministicConsensusProcessor(
 		BFTEventProcessor bftEventProcessor,
 		BFTSync vertexStoreSync,
 		BFTSyncRequestProcessor requestProcessor,
-<<<<<<< HEAD
-		Set<EventProcessor<BFTUpdate>> bftUpdateProcessors
-=======
 		Set<EventProcessor<ViewUpdate>> viewUpdateProcessors,
 		Set<EventProcessor<BFTUpdate>> bftUpdateProcessors,
 		Set<EventProcessor<ScheduledLocalTimeout>> timeoutProcessors
->>>>>>> f85f1b70
 	) {
 		this.bftEventProcessor = Objects.requireNonNull(bftEventProcessor);
 		this.vertexStoreSync = Objects.requireNonNull(vertexStoreSync);
 		this.requestProcessor = Objects.requireNonNull(requestProcessor);
 		this.bftUpdateProcessors = Objects.requireNonNull(bftUpdateProcessors);
-<<<<<<< HEAD
-=======
 		this.viewUpdateProcessors = Objects.requireNonNull(viewUpdateProcessors);
 		this.timeoutProcessors = Objects.requireNonNull(timeoutProcessors);
->>>>>>> f85f1b70
 	}
 
 	@Override
@@ -81,15 +71,8 @@
 
 	@Override
 	public void handleMessage(BFTNode origin, Object message) {
-<<<<<<< HEAD
-		if (message instanceof LocalTimeout) {
-			bftEventProcessor.processLocalTimeout(((LocalTimeout) message).getView());
-=======
 		if (message instanceof ScheduledLocalTimeout) {
 			timeoutProcessors.forEach(p -> p.process((ScheduledLocalTimeout) message));
-		} else if (message instanceof ViewTimeout) {
-			bftEventProcessor.processViewTimeout((ViewTimeout) message);
->>>>>>> f85f1b70
 		} else if (message instanceof Proposal) {
 			bftEventProcessor.processProposal((Proposal) message);
 		} else if (message instanceof Vote) {
