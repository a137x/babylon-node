/*
 * (C) Copyright 2020 Radix DLT Ltd
 *
 * Radix DLT Ltd licenses this file to you under the Apache License,
 * Version 2.0 (the "License"); you may not use this file except in
 * compliance with the License.  You may obtain a copy of the
 * License at
 *
 *  http://www.apache.org/licenses/LICENSE-2.0
 *
 * Unless required by applicable law or agreed to in writing,
 * software distributed under the License is distributed on an
 * "AS IS" BASIS, WITHOUT WARRANTIES OR CONDITIONS OF ANY KIND,
 * either express or implied.  See the License for the specific
 * language governing permissions and limitations under the License.
 */

apply plugin: 'jacoco'
apply plugin: 'checkstyle'
apply plugin: 'application'
apply plugin: 'distribution'
apply plugin: 'project-report'
apply plugin: 'nebula.ospackage'
apply plugin: 'com.github.johnrengelman.shadow'
apply plugin: 'com.moowork.node'
apply plugin: 'me.champeau.gradle.jmh'
apply plugin: 'org.sonarqube'
apply plugin: 'com.adarshr.test-logger'
apply plugin: 'net.nemerosa.versioning'
apply plugin: 'com.palantir.git-version'

node {
    download = true
}

// Example: ./gradlew run ... -P overrideMainClassName=org.radix.GenerateUniverses
mainClassName = properties.get('overrideMainClassName', 'org.radix.Radix')

sourceSets {
    integrationTest {
        java {
            compileClasspath += main.output + test.output
            runtimeClasspath += main.output + test.output
            srcDir file('src/integration/java')
        }
        resources.srcDir file('src/integration/resources')
    }
}

configurations {
    integrationTestCompile.extendsFrom testCompile
    integrationTestRuntime.extendsFrom testRuntime
}

task integrationTest(type: Test) {
    testClassesDirs = sourceSets.integrationTest.output.classesDirs
    classpath = sourceSets.integrationTest.runtimeClasspath
    mustRunAfter(test)
}

checkstyle {
    toolVersion '8.10.1'
    showViolations = true
}

versionFile {
    mustRunAfter(processResources)
    // Path to the file to be written
    file = new File("$buildDir/resources/main", 'version.properties')
}

classes {
    dependsOn(versionFile)
}

checkstyleMain {
    configFile project.file('config/checkstyle/checkstyle.xml')
    exclude "**/org/radix/**/*.java"
}

checkstyleTest {
    // Largely the same as the main file, but extended snake case allowed
    configFile project.file('config/checkstyle/checkstyle_test.xml')
    exclude "**/org/radix/**/*.java"
}

checkstyleIntegrationTest {
    // Largely the same as the main file, but extended snake case allowed
    configFile project.file('config/checkstyle/checkstyle_test.xml')
}

checkstyleJmh {
    // Largely the same as the main file, but extended snake case allowed
    configFile project.file('config/checkstyle/checkstyle_test.xml')
}

test {
    testLogging {
        events "passed", "skipped", "failed"
        exceptionFormat "full"
        outputs.upToDateWhen { false }
        showStandardStreams true
    }
    systemProperty "java.security.egd", "file:/dev/urandom"
}

integrationTest {
    testLogging {
        events "passed", "skipped", "failed"
        exceptionFormat "full"
        outputs.upToDateWhen { false }
        showStandardStreams true
    }
    systemProperty "java.security.egd", "file:/dev/urandom"
    jacoco {
        // It appears that Jacoco can introduce thread and/or JVM pauses, which
        // in turn can cause timeouts that interfere with integration tests.
        enabled false
    }
}

jacocoTestReport {
    dependsOn test
    reports {
        xml.enabled true
        csv.enabled false
    }
}

configurations.all {
    resolutionStrategy.eachDependency {
        if(it.requested.name == 'guava') {
            it.useTarget 'com.google.guava:guava:29.0-jre'
        }
        if(it.requested.name == 'json') {
            it.useTarget 'org.json:json:20180813'
        }
    }
}

dependencies {
<<<<<<< HEAD
    compile 'com.radixdlt:radix-engine-library:feature~simple-branching-SNAPSHOT'
=======
    compile 'com.radixdlt:radix-engine-library:1.0-beta.16'
>>>>>>> 274af585
    compile 'io.reactivex.rxjava3:rxjava:3.0.0'
    compile 'com.sleepycat:je:18.3.12'

    // LMAX Disruptor for async logging
    compile 'com.lmax:disruptor:3.4.2'

    compile 'commons-cli:commons-cli:1.4'
    compile 'org.xerial.snappy:snappy-java:1.1.7.3'
    compile 'io.netty:netty-all:4.1.51.Final'
    compile('com.google.inject:guice:4.2.2') {
        exclude group: 'com.google.guava', module: 'guava'
    }
    compile('com.google.inject.extensions:guice-grapher:4.2.2') {
        exclude group: 'com.google.guava', module: 'guava'
    }

    compile group: 'io.undertow', name: 'undertow-core', version: '2.0.6.Final'
    compile group: 'io.undertow', name: 'undertow-servlet', version: '2.0.6.Final'
    compile group: 'com.stijndewitt.undertow.cors', name: 'undertow-cors-filter', version: '0.4.0'

    testCompile 'org.awaitility:awaitility:4.0.3'
    testCompile('org.objenesis:objenesis:3.1') { force = true }
    testCompile('org.javassist:javassist:3.27.0-GA') { force = true }
    testCompile('org.mockito:mockito-core:3.5.10') { force = true }
    testCompile('net.bytebuddy:byte-buddy:1.10.13') { force = true }
    testCompile('net.bytebuddy:byte-buddy-agent:1.10.13') { force = true }
    testCompile 'org.powermock:powermock-module-junit4:2.0.7'
    testCompile 'org.powermock:powermock-api-mockito2:2.0.7'
    testCompile 'nl.jqno.equalsverifier:equalsverifier:3.4.2'
    testCompile 'org.hamcrest:hamcrest-library:1.3'
    testCompile 'org.assertj:assertj-core:3.11.1'
    testCompile('com.flipkart.zjsonpatch:zjsonpatch:0.4.5') {
        exclude group: 'com.fasterxml.jackson.core', module: 'jackson-core'
        exclude group: 'com.fasterxml.jackson.core', module: 'jackson-databind'
    }

    // JMH
    testCompile 'org.openjdk.jmh:jmh-core:1.25'
    testCompile 'org.openjdk.jmh:jmh-generator-annprocess:1.25'
}

jmh {
    duplicateClassesStrategy = 'include'
    fork = 2
    iterations = 3
    warmupIterations = 1
}

// More warnings
tasks.withType(JavaCompile) {
    options.compilerArgs << '-proc:none'
    options.compilerArgs << '-Xlint:deprecation'
    //options.compilerArgs << '-Xlint:unchecked' // Way too many of these at the moment
    options.deprecation = true
}

// More memory
tasks.withType(JavaExec) {
    jvmArgs = ['-Xmx1024m']
}

// Compress distTar
tasks.withType(Tar) {
    compression = Compression.GZIP
}

task generateDevUniverse(type: Exec) {
    dependsOn compileJava
    group = "Execution"
    description = "Generate development universe"
    commandLine "java", "-classpath", sourceSets.main.runtimeClasspath.getAsPath(), "org.radix.GenerateUniverses", "-t", "development", "-p", "-j"
}

task createGenerateUniversesScripts(type: CreateStartScripts) {
  mainClassName = 'org.radix.GenerateUniverses'
  applicationName = 'generate_universes'
}
tasks.getByName("createGenerateUniversesScripts").outputDir = tasks.getByName("startScripts").outputDir
tasks.getByName("createGenerateUniversesScripts").classpath = tasks.getByName("startScripts").classpath
tasks.getByName("createGenerateUniversesScripts").optsEnvironmentVar = tasks.getByName("startScripts").optsEnvironmentVar
tasks.getByName("startScripts").dependsOn createGenerateUniversesScripts

task createGenerateNodeKeyScripts(type: CreateStartScripts) {
  mainClassName = 'org.radix.GenerateNodeKey'
  applicationName = 'generate_node_key'
}
tasks.getByName("createGenerateNodeKeyScripts").outputDir = tasks.getByName("startScripts").outputDir
tasks.getByName("createGenerateNodeKeyScripts").classpath = tasks.getByName("startScripts").classpath
tasks.getByName("createGenerateNodeKeyScripts").optsEnvironmentVar = tasks.getByName("startScripts").optsEnvironmentVar
tasks.getByName("startScripts").dependsOn createGenerateNodeKeyScripts


ospackage {
    os = LINUX

    postInstall file('ospackage/postinst.sh')
    preUninstall file('ospackage/prerm.sh')
    postUninstall file('ospackage/postrm.sh')

    from("$buildDir/install/$name") {
        into "/opt/$name"
    }
    from("ospackage/${name}.service") {
        into "/etc/systemd/system"
    }

    buildDeb {
        dependsOn += [installDist]
    }
    buildRpm {
        dependsOn += [installDist]
    }
}

/**
 * Display size of each dependency
 */
task depsize {
    doLast {
        final formatStr = "%,10.2f"
        final conf = configurations.default
        final size = conf.collect { it.length() / (1024 * 1024) }.sum()
        final out = new StringBuffer()
        out << 'Total dependencies size:'.padRight(45)
        out << "${String.format(formatStr, size)} Mb\n\n"
        conf.sort { -it.length() }
                .each {
            out << "${it.name}".padRight(45)
            out << "${String.format(formatStr, (it.length() / 1024))} kb\n"
        }
        println(out)
    }
}

/**
 * Manages the *.deb file in the docker directory
 */
task deb4docker(type: Copy, dependsOn: buildDeb) {
    def ospackageVersion = version.replaceAll('-', '~')

    from("$buildDir/distributions") {
        include "radixdlt_${ospackageVersion}_all.deb"
    }
    into rootProject.file('docker')
    doFirst {
        def names = [] as Set
        destinationDir.eachFileMatch(groovy.io.FileType.FILES, ~/radixdlt_.+_all\.deb/) {
            names << it.name
        }
        names.toSorted().each {
            def rip = new File(destinationDir, it)
            rip.delete()
            println "Deleted conflicting deb package: ${rip.name} ..."
        }
    }
}

/**
 * Creates the JSON RPC documentation
 */
task updatejsonschema2md(type: Copy, dependsOn: npmInstall) {
    from 'header.ejs'
    into 'node_modules/@adobe/jsonschema2md/templates/md'
}

task genmarkdown(type: NodeTask, dependsOn: updatejsonschema2md) {
    script = file('node_modules/@adobe/jsonschema2md/cli.js')
    args = ["-d", "$projectDir/src/main/resources/schemas", "-o", "$projectDir/src/main/resources/markdown"]
}

task gendoc(type: NodeTask, dependsOn: genmarkdown) {
    script = file('create-html.js')
}

/**
 * Creates the JSON RPC documentation and manages the *.deb file in the docker directory
 */
task gendocanddeb4docker(dependsOn: [gendoc, deb4docker]) {
    deb4docker.mustRunAfter(gendoc);
}<|MERGE_RESOLUTION|>--- conflicted
+++ resolved
@@ -139,11 +139,7 @@
 }
 
 dependencies {
-<<<<<<< HEAD
     compile 'com.radixdlt:radix-engine-library:feature~simple-branching-SNAPSHOT'
-=======
-    compile 'com.radixdlt:radix-engine-library:1.0-beta.16'
->>>>>>> 274af585
     compile 'io.reactivex.rxjava3:rxjava:3.0.0'
     compile 'com.sleepycat:je:18.3.12'
 
