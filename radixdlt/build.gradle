--- conflicted
+++ resolved
@@ -304,28 +304,6 @@
 }
 
 /**
-<<<<<<< HEAD
- * Run integration tests.
- */
-task integrationTest(type: Test) {
-    logging.captureStandardOutput(LogLevel.INFO)
-    logging.captureStandardError(LogLevel.INFO)
-
-    testClassesDirs = sourceSets.integrationTest.output.classesDirs
-    classpath = sourceSets.integrationTest.runtimeClasspath
-}
-
-integrationTest.mustRunAfter test
-
-integrationTest {
-     jacoco {
-         enabled false
-     }
-}
-
-/**
-=======
->>>>>>> 5f26d491
  * Creates the JSON RPC documentation and manages the *.deb file in the docker directory
  */
 task gendocanddeb4docker(dependsOn: [gendoc, deb4docker]) {
