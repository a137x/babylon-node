/* Copyright 2021 Radix Publishing Ltd incorporated in Jersey (Channel Islands).
 *
 * Licensed under the Radix License, Version 1.0 (the "License"); you may not use this
 * file except in compliance with the License. You may obtain a copy of the License at:
 *
 * radixfoundation.org/licenses/LICENSE-v1
 *
 * The Licensor hereby grants permission for the Canonical version of the Work to be
 * published, distributed and used under or by reference to the Licensor’s trademark
 * Radix ® and use of any unregistered trade names, logos or get-up.
 *
 * The Licensor provides the Work (and each Contributor provides its Contributions) on an
 * "AS IS" BASIS, WITHOUT WARRANTIES OR CONDITIONS OF ANY KIND, either express or implied,
 * including, without limitation, any warranties or conditions of TITLE, NON-INFRINGEMENT,
 * MERCHANTABILITY, or FITNESS FOR A PARTICULAR PURPOSE.
 *
 * Whilst the Work is capable of being deployed, used and adopted (instantiated) to create
 * a distributed ledger it is your responsibility to test and validate the code, together
 * with all logic and performance of that code under all foreseeable scenarios.
 *
 * The Licensor does not make or purport to make and hereby excludes liability for all
 * and any representation, warranty or undertaking in any form whatsoever, whether express
 * or implied, to any entity or person, including any representation, warranty or
 * undertaking, as to the functionality security use, value or other characteristics of
 * any distributed ledger nor in respect the functioning or value of any tokens which may
 * be created stored or transferred using the Work. The Licensor does not warrant that the
 * Work or any use of the Work complies with any law or regulation in any territory where
 * it may be implemented or used or that it will be appropriate for any specific purpose.
 *
 * Neither the licensor nor any current or former employees, officers, directors, partners,
 * trustees, representatives, agents, advisors, contractors, or volunteers of the Licensor
 * shall be liable for any direct or indirect, special, incidental, consequential or other
 * losses of any kind, in tort, contract or otherwise (including but not limited to loss
 * of revenue, income or profits, or loss of use or data, or loss of reputation, or loss
 * of any economic or other opportunity of whatsoever nature or howsoever arising), arising
 * out of or in connection with (without limitation of any use, misuse, of any ledger system
 * or use made or its functionality or any performance or operation of any code or protocol
 * caused by bugs or programming or logic errors or otherwise);
 *
 * A. any offer, purchase, holding, use, sale, exchange or transmission of any
 * cryptographic keys, tokens or assets created, exchanged, stored or arising from any
 * interaction with the Work;
 *
 * B. any failure in a transmission or loss of any token or assets keys or other digital
 * artefacts due to errors in transmission;
 *
 * C. bugs, hacks, logic errors or faults in the Work or any communication;
 *
 * D. system software or apparatus including but not limited to losses caused by errors
 * in holding or transmitting tokens by any third-party;
 *
 * E. breaches or failure of security including hacker attacks, loss or disclosure of
 * password, loss of private key, unauthorised use or misuse of such passwords or keys;
 *
 * F. any losses including loss of anticipated savings or other benefits resulting from
 * use of the Work or any changes to the Work (however implemented).
 *
 * You are solely responsible for; testing, validating and evaluation of all operation
 * logic, functionality, security and appropriateness of using the Work for any commercial
 * or non-commercial purpose and for any reproduction or redistribution by You of the
 * Work. You assume all risks associated with Your use of the Work and the exercise of
 * permissions under this License.
 */

package com.radixdlt.sbor.coding;

import com.radixdlt.sbor.codec.Codec;
import com.radixdlt.sbor.codec.constants.TypeId;
import com.radixdlt.sbor.exceptions.SborDecodeException;
import java.io.ByteArrayInputStream;
import java.io.IOException;
import java.nio.charset.StandardCharsets;

/**
 * Performs the role of an AnyDecoder in the Rust SBOR implementation
 *
 * @param input
 */
public record Decoder(ByteArrayInputStream input) implements DecoderApi {
  private static final int EOF_RC = -1;

  public <T> T decodePayload(byte prefixByte, Codec<T> codec) {
    var readPrefixByte = readByte();
    if (readPrefixByte != prefixByte) {
      throw new SborDecodeException(
          String.format(
              "First byte of payload was %s but expected %s", readPrefixByte, prefixByte));
    }
    var output = decodeWithTypeId(codec);
    if (input.read() != EOF_RC) {
      throw new SborDecodeException(
          "There were bytes remaining after finishing decoding the given codec");
    }
    return output;
  }

  @Override
  public <T> T decodeWithTypeId(Codec<T> codec) {
    return codec.decodeWithTypeId(this);
  }

  @Override
  public void expectType(TypeId typeId) {
    var typeByte = readByte();

    if (typeByte != typeId.id()) {
      var typeByteName = TypeId.fromId(typeByte).map(Enum::toString).or("UNKNOWN");
      throw new SborDecodeException(
          String.format(
              "Decoded Type ID %s (%s) but expected %s (%s)",
              typeByte, typeByteName, typeId.id(), typeId));
    }
  }

  @Override
  public void expectSize(int expected) {
    var actual = readSize();
    if (expected != actual) {
      throw new SborDecodeException(
          String.format("Expected to have size %s, but found %s", expected, actual));
    }
  }

  @Override
  public int readSize() {
    // LEB128 and 4 bytes max
    int size = 0;
    int shift = 0;
    while (true) {
      var readByte = readByte();
      size |= ((readByte & 0x7F)) << shift;
      if (readByte >= 0) { // First bit is 0 (because bytes are signed in Java)
        break;
      }
      shift += 7;
      if (shift >= 28) {
        throw new SborDecodeException(
            String.format("Read size was larger than the maximum allowed %s", 0x0FFFFFFF));
      }
    }
    return size;
  }

  @Override
  public boolean readBoolean() {
    var value = readByte();
    return switch (value) {
      case 0 -> false;
      case 1 -> true;
      default -> throw new SborDecodeException(
          String.format("Unknown value %s used to encode boolean", value));
    };
  }

  @Override
  public byte readByte() {
    var value = input.read();

    if (value == EOF_RC) {
      throw new SborDecodeException("End of file when reading byte");
    }

    return (byte) value;
  }

  @Override
  public short readShort() {
    var v0 = input.read();
    var v1 = input.read();

    if (v0 == EOF_RC || v1 == EOF_RC) {
      throw new SborDecodeException("End of file when reading short");
    }

    short value = (short) (v0 & 0xFF);
    value |= (short) ((v1 & 0xFF) << 8);

    return value;
  }

  @Override
  public int readInt() {
    var v0 = input.read();
    var v1 = input.read();
    var v2 = input.read();
    var v3 = input.read();

    if (v0 == EOF_RC || v1 == EOF_RC || v2 == EOF_RC || v3 == EOF_RC) {
      throw new SborDecodeException("End of file when reading int");
    }

    int value = v0 & 0xFF;
    value |= ((v1 & 0xFF) << 8);
    value |= ((v2 & 0xFF) << 16);
    value |= ((v3 & 0xFF) << 24);

    return value;
  }

  @Override
  public long readLong() {
    var v0 = input.read();
    var v1 = input.read();
    var v2 = input.read();
    var v3 = input.read();
    var v4 = input.read();
    var v5 = input.read();
    var v6 = input.read();
    var v7 = input.read();

    if (v0 == EOF_RC
        || v1 == EOF_RC
        || v2 == EOF_RC
        || v3 == EOF_RC
        || v4 == EOF_RC
        || v5 == EOF_RC
        || v6 == EOF_RC
        || v7 == EOF_RC) {
      throw new SborDecodeException("End of file when reading long");
    }

    long value = v0 & 0xFF;
    value |= (((long) v1 & 0xFF) << 8);
    value |= (((long) v2 & 0xFF) << 16);
    value |= (((long) v3 & 0xFF) << 24);
    value |= (((long) v4 & 0xFF) << 32);
    value |= (((long) v5 & 0xFF) << 40);
    value |= (((long) v6 & 0xFF) << 48);
    value |= (((long) v7 & 0xFF) << 56);

    return value;
  }

  @Override
  public String readString() {
    var length = readSize();
    var bytes = readBytes(length);
    return new String(bytes, StandardCharsets.UTF_8);
  }

  @Override
  public byte[] readBytes(int length) {
    var bytes = new byte[length];

    // Early return if the length is 0.
<<<<<<< HEAD
    // This is needed because, contrary to JavaDoc,
    // ByteArrayInputStream always returns -1
    // if we're at the end of stream (even if 0 bytes were requested).
=======
    // Looking at the InputStream.read(byte[]) JavaDoc one may think that this if statement is
    // redundant.
    // Nothing could be further from the truth!
    // ByteArrayInputStream.read(byte[]) redefines the contract
    // to always return -1 if we're at the end of
    // stream - even if 0 bytes were requested.
>>>>>>> 3faea1bf
    if (length == 0) {
      return bytes;
    }

    try {
      var readLength = input.read(bytes);
      if (readLength != length) {
        throw new SborDecodeException(
            String.format(
                "End of file when reading byte array. Expected length %s, was %s",
                length, readLength));
      }
      return bytes;
    } catch (IOException exception) {
      throw new SborDecodeException("IO error occurred reading byte array", exception);
    }
  }

  @Override
  public short[] readShorts(int length) {
    var output = new short[length];

    for (var index = 0; index < length; index += 1) {
      output[index] = readShort();
    }

    return output;
  }

  @Override
  public int[] readIntegers(int length) {
    var output = new int[length];

    for (var index = 0; index < length; index += 1) {
      output[index] = readInt();
    }

    return output;
  }

  @Override
  public long[] readLongs(int length) {
    var output = new long[length];

    for (var index = 0; index < length; index += 1) {
      output[index] = readLong();
    }

    return output;
  }
}<|MERGE_RESOLUTION|>--- conflicted
+++ resolved
@@ -243,18 +243,12 @@
     var bytes = new byte[length];
 
     // Early return if the length is 0.
-<<<<<<< HEAD
-    // This is needed because, contrary to JavaDoc,
-    // ByteArrayInputStream always returns -1
-    // if we're at the end of stream (even if 0 bytes were requested).
-=======
     // Looking at the InputStream.read(byte[]) JavaDoc one may think that this if statement is
     // redundant.
     // Nothing could be further from the truth!
     // ByteArrayInputStream.read(byte[]) redefines the contract
     // to always return -1 if we're at the end of
     // stream - even if 0 bytes were requested.
->>>>>>> 3faea1bf
     if (length == 0) {
       return bytes;
     }
