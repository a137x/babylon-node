/*
 * (C) Copyright 2020 Radix DLT Ltd
 *
 * Radix DLT Ltd licenses this file to you under the Apache License,
 * Version 2.0 (the "License"); you may not use this file except in
 * compliance with the License.  You may obtain a copy of the
 * License at
 *
 *  http://www.apache.org/licenses/LICENSE-2.0
 *
 * Unless required by applicable law or agreed to in writing,
 * software distributed under the License is distributed on an
 * "AS IS" BASIS, WITHOUT WARRANTIES OR CONDITIONS OF ANY KIND,
 * either express or implied.  See the License for the specific
 * language governing permissions and limitations under the License.
 */

package com.radixdlt.engine;

import com.radixdlt.atomos.Result;
import com.radixdlt.constraintmachine.DataPointer;
import com.radixdlt.constraintmachine.Particle;
import com.radixdlt.constraintmachine.Spin;
import com.radixdlt.constraintmachine.CMInstruction;
import com.radixdlt.constraintmachine.CMError;
import com.radixdlt.constraintmachine.CMMicroInstruction;
import com.radixdlt.constraintmachine.CMMicroInstruction.CMMicroOp;
import com.radixdlt.constraintmachine.ConstraintMachine;
import com.radixdlt.store.CMStore;
import com.radixdlt.store.CMStores;
import com.radixdlt.store.EngineStore;
import com.radixdlt.store.SpinStateMachine;

import java.util.Optional;
import java.util.concurrent.CopyOnWriteArrayList;
import java.util.function.UnaryOperator;

/**
 * Top Level Class for the Radix Engine, a real-time, shardable, distributed state machine.
 */
public final class RadixEngine<T extends RadixEngineAtom> {
	private final ConstraintMachine constraintMachine;
	private final CMStore virtualizedCMStore;
	private final EngineStore<T> engineStore;
	private final CopyOnWriteArrayList<AtomEventListener<T>> atomEventListeners = new CopyOnWriteArrayList<>();
	private final CopyOnWriteArrayList<CMSuccessHook<T>> cmSuccessHooks = new CopyOnWriteArrayList<>();
	private final Object stateUpdateEngineLock = new Object();

	public RadixEngine(
		ConstraintMachine constraintMachine,
		UnaryOperator<CMStore> virtualStoreLayer,
		EngineStore<T> engineStore
	) {
		this.constraintMachine = constraintMachine;
		// Remove cm virtual store
		this.virtualizedCMStore = virtualStoreLayer.apply(CMStores.empty());
		this.engineStore = engineStore;
	}

	public void addCMSuccessHook(CMSuccessHook<T> hook) {
		this.cmSuccessHooks.add(hook);
	}

	public void addAtomEventListener(AtomEventListener<T> acceptor) {
		this.atomEventListeners.add(acceptor);
	}

	public void staticCheck(T atom) throws RadixEngineException {
		final Optional<CMError> error = constraintMachine.validate(atom.getCMInstruction());
		if (error.isPresent()) {
			throw new RadixEngineException(RadixEngineErrorCode.CM_ERROR, error.get().getDataPointer());
		}

		for (CMSuccessHook<T> hook : cmSuccessHooks) {
			Result hookResult = hook.hook(atom);
			if (hookResult.isError()) {
				throw new RadixEngineException(RadixEngineErrorCode.HOOK_ERROR, DataPointer.ofAtom());
			}
		}
	}

	public void store(T atom) throws RadixEngineException {
		this.staticCheck(atom);
		this.atomEventListeners.forEach(acceptor -> acceptor.onCMSuccess(atom));
		synchronized (stateUpdateEngineLock) {
<<<<<<< HEAD
			stateCheckAndStore(atom, cmAtom);

			// TODO Feature: Return updated state for some given query (e.g. for current validator set)
=======
			stateCheckAndStore(atom);
>>>>>>> b18a7377
		}
	}

	private void stateCheckAndStore(T atom) throws RadixEngineException {
		final CMInstruction cmInstruction = atom.getCMInstruction();

		long particleIndex = 0;
		long particleGroupIndex = 0;
		for (CMMicroInstruction microInstruction : cmInstruction.getMicroInstructions()) {
			// Treat check spin as the first push for now
			if (!microInstruction.isCheckSpin()) {
				if (microInstruction.getMicroOp() == CMMicroOp.PARTICLE_GROUP) {
					particleGroupIndex++;
					particleIndex = 0;
				} else {
					particleIndex++;
				}
				continue;
			}

			final Particle particle = microInstruction.getParticle();
			if (!engineStore.supports(particle.getDestinations())) {
				continue;
			}

			final DataPointer dp = DataPointer.ofParticle(particleGroupIndex, particleIndex);

			// First spun is the only one we need to check
			final Spin checkSpin = microInstruction.getCheckSpin();
			final Spin virtualSpin = virtualizedCMStore.getSpin(particle);
			if (SpinStateMachine.isBefore(checkSpin, virtualSpin)) {
				atomEventListeners.forEach(listener -> listener.onVirtualStateConflict(atom, dp));
				throw new RadixEngineException(RadixEngineErrorCode.VIRTUAL_STATE_CONFLICT, dp);
			}

			final Spin nextSpin = SpinStateMachine.next(checkSpin);
			final Spin physicalSpin = engineStore.getSpin(particle);
			final Spin currentSpin = SpinStateMachine.isAfter(virtualSpin, physicalSpin) ? virtualSpin : physicalSpin;
			if (!SpinStateMachine.canTransition(currentSpin, nextSpin)) {
				if (!SpinStateMachine.isBefore(currentSpin, nextSpin)) {
					engineStore.getAtomContaining(particle, nextSpin == Spin.DOWN, conflictAtom -> {
						atomEventListeners.forEach(listener -> listener.onStateConflict(atom, dp, conflictAtom));
					});

					throw new RadixEngineException(RadixEngineErrorCode.STATE_CONFLICT, dp);
				} else {
					atomEventListeners.forEach(listener -> listener.onStateMissingDependency(atom.getAID(), particle));
					throw new RadixEngineException(RadixEngineErrorCode.MISSING_DEPENDENCY, dp);
				}
			}
		}

		engineStore.storeAtom(atom);
		atomEventListeners.forEach(listener -> listener.onStateStore(atom));
	}
}<|MERGE_RESOLUTION|>--- conflicted
+++ resolved
@@ -83,13 +83,9 @@
 		this.staticCheck(atom);
 		this.atomEventListeners.forEach(acceptor -> acceptor.onCMSuccess(atom));
 		synchronized (stateUpdateEngineLock) {
-<<<<<<< HEAD
-			stateCheckAndStore(atom, cmAtom);
+			stateCheckAndStore(atom);
 
 			// TODO Feature: Return updated state for some given query (e.g. for current validator set)
-=======
-			stateCheckAndStore(atom);
->>>>>>> b18a7377
 		}
 	}
 
