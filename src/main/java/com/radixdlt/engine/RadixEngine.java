/*
 * (C) Copyright 2020 Radix DLT Ltd
 *
 * Radix DLT Ltd licenses this file to you under the Apache License,
 * Version 2.0 (the "License"); you may not use this file except in
 * compliance with the License.  You may obtain a copy of the
 * License at
 *
 *  http://www.apache.org/licenses/LICENSE-2.0
 *
 * Unless required by applicable law or agreed to in writing,
 * software distributed under the License is distributed on an
 * "AS IS" BASIS, WITHOUT WARRANTIES OR CONDITIONS OF ANY KIND,
 * either express or implied.  See the License for the specific
 * language governing permissions and limitations under the License.
 */

package com.radixdlt.engine;

import com.radixdlt.atomos.Result;
import com.radixdlt.constraintmachine.DataPointer;
import com.radixdlt.constraintmachine.Particle;
import com.radixdlt.constraintmachine.Spin;
import com.radixdlt.constraintmachine.CMInstruction;
import com.radixdlt.constraintmachine.CMError;
import com.radixdlt.constraintmachine.CMMicroInstruction;
import com.radixdlt.constraintmachine.CMMicroInstruction.CMMicroOp;
import com.radixdlt.constraintmachine.ConstraintMachine;
import com.radixdlt.store.CMStore;
import com.radixdlt.store.CMStores;
import com.radixdlt.store.EngineStore;
import com.radixdlt.store.SpinStateMachine;

import java.util.Objects;
import java.util.Optional;
import java.util.concurrent.atomic.AtomicReference;
import java.util.function.UnaryOperator;

/**
 * Top Level Class for the Radix Engine, a real-time, shardable, distributed state machine.
 */
public final class RadixEngine<T extends RadixEngineAtom> {
	private final ConstraintMachine constraintMachine;
	private final CMStore virtualizedCMStore;
	private final EngineStore<T> engineStore;
	private final AtomChecker<T> checker;
	private final Object stateUpdateEngineLock = new Object();

	public RadixEngine(
		ConstraintMachine constraintMachine,
		UnaryOperator<CMStore> virtualStoreLayer,
		EngineStore<T> engineStore
	) {
		this(constraintMachine, virtualStoreLayer, engineStore, null);
	}

	public RadixEngine(
		ConstraintMachine constraintMachine,
		UnaryOperator<CMStore> virtualStoreLayer,
		EngineStore<T> engineStore,
		AtomChecker<T> checker
	) {
		this.constraintMachine = Objects.requireNonNull(constraintMachine);
		this.virtualizedCMStore = virtualStoreLayer.apply(CMStores.empty());
		this.engineStore = Objects.requireNonNull(engineStore);
		this.checker = checker;
	}

	public void staticCheck(T atom) throws RadixEngineException {
		final Optional<CMError> error = constraintMachine.validate(atom.getCMInstruction());
		if (error.isPresent()) {
			throw new RadixEngineException(RadixEngineErrorCode.CM_ERROR, error.get().getDataPointer());
		}

		if (checker != null) {
			Result hookResult = checker.check(atom);
			if (hookResult.isError()) {
				throw new RadixEngineException(RadixEngineErrorCode.HOOK_ERROR, DataPointer.ofAtom());
			}
		}
	}

	/**
	 * Atomically stores the given atom into the store. If the atom
	 * has any conflicts or dependency issues the atom will not be stored.
	 *
	 * @param atom the atom to store
	 * @throws RadixEngineException on state conflict or dependency issues
	 */
	public void checkAndStore(T atom) throws RadixEngineException {
		this.staticCheck(atom);

		synchronized (stateUpdateEngineLock) {
<<<<<<< HEAD
			stateCheckAndStore(atom);

			// TODO Feature: Return updated state for some given query (e.g. for current validator set)
=======
			stateCheckAndStoreInternal(atom);
>>>>>>> 5695d399
		}
	}

	private void stateCheckAndStoreInternal(T atom) throws RadixEngineException {
		final CMInstruction cmInstruction = atom.getCMInstruction();

		long particleIndex = 0;
		long particleGroupIndex = 0;
		for (CMMicroInstruction microInstruction : cmInstruction.getMicroInstructions()) {
			// Treat check spin as the first push for now
			if (!microInstruction.isCheckSpin()) {
				if (microInstruction.getMicroOp() == CMMicroOp.PARTICLE_GROUP) {
					particleGroupIndex++;
					particleIndex = 0;
				} else {
					particleIndex++;
				}
				continue;
			}

			final Particle particle = microInstruction.getParticle();
			if (!engineStore.supports(particle.getDestinations())) {
				continue;
			}

			final DataPointer dp = DataPointer.ofParticle(particleGroupIndex, particleIndex);

			// First spin is the only one we need to check
			final Spin checkSpin = microInstruction.getCheckSpin();
			final Spin virtualSpin = virtualizedCMStore.getSpin(particle);
			// TODO: Move virtual state checks into static check
			if (SpinStateMachine.isBefore(checkSpin, virtualSpin)) {
				throw new RadixEngineException(RadixEngineErrorCode.VIRTUAL_STATE_CONFLICT, dp);
			}

			final Spin nextSpin = SpinStateMachine.next(checkSpin);
			final Spin physicalSpin = engineStore.getSpin(particle);
			final Spin currentSpin = SpinStateMachine.isAfter(virtualSpin, physicalSpin) ? virtualSpin : physicalSpin;
			if (!SpinStateMachine.canTransition(currentSpin, nextSpin)) {
				if (!SpinStateMachine.isBefore(currentSpin, nextSpin)) {
					// Hack for now
					// TODO: replace blocking callback with rx
					final AtomicReference<T> conflictAtom = new AtomicReference<>();
					engineStore.getAtomContaining(particle, nextSpin == Spin.DOWN, conflictAtom::set);
					throw new RadixEngineException(RadixEngineErrorCode.STATE_CONFLICT, dp, conflictAtom.get());
				} else {
					throw new RadixEngineException(RadixEngineErrorCode.MISSING_DEPENDENCY, dp);
				}
			}
		}

		engineStore.storeAtom(atom);
	}
}<|MERGE_RESOLUTION|>--- conflicted
+++ resolved
@@ -91,13 +91,8 @@
 		this.staticCheck(atom);
 
 		synchronized (stateUpdateEngineLock) {
-<<<<<<< HEAD
-			stateCheckAndStore(atom);
-
 			// TODO Feature: Return updated state for some given query (e.g. for current validator set)
-=======
 			stateCheckAndStoreInternal(atom);
->>>>>>> 5695d399
 		}
 	}
 
