/* Copyright 2021 Radix Publishing Ltd incorporated in Jersey (Channel Islands).
 *
 * Licensed under the Radix License, Version 1.0 (the "License"); you may not use this
 * file except in compliance with the License. You may obtain a copy of the License at:
 *
 * radixfoundation.org/licenses/LICENSE-v1
 *
 * The Licensor hereby grants permission for the Canonical version of the Work to be
 * published, distributed and used under or by reference to the Licensor’s trademark
 * Radix ® and use of any unregistered trade names, logos or get-up.
 *
 * The Licensor provides the Work (and each Contributor provides its Contributions) on an
 * "AS IS" BASIS, WITHOUT WARRANTIES OR CONDITIONS OF ANY KIND, either express or implied,
 * including, without limitation, any warranties or conditions of TITLE, NON-INFRINGEMENT,
 * MERCHANTABILITY, or FITNESS FOR A PARTICULAR PURPOSE.
 *
 * Whilst the Work is capable of being deployed, used and adopted (instantiated) to create
 * a distributed ledger it is your responsibility to test and validate the code, together
 * with all logic and performance of that code under all foreseeable scenarios.
 *
 * The Licensor does not make or purport to make and hereby excludes liability for all
 * and any representation, warranty or undertaking in any form whatsoever, whether express
 * or implied, to any entity or person, including any representation, warranty or
 * undertaking, as to the functionality security use, value or other characteristics of
 * any distributed ledger nor in respect the functioning or value of any tokens which may
 * be created stored or transferred using the Work. The Licensor does not warrant that the
 * Work or any use of the Work complies with any law or regulation in any territory where
 * it may be implemented or used or that it will be appropriate for any specific purpose.
 *
 * Neither the licensor nor any current or former employees, officers, directors, partners,
 * trustees, representatives, agents, advisors, contractors, or volunteers of the Licensor
 * shall be liable for any direct or indirect, special, incidental, consequential or other
 * losses of any kind, in tort, contract or otherwise (including but not limited to loss
 * of revenue, income or profits, or loss of use or data, or loss of reputation, or loss
 * of any economic or other opportunity of whatsoever nature or howsoever arising), arising
 * out of or in connection with (without limitation of any use, misuse, of any ledger system
 * or use made or its functionality or any performance or operation of any code or protocol
 * caused by bugs or programming or logic errors or otherwise);
 *
 * A. any offer, purchase, holding, use, sale, exchange or transmission of any
 * cryptographic keys, tokens or assets created, exchanged, stored or arising from any
 * interaction with the Work;
 *
 * B. any failure in a transmission or loss of any token or assets keys or other digital
 * artefacts due to errors in transmission;
 *
 * C. bugs, hacks, logic errors or faults in the Work or any communication;
 *
 * D. system software or apparatus including but not limited to losses caused by errors
 * in holding or transmitting tokens by any third-party;
 *
 * E. breaches or failure of security including hacker attacks, loss or disclosure of
 * password, loss of private key, unauthorised use or misuse of such passwords or keys;
 *
 * F. any losses including loss of anticipated savings or other benefits resulting from
 * use of the Work or any changes to the Work (however implemented).
 *
 * You are solely responsible for; testing, validating and evaluation of all operation
 * logic, functionality, security and appropriateness of using the Work for any commercial
 * or non-commercial purpose and for any reproduction or redistribution by You of the
 * Work. You assume all risks associated with Your use of the Work and the exercise of
 * permissions under this License.
 */

package com.radixdlt.statecomputer;

import static org.junit.Assert.assertFalse;
import static org.junit.Assert.assertTrue;

import com.radixdlt.crypto.ECKeyPair;
import com.radixdlt.lang.Option;
import com.radixdlt.rev2.NetworkDefinition;
import com.radixdlt.rev2.TransactionStatus;
import com.radixdlt.statecomputer.preview.PreviewFlags;
import com.radixdlt.statecomputer.preview.PreviewRequest;
import com.radixdlt.statemanager.StateManager;
import com.radixdlt.statemanager.StateManagerConfig;
import com.radixdlt.transaction.TransactionBuilder;
import com.radixdlt.utils.UInt32;
import com.radixdlt.utils.UInt64;
import java.util.List;
import org.bouncycastle.util.encoders.Hex;
import org.junit.Test;

public final class PreviewTest {
  @Test
  public void test_successful_preview() {
    // Arrange
    try (final var stateManager =
<<<<<<< HEAD
        StateManager.createAndInitialize(new StateManagerConfig(Option.none()))) {
      final var stateComputer = new RustStateComputer(stateManager);
      final var manifest = ManifestCompiler.compile("CLEAR_AUTH_ZONE;", "LocalSimulator").unwrap();
=======
        StateManager.createAndInitialize(
            new StateManagerConfig(NetworkDefinition.INT_TEST_NET, Option.none()))) {
      final var stateComputer = new RustStateComputer(stateManager.getRustState());
      final var manifest =
          TransactionBuilder.compileManifest(NetworkDefinition.INT_TEST_NET, "CLEAR_AUTH_ZONE;");
>>>>>>> 5b2f8432
      final var somePublicKey = ECKeyPair.generateNew().getPublicKey().getCompressedBytes();
      final var previewRequest =
          new PreviewRequest(
              manifest,
              UInt32.fromNonNegativeInt(10000000),
              UInt32.fromNonNegativeInt(0),
              UInt64.fromNonNegativeLong(0L),
              List.of(somePublicKey),
              new PreviewFlags(true));

      // Act
      final var result = stateComputer.preview(previewRequest);
      final var costUnitsConsumed = result.unwrap().transactionFee().costUnitsConsumed();

      // Assert
      assertTrue(result.unwrap().transactionStatus() instanceof TransactionStatus.Succeeded);
      // Just to make sure we're getting some reasonable values back
      assertTrue(costUnitsConsumed.gt(UInt32.fromNonNegativeInt(1000)));
      assertTrue(costUnitsConsumed.lte(UInt32.fromNonNegativeInt(1000000)));
    }
  }

  @Test
  public void test_decode_error_result() {
    // Arrange
    try (final var stateManager =
<<<<<<< HEAD
        StateManager.createAndInitialize(new StateManagerConfig(Option.none()))) {
      final var stateComputer = new RustStateComputer(stateManager);
=======
        StateManager.createAndInitialize(
            new StateManagerConfig(NetworkDefinition.INT_TEST_NET, Option.none()))) {
      final var stateComputer = new RustStateComputer(stateManager.getRustState());
>>>>>>> 5b2f8432
      final var manifest = Hex.decode("00"); // invalid manifest
      final var somePublicKey = ECKeyPair.generateNew().getPublicKey().getCompressedBytes();
      final var previewRequest =
          new PreviewRequest(
              manifest,
              UInt32.fromNonNegativeInt(100000000),
              UInt32.fromNonNegativeInt(0),
              UInt64.fromNonNegativeLong(0L),
              List.of(somePublicKey),
              new PreviewFlags(true));

      // Act
      final var result = stateComputer.preview(previewRequest);

      // Assert
      assertTrue(result.isError());
      assertFalse(result.unwrapError().message().isBlank());
    }
  }
}<|MERGE_RESOLUTION|>--- conflicted
+++ resolved
@@ -87,17 +87,11 @@
   public void test_successful_preview() {
     // Arrange
     try (final var stateManager =
-<<<<<<< HEAD
-        StateManager.createAndInitialize(new StateManagerConfig(Option.none()))) {
-      final var stateComputer = new RustStateComputer(stateManager);
-      final var manifest = ManifestCompiler.compile("CLEAR_AUTH_ZONE;", "LocalSimulator").unwrap();
-=======
         StateManager.createAndInitialize(
             new StateManagerConfig(NetworkDefinition.INT_TEST_NET, Option.none()))) {
-      final var stateComputer = new RustStateComputer(stateManager.getRustState());
+      final var stateComputer = new RustStateComputer(stateManager);
       final var manifest =
           TransactionBuilder.compileManifest(NetworkDefinition.INT_TEST_NET, "CLEAR_AUTH_ZONE;");
->>>>>>> 5b2f8432
       final var somePublicKey = ECKeyPair.generateNew().getPublicKey().getCompressedBytes();
       final var previewRequest =
           new PreviewRequest(
@@ -124,14 +118,9 @@
   public void test_decode_error_result() {
     // Arrange
     try (final var stateManager =
-<<<<<<< HEAD
-        StateManager.createAndInitialize(new StateManagerConfig(Option.none()))) {
-      final var stateComputer = new RustStateComputer(stateManager);
-=======
         StateManager.createAndInitialize(
             new StateManagerConfig(NetworkDefinition.INT_TEST_NET, Option.none()))) {
-      final var stateComputer = new RustStateComputer(stateManager.getRustState());
->>>>>>> 5b2f8432
+      final var stateComputer = new RustStateComputer(stateManager);
       final var manifest = Hex.decode("00"); // invalid manifest
       final var somePublicKey = ECKeyPair.generateNew().getPublicKey().getCompressedBytes();
       final var previewRequest =
