--- conflicted
+++ resolved
@@ -109,17 +109,15 @@
 
     // Trigger a custom error message on failure...
     ignoreExitValue true
-<<<<<<< HEAD
-    workingDir rootProject.projectDir
-    def dockerBuildCmd = "DOCKER_BUILDKIT=1 docker build -f docker/rust-builder/Dockerfile" +
-            " --target=artifact" +
-            " --output type=local,dest=state-manager/target/${target}/debug/" +
-            " --build-arg TARGET=$target ."
-=======
 
     def dockerBuildCmd = "docker compose -f ../docker/rust-builder/build-sm.yaml run --env TARGET=$target build-sm"
->>>>>>> c897ae30
     commandLine 'sh', '-c', dockerBuildCmd
+//    workingDir rootProject.projectDir
+//    def dockerBuildCmd = "DOCKER_BUILDKIT=1 docker build -f docker/rust-builder/Dockerfile" +
+//            " --target=artifact" +
+//            " --output type=local,dest=state-manager/target/${target}/debug/" +
+//            " --build-arg TARGET=$target ."
+//    commandLine 'sh', '-c', dockerBuildCmd
 
     doLast {
         if (executionResult.get().getExitValue() != 0) {
