--- conflicted
+++ resolved
@@ -67,24 +67,8 @@
 use radix_engine::transaction::{TransactionOutcome, TransactionReceipt, TransactionResult};
 use std::collections::HashMap;
 
-<<<<<<< HEAD
-/// TODO: Remove and use the real TransactionReceipt. This is currently a required struct
-/// TODO: as there is RC<RefCell<>> useage in some of the substates which does not play well
-/// TODO: with the babylon node multithreaded structures.
-#[derive(Debug, Clone)]
-pub struct TemporaryTransactionReceipt {
-    pub result: String,
-    pub new_package_addresses: Vec<PackageAddress>,
-    pub new_component_addresses: Vec<ComponentAddress>,
-    pub new_resource_addresses: Vec<ResourceAddress>,
-}
-
-#[derive(Debug)]
-pub struct TransactionStore {
-=======
 #[derive(Debug)]
 pub struct InMemoryTransactionStore {
->>>>>>> 51e4fb9d
     in_memory_store: HashMap<TId, (Vec<u8>, TemporaryTransactionReceipt)>,
 }
 
