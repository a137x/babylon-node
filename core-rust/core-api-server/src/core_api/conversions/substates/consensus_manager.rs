use super::super::*;
use super::*;
use crate::core_api::models;
use radix_engine_interface::blueprints::consensus_manager::*;

use radix_engine::types::*;
use radix_engine_queries::typed_substate_layout::*;

pub fn to_api_registered_validators_by_stake_index_entry_substate(
    context: &MappingContext,
    typed_key: &TypedSubstateKey,
    substate: &Validator,
) -> Result<models::Substate, MappingError> {
    let TypedSubstateKey::MainModule(TypedMainModuleSubstateKey::ConsensusManagerRegisteredValidatorsByStakeIndexKey(ValidatorByStakeKey { divided_stake, validator_address })) = typed_key else {
        return Err(MappingError::MismatchedSubstateKeyType { message: "ValidatorByStakeKey".to_string() });
    };
    let validator = substate;
    Ok(index_substate!(
        substate,
        ConsensusManagerRegisteredValidatorsByStakeIndexEntry,
        models::ActiveValidatorKey {
            stake_weighting: to_api_u16_as_i32(*divided_stake),
            validator_address: to_api_component_address(context, validator_address)?,
        },
        {
            active_validator: Box::new(to_api_active_validator(
                context,
                validator_address,
                validator,
            )?),
        },
    ))
}

pub fn to_api_current_validator_set_substate(
    context: &MappingContext,
    substate: &FieldSubstate<CurrentValidatorSetSubstate>,
) -> Result<models::Substate, MappingError> {
    Ok(field_substate!(
        substate,
        ConsensusManagerFieldCurrentValidatorSet,
        CurrentValidatorSetSubstate { validator_set } => {
            let validator_set = validator_set
                .validators_by_stake_desc
                .iter()
                .map(|(address, validator)| to_api_active_validator(context, address, validator))
                .collect::<Result<_, _>>()?;
        },
        Value { validator_set }
    ))
}

pub fn to_api_current_proposal_statistic_substate(
    _context: &MappingContext,
    substate: &FieldSubstate<CurrentProposalStatisticSubstate>,
) -> Result<models::Substate, MappingError> {
    Ok(field_substate!(
        substate,
        ConsensusManagerFieldCurrentProposalStatistic,
        CurrentProposalStatisticSubstate {
            validator_statistics,
        },
        Value {
            completed: validator_statistics
                .iter()
                .map(|s| to_api_ten_trillion_capped_u64(s.made, "completed_proposals"))
                .collect::<Result<_, _>>()?,
            missed: validator_statistics
                .iter()
                .map(|s| to_api_ten_trillion_capped_u64(s.missed, "missed_proposals"))
                .collect::<Result<_, _>>()?,
        },
    ))
}

pub fn to_api_validator_rewards_substate(
    context: &MappingContext,
    substate: &FieldSubstate<ValidatorRewardsSubstate>,
) -> Result<models::Substate, MappingError> {
    Ok(field_substate!(
        substate,
        ConsensusManagerFieldValidatorRewards,
        ValidatorRewardsSubstate {
            proposer_rewards,
            rewards_vault,
        },
        Value {
            proposer_rewards: proposer_rewards
                .iter()
                .map(|(validator_index, xrd_amount)| {
                    to_api_proposer_reward(context, validator_index, xrd_amount)
                })
                .collect::<Result<Vec<_>, MappingError>>()?,
            rewards_vault: Box::new(to_api_owned_entity(context, &rewards_vault.0)?),
        },
    ))
}

pub fn to_api_active_validator(
    context: &MappingContext,
    address: &ComponentAddress,
    validator: &Validator,
) -> Result<models::ActiveValidator, MappingError> {
    Ok(models::ActiveValidator {
        address: to_api_component_address(context, address)?,
        key: Box::new(to_api_ecdsa_secp256k1_public_key(&validator.key)),
        stake: to_api_decimal(&validator.stake),
    })
}

pub fn to_api_proposer_reward(
    _context: &MappingContext,
    validator_index: &ValidatorIndex,
    xrd_amount: &Decimal,
) -> Result<models::ProposerReward, MappingError> {
    Ok(models::ProposerReward {
        validator_index: Box::new(to_api_active_validator_index(*validator_index)),
        xrd_amount: to_api_decimal(xrd_amount),
    })
}

pub fn to_api_validator_substate(
    context: &MappingContext,
    substate: &FieldSubstate<ValidatorSubstate>,
) -> Result<models::Substate, MappingError> {
    Ok(field_substate!(
        substate,
        ValidatorFieldState,
        ValidatorSubstate {
            sorted_key,
            key,
            is_registered,
            accepts_delegated_stake,
            validator_fee_factor,
            validator_fee_change_request,
            stake_unit_resource,
            stake_xrd_vault_id,
            claim_nft,
            pending_xrd_withdraw_vault_id,
            locked_owner_stake_unit_vault_id,
            pending_owner_stake_unit_unlock_vault_id,
            pending_owner_stake_unit_withdrawals,
            already_unlocked_owner_stake_unit_amount,
        },
        Value {
            sorted_key: sorted_key.as_ref().map(|key| {
                Box::new(to_api_substate_key(&SubstateKey::Sorted((
                    key.0,
                    key.1.clone(),
                ))))
            }),
            public_key: Box::new(to_api_ecdsa_secp256k1_public_key(key)),
            is_registered: *is_registered,
            accepts_delegated_stake: *accepts_delegated_stake,
            validator_fee_factor: to_api_decimal(validator_fee_factor),
            validator_fee_change_request: validator_fee_change_request
                .as_ref()
                .map(|validator_fee_change_request| -> Result<_, _> {
                    let ValidatorFeeChangeRequest {
                        epoch_effective,
                        new_fee_factor,
                    } = validator_fee_change_request;
                    Ok(Box::new(models::ValidatorFeeChangeRequest {
                        epoch_effective: to_api_epoch(context, *epoch_effective)?,
                        new_fee_factor: to_api_decimal(new_fee_factor),
                    }))
                })
                .transpose()?,
            stake_unit_resource_address: to_api_resource_address(context, stake_unit_resource)?,
<<<<<<< HEAD
            stake_xrd_vault: Box::new(to_api_owned_entity(context, stake_xrd_vault_id)?),
            unstake_claim_token_resource_address: to_api_resource_address(context, unstake_nft)?,
            pending_xrd_withdraw_vault: Box::new(to_api_owned_entity(
=======
            stake_xrd_vault: Box::new(to_api_entity_reference(
                context,
                stake_xrd_vault_id.as_node_id(),
            )?),
            claim_token_resource_address: to_api_resource_address(context, claim_nft)?,
            pending_xrd_withdraw_vault: Box::new(to_api_entity_reference(
>>>>>>> 02682cde
                context,
                pending_xrd_withdraw_vault_id,
            )?),
            locked_owner_stake_unit_vault: Box::new(to_api_owned_entity(
                context,
                locked_owner_stake_unit_vault_id,
            )?),
            pending_owner_stake_unit_unlock_vault: Box::new(to_api_owned_entity(
                context,
                pending_owner_stake_unit_unlock_vault_id,
            )?),
            pending_owner_stake_unit_withdrawals: pending_owner_stake_unit_withdrawals
                .iter()
                .map(|(epoch, amount)| -> Result<_, _> {
                    Ok(models::PendingOwnerStakeWithdrawal {
                        epoch_unlocked: to_api_epoch(context, *epoch)?,
                        stake_unit_amount: to_api_decimal(amount),
                    })
                })
                .collect::<Result<_, _>>()?,
            already_unlocked_owner_stake_unit_amount: to_api_decimal(
                already_unlocked_owner_stake_unit_amount,
            ),
        }
    ))
}

pub fn to_api_validator_protocol_update_readiness_signal_substate(
    _context: &MappingContext,
    substate: &FieldSubstate<ValidatorProtocolUpdateReadinessSignalSubstate>,
) -> Result<models::Substate, MappingError> {
    Ok(field_substate!(
        substate,
        ValidatorFieldProtocolUpdateReadinessSignal,
        ValidatorProtocolUpdateReadinessSignalSubstate {
            protocol_version_name,
        },
        Value {
            protocol_version_name: protocol_version_name.as_ref().map(|name| name.to_string()),
        }
    ))
}

pub fn to_api_consensus_manager_state_substate(
    context: &MappingContext,
    substate: &FieldSubstate<ConsensusManagerSubstate>,
) -> Result<models::Substate, MappingError> {
    Ok(field_substate!(
        substate,
        ConsensusManagerFieldState,
        ConsensusManagerSubstate {
            epoch,
            round,
            started,
            effective_epoch_start_milli,
            actual_epoch_start_milli,
            current_leader,
        },
        Value {
            epoch: to_api_epoch(context, *epoch)?,
            round: to_api_round(*round)?,
            is_started: *started,
            effective_epoch_start: Box::new(to_api_instant_from_safe_timestamp(
                *effective_epoch_start_milli,
            )?),
            actual_epoch_start: Box::new(to_api_instant_from_safe_timestamp(
                *actual_epoch_start_milli,
            )?),
            current_leader: current_leader
                .as_ref()
                .map(|validator_index| to_api_active_validator_index(*validator_index))
                .map(Box::new),
        }
    ))
}

pub fn to_api_consensus_manager_config_substate(
    substate: &FieldSubstate<ConsensusManagerConfigSubstate>,
) -> Result<models::Substate, MappingError> {
    let usd_price_in_xrd = Decimal::try_from(USD_PRICE_IN_XRD).unwrap();
    Ok(field_substate!(
        substate,
        ConsensusManagerFieldConfig,
        ConsensusManagerConfigSubstate {
            config: ConsensusManagerConfig {
                max_validators,
                epoch_change_condition,
                num_unstake_epochs,
                total_emission_xrd_per_epoch,
                min_validator_reliability,
                num_owner_stake_units_unlock_epochs,
                num_fee_increase_delay_epochs,
                validator_creation_usd_cost,
            },
        },
        Value {
            max_validators: to_api_ten_trillion_capped_u64(
                u64::from(*max_validators),
                "max_validators",
            )?,
            epoch_change_condition: Box::new(to_api_epoch_change_condition(
                epoch_change_condition
            )?),
            num_unstake_epochs: to_api_ten_trillion_capped_u64(
                *num_unstake_epochs,
                "num_unstake_epochs",
            )?,
            total_emission_xrd_per_epoch: to_api_decimal(total_emission_xrd_per_epoch),
            min_validator_reliability: to_api_decimal(min_validator_reliability),
            num_owner_stake_units_unlock_epochs: to_api_ten_trillion_capped_u64(
                *num_owner_stake_units_unlock_epochs,
                "num_owner_stake_units_unlock_epochs",
            )?,
            num_fee_increase_delay_epochs: to_api_ten_trillion_capped_u64(
                *num_fee_increase_delay_epochs,
                "num_fee_increase_delay_epochs",
            )?,
            validator_creation_usd_equivalent_cost: to_api_decimal(validator_creation_usd_cost),
            validator_creation_xrd_cost: to_api_decimal(
                &(validator_creation_usd_cost.mul_or_panic(usd_price_in_xrd))
            ),
        }
    ))
}

pub fn to_api_epoch_change_condition(
    epoch_change_condition: &EpochChangeCondition,
) -> Result<models::EpochChangeCondition, MappingError> {
    let EpochChangeCondition {
        min_round_count,
        max_round_count,
        target_duration_millis,
    } = epoch_change_condition;
    Ok(models::EpochChangeCondition {
        min_round_count: to_api_ten_trillion_capped_u64(*min_round_count, "min_round_count")?,
        max_round_count: to_api_ten_trillion_capped_u64(*max_round_count, "max_round_count")?,
        target_duration_millis: to_api_ten_trillion_capped_u64(
            *target_duration_millis,
            "target_duration_millis",
        )?,
    })
}

pub fn to_api_current_time_substate(
    substate: &FieldSubstate<ProposerMilliTimestampSubstate>,
) -> Result<models::Substate, MappingError> {
    Ok(field_substate!(
        substate,
        ConsensusManagerFieldCurrentTime,
        ProposerMilliTimestampSubstate { epoch_milli },
        Value {
            proposer_timestamp: Box::new(to_api_instant_from_safe_timestamp(*epoch_milli)?),
        }
    ))
}

pub fn to_api_current_time_rounded_to_minutes_substate(
    substate: &FieldSubstate<ProposerMinuteTimestampSubstate>,
) -> Result<models::Substate, MappingError> {
    Ok(field_substate!(
        substate,
        ConsensusManagerFieldCurrentTimeRoundedToMinutes,
        ProposerMinuteTimestampSubstate { epoch_minute },
        Value {
            proposer_timestamp_rounded_down_to_minute: Box::new(
                to_api_instant_from_safe_timestamp(i64::from(*epoch_minute) * 60 * 1000)?,
            ),
        }
    ))
}<|MERGE_RESOLUTION|>--- conflicted
+++ resolved
@@ -167,18 +167,9 @@
                 })
                 .transpose()?,
             stake_unit_resource_address: to_api_resource_address(context, stake_unit_resource)?,
-<<<<<<< HEAD
             stake_xrd_vault: Box::new(to_api_owned_entity(context, stake_xrd_vault_id)?),
-            unstake_claim_token_resource_address: to_api_resource_address(context, unstake_nft)?,
+            claim_token_resource_address: to_api_resource_address(context, claim_nft)?,
             pending_xrd_withdraw_vault: Box::new(to_api_owned_entity(
-=======
-            stake_xrd_vault: Box::new(to_api_entity_reference(
-                context,
-                stake_xrd_vault_id.as_node_id(),
-            )?),
-            claim_token_resource_address: to_api_resource_address(context, claim_nft)?,
-            pending_xrd_withdraw_vault: Box::new(to_api_entity_reference(
->>>>>>> 02682cde
                 context,
                 pending_xrd_withdraw_vault_id,
             )?),
