--- conflicted
+++ resolved
@@ -31,15 +31,11 @@
         ));
     }
 
-<<<<<<< HEAD
     let database = state.state_manager.database.read();
-=======
-    let database = state.database.read();
     let header = database
         .get_last_proof()
         .expect("proof for outputted state must exist")
         .ledger_header;
->>>>>>> c99e7e94
 
     let type_info: Option<TypeInfoSubstate> = read_optional_substate::<TypeInfoSubstate>(
         database.deref(),
