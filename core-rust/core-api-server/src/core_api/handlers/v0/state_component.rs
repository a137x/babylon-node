--- conflicted
+++ resolved
@@ -83,11 +83,7 @@
         substate
     };
 
-<<<<<<< HEAD
-    let component_dump = dump_component(&state_manager.staged_store.root, component_address)
-=======
-    let component_dump = dump_component_state(&state_manager.store, component_address)
->>>>>>> 56fbdf1e
+    let component_dump = dump_component_state(&state_manager.staged_store.root, component_address)
         .map_err(|err| server_error(&format!("Error traversing component state: {:?}", err)))?;
 
     let state_owned_vaults = component_dump
