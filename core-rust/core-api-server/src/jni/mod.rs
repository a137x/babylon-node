/* Copyright 2021 Radix Publishing Ltd incorporated in Jersey (Channel Islands).
 *
 * Licensed under the Radix License, Version 1.0 (the "License"); you may not use this
 * file except in compliance with the License. You may obtain a copy of the License at:
 *
 * radixfoundation.org/licenses/LICENSE-v1
 *
 * The Licensor hereby grants permission for the Canonical version of the Work to be
 * published, distributed and used under or by reference to the Licensor’s trademark
 * Radix ® and use of any unregistered trade names, logos or get-up.
 *
 * The Licensor provides the Work (and each Contributor provides its Contributions) on an
 * "AS IS" BASIS, WITHOUT WARRANTIES OR CONDITIONS OF ANY KIND, either express or implied,
 * including, without limitation, any warranties or conditions of TITLE, NON-INFRINGEMENT,
 * MERCHANTABILITY, or FITNESS FOR A PARTICULAR PURPOSE.
 *
 * Whilst the Work is capable of being deployed, used and adopted (instantiated) to create
 * a distributed ledger it is your responsibility to test and validate the code, together
 * with all logic and performance of that code under all foreseeable scenarios.
 *
 * The Licensor does not make or purport to make and hereby excludes liability for all
 * and any representation, warranty or undertaking in any form whatsoever, whether express
 * or implied, to any entity or person, including any representation, warranty or
 * undertaking, as to the functionality security use, value or other characteristics of
 * any distributed ledger nor in respect the functioning or value of any tokens which may
 * be created stored or transferred using the Work. The Licensor does not warrant that the
 * Work or any use of the Work complies with any law or regulation in any territory where
 * it may be implemented or used or that it will be appropriate for any specific purpose.
 *
 * Neither the licensor nor any current or former employees, officers, directors, partners,
 * trustees, representatives, agents, advisors, contractors, or volunteers of the Licensor
 * shall be liable for any direct or indirect, special, incidental, consequential or other
 * losses of any kind, in tort, contract or otherwise (including but not limited to loss
 * of revenue, income or profits, or loss of use or data, or loss of reputation, or loss
 * of any economic or other opportunity of whatsoever nature or howsoever arising), arising
 * out of or in connection with (without limitation of any use, misuse, of any ledger system
 * or use made or its functionality or any performance or operation of any code or protocol
 * caused by bugs or programming or logic errors or otherwise);
 *
 * A. any offer, purchase, holding, use, sale, exchange or transmission of any
 * cryptographic keys, tokens or assets created, exchanged, stored or arising from any
 * interaction with the Work;
 *
 * B. any failure in a transmission or loss of any token or assets keys or other digital
 * artefacts due to errors in transmission;
 *
 * C. bugs, hacks, logic errors or faults in the Work or any communication;
 *
 * D. system software or apparatus including but not limited to losses caused by errors
 * in holding or transmitting tokens by any third-party;
 *
 * E. breaches or failure of security including hacker attacks, loss or disclosure of
 * password, loss of private key, unauthorised use or misuse of such passwords or keys;
 *
 * F. any losses including loss of anticipated savings or other benefits resulting from
 * use of the Work or any changes to the Work (however implemented).
 *
 * You are solely responsible for; testing, validating and evaluation of all operation
 * logic, functionality, security and appropriateness of using the Work for any commercial
 * or non-commercial purpose and for any reproduction or redistribution by You of the
 * Work. You assume all risks associated with Your use of the Work and the exercise of
 * permissions under this License.
 */

use crate::core_api::{create_server, CoreApiServerConfig, CoreApiState};
use futures::channel::oneshot;
use futures::channel::oneshot::Sender;
use futures::FutureExt;
use jni::objects::{JClass, JObject};
use jni::sys::jbyteArray;
use jni::JNIEnv;

use state_manager::jni::java_structure::JavaStructure;
use state_manager::jni::state_manager::JNIStateManager;
use state_manager::jni::utils::*;
use std::str;
<<<<<<< HEAD
use std::sync::MutexGuard;
use tokio::runtime::Runtime as TokioRuntime;

use tracing_subscriber::layer::SubscriberExt;
use tracing_subscriber::util::SubscriberInitExt;
=======
use std::sync::{Arc, MutexGuard};
use tokio::runtime::Runtime;
>>>>>>> d96311c2

const POINTER_JNI_FIELD_NAME: &str = "rustCoreApiServerPointer";

pub struct RunningServer {
    pub shutdown_signal_sender: Sender<()>,
}

pub struct JNICoreApiServer {
    pub config: CoreApiServerConfig,
<<<<<<< HEAD
    pub state: CoreApiState,
=======
    pub runtime: Arc<Runtime>,
    pub state_manager: Arc<RwLock<ActualStateManager>>,
>>>>>>> d96311c2
    pub running_server: Option<RunningServer>,
}

#[no_mangle]
extern "system" fn Java_com_radixdlt_api_CoreApiServer_init(
    env: JNIEnv,
    _class: JClass,
    j_state_manager: JObject,
    j_core_api_server: JObject,
    j_config: jbyteArray,
) {
<<<<<<< HEAD
    let state = JNIStateManager::get_state(&env, j_state_manager);
=======
    let state_manager = JNIStateManager::get_state_manager(&env, j_state_manager);
    let runtime = JNIStateManager::get_runtime(&env, j_state_manager);
>>>>>>> d96311c2
    let config_bytes: Vec<u8> = jni_jbytearray_to_vector(&env, j_config).unwrap();
    let jni_core_api_server = JNICoreApiServer {
<<<<<<< HEAD
        config: CoreApiServerConfig::from_java(&config_bytes).unwrap(),
        state: CoreApiState {
            network: state.network.clone(),
            state_manager: state.state_manager.clone(),
            database: state.database.clone(),
            mempool: state.mempool.clone(),
            commitable_transaction_validator: state.commitable_transaction_validator.clone(),
            transaction_previewer: state.transaction_previewer.clone(),
        },
=======
        config,
        runtime,
        state_manager,
>>>>>>> d96311c2
        running_server: None,
    };

    env.set_rust_field(
        j_core_api_server,
        POINTER_JNI_FIELD_NAME,
        jni_core_api_server,
    )
    .unwrap();
}

#[no_mangle]
extern "system" fn Java_com_radixdlt_api_CoreApiServer_start(
    env: JNIEnv,
    _class: JClass,
    j_core_api_server: JObject,
) {
    let (shutdown_signal_sender, shutdown_signal_receiver) = oneshot::channel::<()>();

    let mut jni_core_api_server: MutexGuard<JNICoreApiServer> = env
        .get_rust_field(j_core_api_server, POINTER_JNI_FIELD_NAME)
        .unwrap();

    let config = &jni_core_api_server.config;
<<<<<<< HEAD
    let state = jni_core_api_server.state.clone();

    let bind_addr = format!("{}:{}", config.bind_interface, config.port);
    tokio_runtime.spawn(async move {
        match std::env::var("JAEGER_AGENT_ENDPOINT") {
            Ok(jaeger_agent_endpoint) => {
                let tracer = opentelemetry_jaeger::new_agent_pipeline()
                    .with_endpoint(jaeger_agent_endpoint)
                    .with_auto_split_batch(true)
                    .with_service_name("core_api")
                    .install_batch(opentelemetry::runtime::Tokio)
                    .unwrap();

                let opentelemetry = tracing_opentelemetry::layer().with_tracer(tracer);

                // Trying to initialize a global logger here, and carry on if this fails.
                let _ = tracing_subscriber::registry()
                    .with(tracing_subscriber::filter::LevelFilter::INFO)
                    .with(opentelemetry)
                    .with(tracing_subscriber::fmt::layer())
                    .try_init();
            }
            Err(_) => {
                let _ = tracing_subscriber::registry()
                    .with(tracing_subscriber::filter::LevelFilter::INFO)
                    .with(tracing_subscriber::fmt::layer())
                    .try_init();
            }
        }

        create_server(&bind_addr, shutdown_signal_receiver.map(|_| ()), state).await;
=======

    let state_manager = jni_core_api_server.state_manager.clone();
    let runtime = &jni_core_api_server.runtime;

    let bind_addr = format!("{}:{}", config.bind_interface, config.port);
    runtime.spawn(async move {
        create_server(
            &bind_addr,
            shutdown_signal_receiver.map(|_| ()),
            state_manager,
        )
        .await;
>>>>>>> d96311c2
    });

    jni_core_api_server.running_server = Some(RunningServer {
        shutdown_signal_sender,
    });
}

#[no_mangle]
extern "system" fn Java_com_radixdlt_api_CoreApiServer_stop(
    env: JNIEnv,
    _class: JClass,
    j_core_api_server: JObject,
) {
    if let Ok(jni_core_api_server) = env.take_rust_field::<JObject, &str, JNICoreApiServer>(
        j_core_api_server,
        POINTER_JNI_FIELD_NAME,
    ) {
        if let Some(running_server) = jni_core_api_server.running_server {
            running_server.shutdown_signal_sender.send(()).unwrap();
        }
        // No-op, drop the jni_core_api_server
    }
}

pub fn export_extern_functions() {}<|MERGE_RESOLUTION|>--- conflicted
+++ resolved
@@ -74,16 +74,8 @@
 use state_manager::jni::state_manager::JNIStateManager;
 use state_manager::jni::utils::*;
 use std::str;
-<<<<<<< HEAD
-use std::sync::MutexGuard;
-use tokio::runtime::Runtime as TokioRuntime;
-
-use tracing_subscriber::layer::SubscriberExt;
-use tracing_subscriber::util::SubscriberInitExt;
-=======
 use std::sync::{Arc, MutexGuard};
 use tokio::runtime::Runtime;
->>>>>>> d96311c2
 
 const POINTER_JNI_FIELD_NAME: &str = "rustCoreApiServerPointer";
 
@@ -93,12 +85,8 @@
 
 pub struct JNICoreApiServer {
     pub config: CoreApiServerConfig,
-<<<<<<< HEAD
+    pub runtime: Arc<Runtime>,
     pub state: CoreApiState,
-=======
-    pub runtime: Arc<Runtime>,
-    pub state_manager: Arc<RwLock<ActualStateManager>>,
->>>>>>> d96311c2
     pub running_server: Option<RunningServer>,
 }
 
@@ -110,16 +98,12 @@
     j_core_api_server: JObject,
     j_config: jbyteArray,
 ) {
-<<<<<<< HEAD
     let state = JNIStateManager::get_state(&env, j_state_manager);
-=======
-    let state_manager = JNIStateManager::get_state_manager(&env, j_state_manager);
-    let runtime = JNIStateManager::get_runtime(&env, j_state_manager);
->>>>>>> d96311c2
+
     let config_bytes: Vec<u8> = jni_jbytearray_to_vector(&env, j_config).unwrap();
     let jni_core_api_server = JNICoreApiServer {
-<<<<<<< HEAD
         config: CoreApiServerConfig::from_java(&config_bytes).unwrap(),
+        runtime: state.runtime.clone(),
         state: CoreApiState {
             network: state.network.clone(),
             state_manager: state.state_manager.clone(),
@@ -128,11 +112,6 @@
             commitable_transaction_validator: state.commitable_transaction_validator.clone(),
             transaction_previewer: state.transaction_previewer.clone(),
         },
-=======
-        config,
-        runtime,
-        state_manager,
->>>>>>> d96311c2
         running_server: None,
     };
 
@@ -157,52 +136,13 @@
         .unwrap();
 
     let config = &jni_core_api_server.config;
-<<<<<<< HEAD
+
     let state = jni_core_api_server.state.clone();
-
-    let bind_addr = format!("{}:{}", config.bind_interface, config.port);
-    tokio_runtime.spawn(async move {
-        match std::env::var("JAEGER_AGENT_ENDPOINT") {
-            Ok(jaeger_agent_endpoint) => {
-                let tracer = opentelemetry_jaeger::new_agent_pipeline()
-                    .with_endpoint(jaeger_agent_endpoint)
-                    .with_auto_split_batch(true)
-                    .with_service_name("core_api")
-                    .install_batch(opentelemetry::runtime::Tokio)
-                    .unwrap();
-
-                let opentelemetry = tracing_opentelemetry::layer().with_tracer(tracer);
-
-                // Trying to initialize a global logger here, and carry on if this fails.
-                let _ = tracing_subscriber::registry()
-                    .with(tracing_subscriber::filter::LevelFilter::INFO)
-                    .with(opentelemetry)
-                    .with(tracing_subscriber::fmt::layer())
-                    .try_init();
-            }
-            Err(_) => {
-                let _ = tracing_subscriber::registry()
-                    .with(tracing_subscriber::filter::LevelFilter::INFO)
-                    .with(tracing_subscriber::fmt::layer())
-                    .try_init();
-            }
-        }
-
-        create_server(&bind_addr, shutdown_signal_receiver.map(|_| ()), state).await;
-=======
-
-    let state_manager = jni_core_api_server.state_manager.clone();
     let runtime = &jni_core_api_server.runtime;
 
     let bind_addr = format!("{}:{}", config.bind_interface, config.port);
     runtime.spawn(async move {
-        create_server(
-            &bind_addr,
-            shutdown_signal_receiver.map(|_| ()),
-            state_manager,
-        )
-        .await;
->>>>>>> d96311c2
+        create_server(&bind_addr, shutdown_signal_receiver.map(|_| ()), state).await;
     });
 
     jni_core_api_server.running_server = Some(RunningServer {
