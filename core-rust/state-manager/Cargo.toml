--- conflicted
+++ resolved
@@ -25,23 +25,13 @@
 # 
 # Ensure this version is also identically updated in ../core-api-server/Cargo.toml
 #
-<<<<<<< HEAD
-sbor = { git = "https://github.com/radixdlt/radixdlt-scrypto", tag = "validator-component-5cf69c", features = ["serde", "indexmap"] }
-transaction = { git = "https://github.com/radixdlt/radixdlt-scrypto", tag = "validator-component-5cf69c" }
-radix-engine-interface = { git = "https://github.com/radixdlt/radixdlt-scrypto", tag = "validator-component-5cf69c", features = ["serde"]  }
-radix-engine = { git = "https://github.com/radixdlt/radixdlt-scrypto", tag = "validator-component-5cf69c" }
-radix-engine-constants = { git = "https://github.com/radixdlt/radixdlt-scrypto", tag = "validator-component-5cf69c" }
-radix-engine-stores = { git = "https://github.com/radixdlt/radixdlt-scrypto", tag = "validator-component-5cf69c" }
-utils = { git = "https://github.com/radixdlt/radixdlt-scrypto", tag = "validator-component-5cf69c" }
-=======
-sbor = { git = "https://github.com/radixdlt/radixdlt-scrypto", tag = "develop-9055c6", features = ["serde", "indexmap"] }
-transaction = { git = "https://github.com/radixdlt/radixdlt-scrypto", tag = "develop-9055c6" }
-radix-engine-interface = { git = "https://github.com/radixdlt/radixdlt-scrypto", tag = "develop-9055c6", features = ["serde"]  }
-radix-engine = { git = "https://github.com/radixdlt/radixdlt-scrypto", tag = "develop-9055c6" }
-radix-engine-constants = { git = "https://github.com/radixdlt/radixdlt-scrypto", tag = "develop-9055c6" }
-radix-engine-stores = { git = "https://github.com/radixdlt/radixdlt-scrypto", tag = "develop-9055c6" }
-utils = { git = "https://github.com/radixdlt/radixdlt-scrypto", tag = "develop-9055c6" }
->>>>>>> 45531d55
+sbor = { git = "https://github.com/radixdlt/radixdlt-scrypto", tag = "develop-dac211", features = ["serde", "indexmap"] }
+transaction = { git = "https://github.com/radixdlt/radixdlt-scrypto", tag = "develop-dac211" }
+radix-engine-interface = { git = "https://github.com/radixdlt/radixdlt-scrypto", tag = "develop-dac211", features = ["serde"]  }
+radix-engine = { git = "https://github.com/radixdlt/radixdlt-scrypto", tag = "develop-dac211" }
+radix-engine-constants = { git = "https://github.com/radixdlt/radixdlt-scrypto", tag = "develop-dac211" }
+radix-engine-stores = { git = "https://github.com/radixdlt/radixdlt-scrypto", tag = "develop-dac211" }
+utils = { git = "https://github.com/radixdlt/radixdlt-scrypto", tag = "develop-dac211" }
 
 # Non-Radix Engine Dependencies:
 rocksdb = { version = "0.19.0" }
