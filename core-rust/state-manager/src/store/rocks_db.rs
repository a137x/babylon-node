--- conflicted
+++ resolved
@@ -875,21 +875,7 @@
         latest_usable_proof.map(|proof| (txns, proof))
     }
 
-<<<<<<< HEAD
-    fn get_first_epoch_proof(&self) -> Option<LedgerProof> {
-        self.db
-            .iterator_cf(self.cf_handle(&LedgerProofByEpoch), IteratorMode::Start)
-            .next()
-            .map(|kv_result| {
-                let (_, bytes) = kv_result.unwrap();
-                scrypto_decode(bytes.as_ref()).unwrap()
-            })
-    }
-
-    fn get_epoch_proof(&self, epoch: u64) -> Option<LedgerProof> {
-=======
     fn get_epoch_proof(&self, epoch: Epoch) -> Option<LedgerProof> {
->>>>>>> 623fa374
         self.db
             .get_cf(
                 self.cf_handle(&LedgerProofByEpoch),
