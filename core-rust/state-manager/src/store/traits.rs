/* Copyright 2021 Radix Publishing Ltd incorporated in Jersey (Channel Islands).
 *
 * Licensed under the Radix License, Version 1.0 (the "License"); you may not use this
 * file except in compliance with the License. You may obtain a copy of the License at:
 *
 * radixfoundation.org/licenses/LICENSE-v1
 *
 * The Licensor hereby grants permission for the Canonical version of the Work to be
 * published, distributed and used under or by reference to the Licensor’s trademark
 * Radix ® and use of any unregistered trade names, logos or get-up.
 *
 * The Licensor provides the Work (and each Contributor provides its Contributions) on an
 * "AS IS" BASIS, WITHOUT WARRANTIES OR CONDITIONS OF ANY KIND, either express or implied,
 * including, without limitation, any warranties or conditions of TITLE, NON-INFRINGEMENT,
 * MERCHANTABILITY, or FITNESS FOR A PARTICULAR PURPOSE.
 *
 * Whilst the Work is capable of being deployed, used and adopted (instantiated) to create
 * a distributed ledger it is your responsibility to test and validate the code, together
 * with all logic and performance of that code under all foreseeable scenarios.
 *
 * The Licensor does not make or purport to make and hereby excludes liability for all
 * and any representation, warranty or undertaking in any form whatsoever, whether express
 * or implied, to any entity or person, including any representation, warranty or
 * undertaking, as to the functionality security use, value or other characteristics of
 * any distributed ledger nor in respect the functioning or value of any tokens which may
 * be created stored or transferred using the Work. The Licensor does not warrant that the
 * Work or any use of the Work complies with any law or regulation in any territory where
 * it may be implemented or used or that it will be appropriate for any specific purpose.
 *
 * Neither the licensor nor any current or former employees, officers, directors, partners,
 * trustees, representatives, agents, advisors, contractors, or volunteers of the Licensor
 * shall be liable for any direct or indirect, special, incidental, consequential or other
 * losses of any kind, in tort, contract or otherwise (including but not limited to loss
 * of revenue, income or profits, or loss of use or data, or loss of reputation, or loss
 * of any economic or other opportunity of whatsoever nature or howsoever arising), arising
 * out of or in connection with (without limitation of any use, misuse, of any ledger system
 * or use made or its functionality or any performance or operation of any code or protocol
 * caused by bugs or programming or logic errors or otherwise);
 *
 * A. any offer, purchase, holding, use, sale, exchange or transmission of any
 * cryptographic keys, tokens or assets created, exchanged, stored or arising from any
 * interaction with the Work;
 *
 * B. any failure in a transmission or loss of any token or assets keys or other digital
 * artefacts due to errors in transmission;
 *
 * C. bugs, hacks, logic errors or faults in the Work or any communication;
 *
 * D. system software or apparatus including but not limited to losses caused by errors
 * in holding or transmitting tokens by any third-party;
 *
 * E. breaches or failure of security including hacker attacks, loss or disclosure of
 * password, loss of private key, unauthorised use or misuse of such passwords or keys;
 *
 * F. any losses including loss of anticipated savings or other benefits resulting from
 * use of the Work or any changes to the Work (however implemented).
 *
 * You are solely responsible for; testing, validating and evaluation of all operation
 * logic, functionality, security and appropriateness of using the Work for any commercial
 * or non-commercial purpose and for any reproduction or redistribution by You of the
 * Work. You assume all risks associated with Your use of the Work and the exercise of
 * permissions under this License.
 */

use crate::staging::StateHashTreeDiff;
use crate::store::StateManagerDatabase;
use crate::transaction::*;
use crate::{CommittedTransactionIdentifiers, LedgerProof, LocalTransactionReceipt};
pub use commit::*;
use enum_dispatch::enum_dispatch;
pub use proofs::*;
use radix_engine_common::{Categorize, Decode, Encode};
pub use substate::*;
pub use transactions::*;
pub use vertex::*;

pub enum DatabaseConfigValidationError {
    AccountChangeIndexRequiresLocalTransactionExecutionIndex,
    LocalTransactionExecutionIndexChanged,
}

/// Database flags required for initialization built from
/// config file and environment variables.
#[derive(Debug, Categorize, Encode, Decode, Clone)]
pub struct DatabaseFlags {
    pub enable_local_transaction_execution_index: bool,
    pub enable_account_change_index: bool,
}

impl Default for DatabaseFlags {
    fn default() -> Self {
        DatabaseFlags {
            enable_local_transaction_execution_index: true,
            enable_account_change_index: true,
        }
    }
}

/// Current state of database configuration. We need Option<T> for
/// fields that are missing. Missing fields usually mean the database is
/// just being initialized (when all of the fields are None) but also
/// when new configurations are added - this is a cheap work around to
/// limit future needed ledger wipes until we have a better solution.
pub struct DatabaseFlagsState {
    pub local_transaction_execution_index_enabled: Option<bool>,
    pub account_change_index_enabled: Option<bool>,
}

impl DatabaseFlags {
    pub fn validate(
        &self,
        current_database_config: &DatabaseFlagsState,
    ) -> Result<(), DatabaseConfigValidationError> {
        if !self.enable_local_transaction_execution_index && self.enable_account_change_index {
            return Err(DatabaseConfigValidationError::AccountChangeIndexRequiresLocalTransactionExecutionIndex);
        }
        if let Some(local_transaction_execution_index_enabled) =
            current_database_config.local_transaction_execution_index_enabled
        {
            if self.enable_local_transaction_execution_index
                != local_transaction_execution_index_enabled
            {
                return Err(DatabaseConfigValidationError::LocalTransactionExecutionIndexChanged);
            }
        }
        Ok(())
    }
}

#[enum_dispatch]
pub trait ConfigurableDatabase {
    fn read_flags_state(&self) -> DatabaseFlagsState;

    fn write_flags(&mut self, flags: &DatabaseFlags);

    fn is_account_change_index_enabled(&self) -> bool;

    fn is_local_transaction_execution_index_enabled(&self) -> bool;
}

pub struct CommittedTransactionBundle {
    pub raw: RawLedgerTransaction,
    pub receipt: LocalTransactionReceipt,
    pub identifiers: CommittedTransactionIdentifiers,
}

pub mod vertex {
    use super::*;

    #[enum_dispatch]
    pub trait RecoverableVertexStore {
        fn get_vertex_store(&self) -> Option<Vec<u8>>;
    }

    #[enum_dispatch]
    pub trait WriteableVertexStore {
        fn save_vertex_store(&mut self, vertex_store_bytes: Vec<u8>);
    }
}

pub mod substate {
    pub use radix_engine_store_interface::interface::{
        CommittableSubstateDatabase, SubstateDatabase,
    };
}

pub mod transactions {
    use super::*;

    use crate::store::traits::CommittedTransactionBundle;
    use crate::{
        CommittedTransactionIdentifiers, LedgerTransactionReceipt, LocalTransactionExecution,
        LocalTransactionReceipt,
    };

    #[enum_dispatch]
    pub trait IterableTransactionStore {
        fn get_committed_transaction_bundle_iter(
            &self,
            from_state_version: u64,
        ) -> Box<dyn Iterator<Item = CommittedTransactionBundle> + '_>;
    }

    #[enum_dispatch]
    pub trait QueryableTransactionStore {
        fn get_committed_transaction(&self, state_version: u64) -> Option<RawLedgerTransaction>;

        fn get_committed_transaction_identifiers(
            &self,
            state_version: u64,
        ) -> Option<CommittedTransactionIdentifiers>;

        fn get_committed_ledger_transaction_receipt(
            &self,
            state_version: u64,
        ) -> Option<LedgerTransactionReceipt>;

        fn get_committed_local_transaction_execution(
            &self,
            state_version: u64,
        ) -> Option<LocalTransactionExecution>;

        fn get_committed_local_transaction_receipt(
            &self,
            state_version: u64,
        ) -> Option<LocalTransactionReceipt>;
    }

    pub trait TransactionIndex<T>: QueryableTransactionStore {
        fn get_txn_state_version_by_identifier(&self, identifier: T) -> Option<u64>;
    }
}

pub mod proofs {
    use radix_engine_common::types::Epoch;

    use super::*;

    #[enum_dispatch]
    pub trait QueryableProofStore {
        fn max_state_version(&self) -> u64;
        fn get_txns_and_proof(
            &self,
            start_state_version_inclusive: u64,
            max_number_of_txns_if_more_than_one_proof: u32,
            max_payload_size_in_bytes: u32,
<<<<<<< HEAD
        ) -> Option<(Vec<Vec<u8>>, LedgerProof)>;
        fn get_first_epoch_proof(&self) -> Option<LedgerProof>;
        fn get_epoch_proof(&self, epoch: u64) -> Option<LedgerProof>;
=======
        ) -> Option<(Vec<RawLedgerTransaction>, LedgerProof)>;
        fn get_first_proof(&self) -> Option<LedgerProof>;
        fn get_first_epoch_proof(&self) -> Option<LedgerProof>;
        fn get_epoch_proof(&self, epoch: Epoch) -> Option<LedgerProof>;
>>>>>>> 623fa374
        fn get_last_proof(&self) -> Option<LedgerProof>;
        fn get_last_epoch_proof(&self) -> Option<LedgerProof>;
    }
}

pub mod commit {
    use super::*;
    use crate::accumulator_tree::storage::TreeSlice;
    use crate::{ReceiptTreeHash, TransactionTreeHash};

    use radix_engine_store_interface::interface::{
        DatabaseUpdate, DatabaseUpdates, DbPartitionKey, DbSortKey,
    };
    use radix_engine_stores::hash_tree::tree_store::{NodeKey, PartitionPayload, TreeNode};
    use utils::rust::collections::IndexMap;

    pub struct CommitBundle {
        pub transactions: Vec<CommittedTransactionBundle>,
        pub proof: LedgerProof,
        pub substate_store_update: SubstateStoreUpdate,
        pub vertex_store: Option<Vec<u8>>,
        pub state_tree_update: HashTreeUpdate,
        pub transaction_tree_slice: TreeSlice<TransactionTreeHash>,
        pub receipt_tree_slice: TreeSlice<ReceiptTreeHash>,
    }

    pub struct SubstateStoreUpdate {
        pub updates: IndexMap<DbPartitionKey, IndexMap<DbSortKey, DatabaseUpdate>>,
    }

    impl SubstateStoreUpdate {
        pub fn new() -> Self {
            Self {
                updates: IndexMap::new(),
            }
        }

        pub fn apply(&mut self, database_updates: DatabaseUpdates) {
            for (partition_key, partition_updates) in database_updates {
                let curr_partition_updates = self
                    .updates
                    .entry(partition_key)
                    .or_insert_with(IndexMap::new);
                for (sort_key, database_update) in partition_updates {
                    curr_partition_updates.insert(sort_key, database_update);
                }
            }
        }
    }

    impl Default for SubstateStoreUpdate {
        fn default() -> Self {
            Self::new()
        }
    }

    pub struct HashTreeUpdate {
        pub new_re_node_layer_nodes: Vec<(NodeKey, TreeNode<PartitionPayload>)>,
        pub new_substate_layer_nodes: Vec<(NodeKey, TreeNode<()>)>,
        pub stale_node_keys_at_state_version: Vec<(u64, Vec<NodeKey>)>,
    }

    impl HashTreeUpdate {
        pub fn new() -> Self {
            Self {
                new_re_node_layer_nodes: Vec::new(),
                new_substate_layer_nodes: Vec::new(),
                stale_node_keys_at_state_version: Vec::new(),
            }
        }

        pub fn add(&mut self, at_state_version: u64, diff: StateHashTreeDiff) {
            self.new_re_node_layer_nodes
                .extend(diff.new_re_node_layer_nodes);
            self.new_substate_layer_nodes
                .extend(diff.new_substate_layer_nodes);
            self.stale_node_keys_at_state_version
                .push((at_state_version, diff.stale_hash_tree_node_keys));
        }
    }

    impl Default for HashTreeUpdate {
        fn default() -> Self {
            Self::new()
        }
    }

    #[enum_dispatch]
    pub trait CommitStore {
        fn commit(&mut self, commit_bundle: CommitBundle);
    }
}

pub mod extensions {
    use super::*;
    use radix_engine::types::GlobalAddress;

    #[enum_dispatch]
    pub trait AccountChangeIndexExtension {
        fn account_change_index_last_processed_state_version(&self) -> u64;

        fn catchup_account_change_index(&mut self);
    }

    #[enum_dispatch]
    pub trait IterableAccountChangeIndex {
        fn get_state_versions_for_account_iter(
            &self,
            account: GlobalAddress,
            from_state_version: u64,
        ) -> Box<dyn Iterator<Item = u64> + '_>;
    }
}<|MERGE_RESOLUTION|>--- conflicted
+++ resolved
@@ -224,16 +224,10 @@
             start_state_version_inclusive: u64,
             max_number_of_txns_if_more_than_one_proof: u32,
             max_payload_size_in_bytes: u32,
-<<<<<<< HEAD
-        ) -> Option<(Vec<Vec<u8>>, LedgerProof)>;
-        fn get_first_epoch_proof(&self) -> Option<LedgerProof>;
-        fn get_epoch_proof(&self, epoch: u64) -> Option<LedgerProof>;
-=======
         ) -> Option<(Vec<RawLedgerTransaction>, LedgerProof)>;
         fn get_first_proof(&self) -> Option<LedgerProof>;
         fn get_first_epoch_proof(&self) -> Option<LedgerProof>;
         fn get_epoch_proof(&self, epoch: Epoch) -> Option<LedgerProof>;
->>>>>>> 623fa374
         fn get_last_proof(&self) -> Option<LedgerProof>;
         fn get_last_epoch_proof(&self) -> Option<LedgerProof>;
     }
