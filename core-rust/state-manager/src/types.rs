--- conflicted
+++ resolved
@@ -64,11 +64,8 @@
 
 use sbor::{Decode, Encode, TypeId};
 use scrypto::crypto::EcdsaPublicKey;
-<<<<<<< HEAD
+use std::collections::HashMap;
 use std::fmt;
-=======
-use std::collections::HashMap;
->>>>>>> c31a8eeb
 use transaction::model::{PreviewFlags, TransactionManifest};
 
 #[derive(Debug, PartialEq, Eq, Hash, Clone, PartialOrd, Ord, Decode, Encode, TypeId)]
@@ -76,17 +73,13 @@
     pub bytes: Vec<u8>,
 }
 
-<<<<<<< HEAD
 impl fmt::Display for TId {
     fn fmt(&self, f: &mut fmt::Formatter<'_>) -> fmt::Result {
         write!(f, "{}", hex::encode(&self.bytes))
     }
 }
 
-#[derive(Debug, PartialEq, Eq, Hash, Clone, Decode, Encode, TypeId)]
-=======
 #[derive(Debug, PartialEq, Eq, Hash, Clone, PartialOrd, Ord, Decode, Encode, TypeId)]
->>>>>>> c31a8eeb
 pub struct Transaction {
     pub payload: Vec<u8>,
     pub id: TId,
