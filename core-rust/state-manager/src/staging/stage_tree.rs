--- conflicted
+++ resolved
@@ -163,64 +163,29 @@
         &self.nodes.get(*key).unwrap().delta
     }
 
-<<<<<<< HEAD
-    fn recompute_data_recursive(
-        nodes: &mut SlotMap<DerivedStageKey, DerivedStageNode<D, A>>,
-        node_key: DerivedStageKey,
-    ) {
-        let node = nodes.get(node_key).unwrap();
-        let parent_accumulator = node.accumulator.clone();
-        let child_keys = node.child_keys.clone();
-        for child_key in child_keys.iter() {
-            let child_node = nodes.get_mut(*child_key).unwrap();
-            child_node.accumulator = parent_accumulator.clone();
-            child_node.accumulator.accumulate(&child_node.delta);
-            Self::recompute_data_recursive(nodes, *child_key);
-        }
-    }
-
-=======
-    /// Rebuilds ImmutableStores by starting from the root with new, empty ones
-    /// and recursively reapplies the [`receipt`]s.
->>>>>>> fc230cc5
     fn recompute_data(&mut self) {
         self.dead_weight = 0;
-<<<<<<< HEAD
+
+        // NOTE: check [`self.delete`] note for more details why this is implemented iteratively instead of recursively
+        let mut stack = Vec::new();
+
         for node_key in self.child_keys.iter() {
             let child_node = self.nodes.get_mut(*node_key).unwrap();
             child_node.accumulator = A::default();
             child_node.accumulator.accumulate(&child_node.delta);
-            Self::recompute_data_recursive(&mut self.nodes, *node_key);
-=======
-
-        // NOTE: check [`self.delete`] note for more details why this is implemented iteratively instead of recursively
-        let mut stack = Vec::new();
-
-        for node_key in self.children_keys.iter() {
-            let node = self.nodes.get_mut(*node_key).unwrap();
-            node.store = ImmutableStore::new();
-            if let TransactionResult::Commit(commit) = &node.receipt.result {
-                commit.state_updates.commit(&mut node.store);
-            }
-
-            stack.extend(node.children_keys.clone().into_iter());
+            stack.extend(child_node.child_keys.clone());
         }
 
         while let Some(node_key) = stack.pop() {
             let node = self.nodes.get(node_key).unwrap();
-            let parent_store = ImmutableStore::from_parent(&node.store);
-
-            let children_keys = self.nodes.get(node_key).unwrap().children_keys.clone();
-            for child_key in children_keys.iter() {
+            let parent_accumulator = node.accumulator.clone();
+            let child_keys = node.child_keys.clone();
+            for child_key in child_keys.iter() {
                 let child_node = self.nodes.get_mut(*child_key).unwrap();
-                child_node.store = parent_store.clone();
-                if let TransactionResult::Commit(commit) = &child_node.receipt.result {
-                    commit.state_updates.commit(&mut child_node.store);
-                }
-
+                child_node.accumulator = parent_accumulator.clone();
+                child_node.accumulator.accumulate(&child_node.delta);
                 stack.push(*child_key);
             }
->>>>>>> fc230cc5
         }
     }
 
@@ -237,52 +202,21 @@
     }
 
     /// Iteratively deletes all nodes that are not in new_root_key subtree and returns the
-    /// sum of weights from current root to new_root_key. Updates to ImmutableStore on this
+    /// sum of weights from current root to new_root_key. Updates to [`Accumulator`]s on this
     /// path will persist even after deleting the nodes.
-<<<<<<< HEAD
-    fn delete_recursive<CB: FnMut(&DerivedStageKey)>(
+    fn delete<CB: FnMut(&DerivedStageKey)>(
         nodes: &mut SlotMap<DerivedStageKey, DerivedStageNode<D, A>>,
-=======
-    fn delete<CB>(
-        nodes: &mut SlotMap<StagedSubstateStoreNodeKey, StagedSubstateStoreNode>,
->>>>>>> fc230cc5
         total_weight: &mut usize,
         new_root_key: &DerivedStageKey,
         callback: &mut CB,
-<<<<<<< HEAD
         node_key: &DerivedStageKey,
-        root_path_weight_sum: usize,
     ) -> usize {
-        let node = nodes.get(*node_key).unwrap();
-        let root_path_weight_sum = root_path_weight_sum + node.delta.weight();
-        if *node_key == *new_root_key {
-            return root_path_weight_sum;
-        }
-
-        let mut dead_weight = 0;
-        let child_keys = node.child_keys.clone();
-        for child_key in child_keys {
-            // Instead of doing max([0, 0, 0, max, 0,.. 0]) we can do sum()
-            dead_weight += Self::delete_recursive(
-                nodes,
-                total_weight,
-                new_root_key,
-                callback,
-                &child_key,
-                root_path_weight_sum,
-            );
-=======
-        node_key: &StagedSubstateStoreNodeKey,
-    ) -> usize
-    where
-        CB: FnMut(&StagedSubstateStoreNodeKey),
-    {
         // WARNING: This method was originally written recursively, however this caused a SEGFAULT due to stack overflow.
         // The tree has a depth equal to the transaction depth of staging, which is normally quite small during consensus, but 
         // is much larger during ledger sync. We were getting a SEGFAULT after depths of roughly 800 transactions, presumably
         // because a large amount of data was placed on the stack in each stack frame somehow by rustc.
         let mut stack = Vec::new();
-        stack.push((nodes.get(*node_key).unwrap().weight(), *node_key));
+        stack.push((nodes.get(*node_key).unwrap().delta.weight(), *node_key));
 
         let mut dead_weight = 0;
         while let Some((weight, node_key)) = stack.pop() {
@@ -290,13 +224,12 @@
                 dead_weight = weight;
                 continue;
             } else {
-                let children_keys = nodes.get(node_key).unwrap().children_keys.clone();
-                for child_key in children_keys.iter() {
-                    stack.push((weight + nodes.get(*child_key).unwrap().weight(), *child_key));
+                let child_keys = nodes.get(node_key).unwrap().child_keys.clone();
+                for child_key in child_keys.iter() {
+                    stack.push((weight + nodes.get(*child_key).unwrap().delta.weight(), *child_key));
                 }
             }
             Self::remove_node(nodes, total_weight, callback, &node_key);
->>>>>>> fc230cc5
         }
 
         dead_weight
@@ -328,13 +261,8 @@
             StageKey::Root => {}
             StageKey::Derived(new_root_key) => {
                 // Delete all nodes that are not in new_root_key subtree
-<<<<<<< HEAD
                 for node_key in self.child_keys.iter() {
-                    self.dead_weight += Self::delete_recursive(
-=======
-                for node_key in self.children_keys.iter() {
                     self.dead_weight += Self::delete(
->>>>>>> fc230cc5
                         &mut self.nodes,
                         &mut self.total_weight,
                         &new_root_key,
