--- conflicted
+++ resolved
@@ -152,27 +152,18 @@
             }
         };
 
-<<<<<<< HEAD
         let database = Arc::new(parking_lot::const_rwlock(
             StateManagerDatabase::from_config(config.db_config),
         ));
-=======
-        let store = StateManagerDatabase::from_config(config.db_config);
         let mempool = SimpleMempool::new(mempool_config);
         let mempool_relay_dispatcher = MempoolRelayDispatcher::new(env, j_state_manager).unwrap();
->>>>>>> d7bb7e5d
 
         // Build the state manager.
         let state_manager = Arc::new(parking_lot::const_rwlock(StateManager::new(
             config.network_definition,
-<<<<<<< HEAD
-            SimpleMempool::new(mempool_config),
             database.clone(),
-=======
             mempool,
             mempool_relay_dispatcher,
-            store,
->>>>>>> d7bb7e5d
             config.logging_config,
         )));
 
