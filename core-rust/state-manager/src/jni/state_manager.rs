--- conflicted
+++ resolved
@@ -64,12 +64,8 @@
 
 use std::sync::{Arc, MutexGuard};
 
-<<<<<<< HEAD
+use crate::environment::setup_tracing;
 use crate::jni::java_structure::StructFromJava;
-=======
-use crate::environment::setup_tracing;
-use crate::jni::java_structure::JavaStructure;
->>>>>>> afa1cc3c
 use crate::jni::utils::*;
 use crate::mempool::simple_mempool::SimpleMempool;
 use crate::mempool::MempoolConfig;
@@ -270,10 +266,6 @@
         Self::get_state(env, j_state_manager).mempool.clone()
     }
 
-    pub fn get_runtime(env: &JNIEnv, j_state_manager: JObject) -> Arc<Runtime> {
-        Self::get_state(env, j_state_manager).runtime.clone()
-    }
-
     pub fn get_mempool_manager(env: &JNIEnv, j_state_manager: JObject) -> Arc<MempoolManager> {
         Self::get_state(env, j_state_manager)
             .mempool_manager
