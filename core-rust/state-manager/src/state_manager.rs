--- conflicted
+++ resolved
@@ -431,22 +431,6 @@
 
             let execute_result = series_executor.execute(&validated, "newly proposed");
             match execute_result {
-<<<<<<< HEAD
-                Ok(_) => {
-                    committable_transactions.push(CommittableTransaction {
-                        index: Some(index as u32),
-                        raw: raw_ledger_transaction,
-                        intent_hash: Some(intent_hash),
-                        notarized_transaction_hash: Some(notarized_transaction_hash),
-                        ledger_transaction_hash,
-                    });
-                    pending_transaction_results.push(PendingTransactionResult {
-                        intent_hash,
-                        notarized_transaction_hash,
-                        invalid_at_epoch,
-                        rejection_reason: None,
-                    });
-=======
                 Ok(processed_commit_result) => {
                     match vertex_limits_tracker.try_next_transaction(
                         transaction_size,
@@ -456,7 +440,6 @@
                             .execution_metrics,
                     ) {
                         Ok(success) => {
-                            duplicate_intent_hash_detector.record_committable_proposed(intent_hash);
                             committable_transactions.push(CommittableTransaction {
                                 index: Some(index as u32),
                                 raw: raw_ledger_transaction,
@@ -487,7 +470,6 @@
                             // we don't want to remove it from mempool yet.
                         }
                     }
->>>>>>> 0d2e9018
                 }
                 Err(RejectResult { error }) => {
                     rejected_transactions.push(RejectedTransaction {
