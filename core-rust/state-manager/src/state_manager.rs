/* Copyright 2021 Radix Publishing Ltd incorporated in Jersey (Channel Islands).
 *
 * Licensed under the Radix License, Version 1.0 (the "License"); you may not use this
 * file except in compliance with the License. You may obtain a copy of the License at:
 *
 * radixfoundation.org/licenses/LICENSE-v1
 *
 * The Licensor hereby grants permission for the Canonical version of the Work to be
 * published, distributed and used under or by reference to the Licensor’s trademark
 * Radix ® and use of any unregistered trade names, logos or get-up.
 *
 * The Licensor provides the Work (and each Contributor provides its Contributions) on an
 * "AS IS" BASIS, WITHOUT WARRANTIES OR CONDITIONS OF ANY KIND, either express or implied,
 * including, without limitation, any warranties or conditions of TITLE, NON-INFRINGEMENT,
 * MERCHANTABILITY, or FITNESS FOR A PARTICULAR PURPOSE.
 *
 * Whilst the Work is capable of being deployed, used and adopted (instantiated) to create
 * a distributed ledger it is your responsibility to test and validate the code, together
 * with all logic and performance of that code under all foreseeable scenarios.
 *
 * The Licensor does not make or purport to make and hereby excludes liability for all
 * and any representation, warranty or undertaking in any form whatsoever, whether express
 * or implied, to any entity or person, including any representation, warranty or
 * undertaking, as to the functionality security use, value or other characteristics of
 * any distributed ledger nor in respect the functioning or value of any tokens which may
 * be created stored or transferred using the Work. The Licensor does not warrant that the
 * Work or any use of the Work complies with any law or regulation in any territory where
 * it may be implemented or used or that it will be appropriate for any specific purpose.
 *
 * Neither the licensor nor any current or former employees, officers, directors, partners,
 * trustees, representatives, agents, advisors, contractors, or volunteers of the Licensor
 * shall be liable for any direct or indirect, special, incidental, consequential or other
 * losses of any kind, in tort, contract or otherwise (including but not limited to loss
 * of revenue, income or profits, or loss of use or data, or loss of reputation, or loss
 * of any economic or other opportunity of whatsoever nature or howsoever arising), arising
 * out of or in connection with (without limitation of any use, misuse, of any ledger system
 * or use made or its functionality or any performance or operation of any code or protocol
 * caused by bugs or programming or logic errors or otherwise);
 *
 * A. any offer, purchase, holding, use, sale, exchange or transmission of any
 * cryptographic keys, tokens or assets created, exchanged, stored or arising from any
 * interaction with the Work;
 *
 * B. any failure in a transmission or loss of any token or assets keys or other digital
 * artefacts due to errors in transmission;
 *
 * C. bugs, hacks, logic errors or faults in the Work or any communication;
 *
 * D. system software or apparatus including but not limited to losses caused by errors
 * in holding or transmitting tokens by any third-party;
 *
 * E. breaches or failure of security including hacker attacks, loss or disclosure of
 * password, loss of private key, unauthorised use or misuse of such passwords or keys;
 *
 * F. any losses including loss of anticipated savings or other benefits resulting from
 * use of the Work or any changes to the Work (however implemented).
 *
 * You are solely responsible for; testing, validating and evaluation of all operation
 * logic, functionality, security and appropriateness of using the Work for any commercial
 * or non-commercial purpose and for any reproduction or redistribution by You of the
 * Work. You assume all risks associated with Your use of the Work and the exercise of
 * permissions under this License.
 */

use crate::limits::{ExecutionMetrics, VertexLimitsAdvanceSuccess, VertexLimitsTracker};
use crate::mempool_manager::MempoolManager;
use crate::query::*;
use crate::staging::epoch_handling::EpochAwareAccuTreeFactory;
use crate::staging::{ExecutionCache, ReadableStore};
use crate::store::traits::*;
use crate::transaction::*;
use crate::types::{CommitRequest, PrepareRequest, PrepareResult};
use crate::*;
use ::transaction::errors::TransactionValidationError;
use ::transaction::model::{IntentHash, NotarizedTransactionHash};
use ::transaction::prelude::*;
use node_common::config::limits::VertexLimitsConfig;

use radix_engine::system::bootstrap::*;
use radix_engine::transaction::{RejectResult, TransactionReceipt};
use radix_engine_interface::blueprints::consensus_manager::{
    ConsensusManagerConfig, EpochChangeCondition,
};

use parking_lot::{Mutex, RwLock};
use prometheus::Registry;
use tracing::{info, warn};

use std::ops::Deref;
use std::sync::Arc;
use std::time::{Instant, SystemTime, UNIX_EPOCH};

#[derive(Debug, Categorize, Encode, Decode, Clone)]
pub struct LoggingConfig {
    pub engine_trace: bool,
    pub state_manager_config: StateManagerLoggingConfig,
}

// TODO: Replace this with better loglevel integration
#[derive(Debug, Categorize, Encode, Decode, Clone)]
pub struct StateManagerLoggingConfig {
    pub log_on_transaction_rejection: bool,
}

pub struct StateManager<S> {
    network: NetworkDefinition,
    store: Arc<RwLock<S>>,
    mempool_manager: Arc<MempoolManager>,
    execution_configurator: Arc<ExecutionConfigurator>,
    pending_transaction_result_cache: Arc<RwLock<PendingTransactionResultCache>>,
    execution_cache: Mutex<ExecutionCache>,
    ledger_transaction_validator: LedgerTransactionValidator,
    ledger_metrics: LedgerMetrics,
    committed_transactions_metrics: CommittedTransactionsMetrics,
    vertex_prepare_metrics: VertexPrepareMetrics,
    vertex_limits_config: VertexLimitsConfig,
    logging_config: StateManagerLoggingConfig,
}

impl<S: TransactionIdentifierLoader> StateManager<S> {
    pub fn new(
        network: &NetworkDefinition,
        store: Arc<RwLock<S>>,
        mempool_manager: Arc<MempoolManager>,
        execution_configurator: Arc<ExecutionConfigurator>,
        pending_transaction_result_cache: Arc<RwLock<PendingTransactionResultCache>>,
        logging_config: LoggingConfig,
        metric_registry: &Registry,
    ) -> StateManager<S> {
        let transaction_root = store.read().get_top_ledger_hashes().1.transaction_root;

        let regular_execution_config = execution_configurator
            .execution_configs
            .get(&ConfigType::Regular)
            .unwrap();
        let committed_transactions_metrics =
            CommittedTransactionsMetrics::new(metric_registry, regular_execution_config);

        StateManager {
            network: network.clone(),
            store,
            mempool_manager,
            execution_configurator,
            pending_transaction_result_cache,
            execution_cache: parking_lot::const_mutex(ExecutionCache::new(transaction_root)),
            ledger_transaction_validator: LedgerTransactionValidator::new(network),
            logging_config: logging_config.state_manager_config,
            vertex_prepare_metrics: VertexPrepareMetrics::new(metric_registry),
            vertex_limits_config: VertexLimitsConfig::default(),
            ledger_metrics: LedgerMetrics::new(metric_registry),
            committed_transactions_metrics,
        }
    }
}

pub enum StateManagerRejectReason {
    TransactionValidationError(TransactionValidationError),
}

#[derive(Debug)]
pub struct GenesisCommitRequestFactory {
    epoch: Epoch,
    timestamp: i64,
    state_version: StateVersion,
    genesis_opaque_hash: Hash,
}

impl GenesisCommitRequestFactory {
    pub fn create_next(&mut self, result: GenesisPrepareResult) -> GenesisCommitRequest {
        self.state_version = self.state_version.next();
        GenesisCommitRequest {
            raw: result.raw,
            validated: result.validated,
            proof: LedgerProof {
                opaque: self.genesis_opaque_hash,
                ledger_header: LedgerHeader {
                    epoch: self.epoch,
                    round: Round::zero(),
                    state_version: self.state_version,
                    hashes: result.ledger_hashes,
                    consensus_parent_round_timestamp_ms: self.timestamp,
                    proposer_timestamp_ms: self.timestamp,
                    next_epoch: result.next_epoch,
                },
                timestamped_signatures: vec![],
            },
        }
    }

    pub fn create_for_scenario(
        &mut self,
        result: ScenarioPrepareResult,
    ) -> Option<GenesisCommitRequest> {
        let Some(ledger_hashes) = result.committable_ledger_hashes else {
            return None;
        };
        self.state_version = self.state_version.next();
        Some(GenesisCommitRequest {
            raw: result.raw,
            validated: result.validated,
            proof: LedgerProof {
                opaque: self.genesis_opaque_hash,
                ledger_header: LedgerHeader {
                    epoch: self.epoch,
                    round: Round::zero(),
                    state_version: self.state_version,
                    hashes: ledger_hashes,
                    consensus_parent_round_timestamp_ms: self.timestamp,
                    proposer_timestamp_ms: self.timestamp,
                    next_epoch: None,
                },
                timestamped_signatures: vec![],
            },
        })
    }
}

pub struct GenesisPrepareResult {
    raw: RawLedgerTransaction,
    validated: ValidatedLedgerTransaction,
    ledger_hashes: LedgerHashes,
    next_epoch: Option<NextEpoch>,
}

pub struct ScenarioPrepareResult {
    raw: RawLedgerTransaction,
    validated: ValidatedLedgerTransaction,
    committable_ledger_hashes: Option<LedgerHashes>,
}

pub struct GenesisCommitRequest {
    raw: RawLedgerTransaction,
    validated: ValidatedLedgerTransaction,
    proof: LedgerProof,
}

impl<S> StateManager<S>
where
    S: ReadableStore,
    S: for<'a> TransactionIndex<&'a IntentHash>,
    S: QueryableProofStore + TransactionIdentifierLoader,
{
    pub fn prepare_genesis(&self, genesis_transaction: GenesisTransaction) -> GenesisPrepareResult {
        let raw = LedgerTransaction::Genesis(Box::new(genesis_transaction))
            .to_raw()
            .expect("Could not encode genesis transaction");
        let prepared = PreparedLedgerTransaction::prepare_from_raw(&raw)
            .expect("Could not prepare genesis transaction");
        let validated = self.ledger_transaction_validator.validate_genesis(prepared);

        let read_store = self.store.read();
        let mut series_executor = self.start_series_execution(read_store.deref());

        let commit = series_executor
            .execute(&validated, "genesis")
            .expect("genesis not committable")
            .expect_success("genesis");

        GenesisPrepareResult {
            raw,
            validated,
            ledger_hashes: commit.hash_structures_diff.ledger_hashes,
            next_epoch: commit.next_epoch(),
        }
    }

    pub fn prepare_scenario_transaction(
        &self,
        scenario_name: &str,
        next: &transaction_scenarios::scenario::NextTransaction,
    ) -> (ScenarioPrepareResult, TransactionReceipt) {
        let qualified_name = format!(
            "{} scenario - {} transaction",
            scenario_name, &next.logical_name
        );

        let (raw, prepared_ledger_transaction) = self
            .try_prepare_ledger_transaction_from_user_transaction(&next.raw_transaction)
            .unwrap_or_else(|_| panic!("Expected that {} was preparable", qualified_name));

        let validated = self
            .ledger_transaction_validator
            .validate_user_or_round_update(prepared_ledger_transaction)
            .unwrap_or_else(|_| panic!("Expected that {} was valid", qualified_name));

        let read_store = self.store.read();

        // Note - we first create a basic receipt - because we need it for later
        let basic_receipt = self
            .execution_configurator
            .wrap_ledger_transaction(&validated, "scenario transaction")
            .execute_on(read_store.deref());
        let mut series_executor = self.start_series_execution(read_store.deref());

        let commit = series_executor.execute(&validated, "scenario transaction");

        let prepare_result = ScenarioPrepareResult {
            raw,
            validated,
            committable_ledger_hashes: commit
                .ok()
                .map(|commit_result| commit_result.hash_structures_diff.ledger_hashes),
        };

        (prepare_result, basic_receipt)
    }

    pub fn prepare(&self, prepare_request: PrepareRequest) -> PrepareResult {
        //========================================================================================
        // NOTE:
        // In this method, "already prepared" transactions that live between the commit point and the current
        // proposal will be referred to as "ancestor" - to distinguish them from "preparation" of the transactions
        // themselves, which is part of the validation process
        //========================================================================================

        let read_store = self.store.read();
        let mut series_executor = self.start_series_execution(read_store.deref());

        if &prepare_request.committed_ledger_hashes != series_executor.latest_ledger_hashes() {
            panic!(
                "state {:?} from request does not match the current ledger state {:?}",
                prepare_request.committed_ledger_hashes,
                series_executor.latest_ledger_hashes()
            );
        }

        //========================================================================================
        // PART 1:
        // We execute all the ancestor transactions (on a happy path: only making sure they are in
        // our execution cache),
        //========================================================================================

        let pending_transaction_base_state = AtState::PendingPreparingVertices {
            base_committed_state_version: series_executor.latest_state_version(),
        };

        for raw_ancestor in prepare_request.ancestor_transactions {
            // TODO(optimization-only): We could avoid the hashing, decoding, signature verification
            // and executable creation) by accessing the execution cache in a more clever way.
            let validated = self
                .ledger_transaction_validator
                .validate_user_or_round_update_from_raw(&raw_ancestor)
                .expect("Ancestor transactions should be valid");

            series_executor
                .execute(&validated, "ancestor")
                .expect("ancestor transaction rejected");
        }

        if &prepare_request.ancestor_ledger_hashes != series_executor.latest_ledger_hashes() {
            panic!(
                "State {:?} after ancestor transactions does not match the state {:?} from request",
                series_executor.latest_ledger_hashes(),
                prepare_request.ancestor_ledger_hashes,
            );
        }

        //========================================================================================
        // PART 2:
        // We start off the preparation by adding and executing the round change transaction
        //========================================================================================

        let mut committable_transactions = Vec::new();
        let mut vertex_limits_tracker = VertexLimitsTracker::new(&self.vertex_limits_config);

        // TODO: Unify this with the proposed payloads execution
        let round_update = RoundUpdateTransactionV1::new(
            series_executor.epoch_header(),
            &prepare_request.round_history,
        );
        let ledger_round_update = LedgerTransaction::RoundUpdateV1(Box::new(round_update));
        let validated_round_update = self
            .ledger_transaction_validator
            .validate_user_or_round_update_from_model(&ledger_round_update)
            .expect("expected to be able to prepare the round update transaction");

        let raw_ledger_round_update = ledger_round_update
            .to_raw()
            .expect("Expected round update to be encodable");

        let transaction_size = raw_ledger_round_update.as_slice().len();
        vertex_limits_tracker
            .check_pre_execution(transaction_size)
            .expect("round update transaction should fit inside of empty vertex");

        let round_update_result = series_executor
            .execute(&validated_round_update, "round update")
            .expect("round update rejected");

        vertex_limits_tracker
            .try_next_transaction(
                transaction_size,
                &round_update_result
                    .local_receipt
                    .local_execution
                    .execution_metrics,
            )
            .expect("round update transaction should not trigger vertex limits");

        round_update_result.expect_success("round update");

        committable_transactions.push(CommittableTransaction {
            index: None,
            raw: raw_ledger_round_update,
            intent_hash: None,
            notarized_transaction_hash: None,
            ledger_transaction_hash: validated_round_update.ledger_transaction_hash(),
        });

        //========================================================================================
        // PART 3:
        // We continue by attempting to execute the remaining transactions in the proposal
        //========================================================================================

        let mut rejected_transactions = Vec::new();
        let pending_transaction_timestamp = SystemTime::now();
        let mut pending_transaction_results = Vec::new();
        let total_proposal_size = prepare_request
            .proposed_transactions
            .iter()
            .fold(0, |total, tx| total + tx.0.len());
        let mut committed_proposal_size = 0;
        let mut stop_reason = VertexPrepareStopReason::Normal;

        for (index, raw_user_transaction) in prepare_request
            .proposed_transactions
            .into_iter()
            .enumerate()
        {
            // Don't process any additional transactions if next epoch has occurred
            if series_executor.next_epoch().is_some() {
                stop_reason = VertexPrepareStopReason::EpochChange;
                break;
            }

            let transaction_size = raw_user_transaction.as_slice().len();

            // Skip validating and executing this transaction if it doesn't fit it in the vertex.
            if vertex_limits_tracker
                .check_pre_execution(transaction_size)
                .is_err()
            {
                continue;
            }

            let try_prepare_result =
                self.try_prepare_ledger_transaction_from_user_transaction(&raw_user_transaction);

            let (raw_ledger_transaction, prepared_transaction) = match try_prepare_result {
                Ok(results) => results,
                Err(error) => {
                    rejected_transactions.push(RejectedTransaction {
                        index: index as u32,
                        intent_hash: None,
                        notarized_transaction_hash: None,
                        ledger_transaction_hash: None,
                        error: format!("{error:?}"),
                    });
                    continue;
                }
            };

            let prepared_user_transaction = prepared_transaction
                .as_user()
                .expect("Proposed was created from user");

            let intent_hash = prepared_user_transaction.intent_hash();
            let notarized_transaction_hash = prepared_user_transaction.notarized_transaction_hash();
            let ledger_transaction_hash = prepared_transaction.ledger_transaction_hash();
            let invalid_at_epoch = prepared_user_transaction
                .signed_intent
                .intent
                .header
                .inner
                .end_epoch_exclusive;

            // TODO(optimization-only): We could avoid signature verification by re-using the
            // validated transaction from the mempool.
            let validate_result = self
                .ledger_transaction_validator
                .validate_user_or_round_update(prepared_transaction);

            let validated = match validate_result {
                Ok(validated) => validated,
                Err(error) => {
                    rejected_transactions.push(RejectedTransaction {
                        index: index as u32,
                        intent_hash: Some(intent_hash),
                        notarized_transaction_hash: Some(notarized_transaction_hash),
                        ledger_transaction_hash: Some(ledger_transaction_hash),
                        error: format!("{:?}", &error),
                    });
                    pending_transaction_results.push(PendingTransactionResult {
                        intent_hash,
                        notarized_transaction_hash,
                        invalid_at_epoch,
                        rejection_reason: Some(RejectionReason::ValidationError(
                            error.into_user_validation_error(),
                        )),
                    });
                    continue;
                }
            };

            let execute_result = series_executor.execute(&validated, "newly proposed");
            match execute_result {
                Ok(processed_commit_result) => {
                    match vertex_limits_tracker.try_next_transaction(
                        transaction_size,
                        &processed_commit_result
                            .local_receipt
                            .local_execution
                            .execution_metrics,
                    ) {
                        Ok(success) => {
<<<<<<< HEAD
                            duplicate_intent_hash_detector.record_committable_proposed(intent_hash);
                            committed_proposal_size += transaction_size;
=======
>>>>>>> 0d72c6ac
                            committable_transactions.push(CommittableTransaction {
                                index: Some(index as u32),
                                raw: raw_ledger_transaction,
                                intent_hash: Some(intent_hash),
                                notarized_transaction_hash: Some(notarized_transaction_hash),
                                ledger_transaction_hash,
                            });
                            pending_transaction_results.push(PendingTransactionResult {
                                intent_hash,
                                notarized_transaction_hash,
                                invalid_at_epoch,
                                rejection_reason: None,
                            });
                            match success {
                                VertexLimitsAdvanceSuccess::VertexFilled(limit_exceeded) => {
                                    stop_reason =
                                        VertexPrepareStopReason::LimitExceeded(limit_exceeded);
                                    break;
                                }
                                VertexLimitsAdvanceSuccess::VertexNotFilled => {}
                            }
                        }
                        Err(error) => {
                            rejected_transactions.push(RejectedTransaction {
                                index: index as u32,
                                intent_hash: Some(intent_hash),
                                notarized_transaction_hash: Some(notarized_transaction_hash),
                                ledger_transaction_hash: Some(ledger_transaction_hash),
                                error: format!("{:?}", &error),
                            });
                            // In order to mitigate the worst-case scenario where the proposal contains lots of small
                            // transactions that take maximum amount of time to execute, we stop right after first
                            // exceeded vertex limit.
                            stop_reason = VertexPrepareStopReason::LimitExceeded(error);
                            break;
                            // Note: we are not adding this transaction to [`pending_transaction_results`] because
                            // we don't want to remove it from mempool yet.
                        }
                    }
                }
                Err(RejectResult { error }) => {
                    rejected_transactions.push(RejectedTransaction {
                        index: index as u32,
                        intent_hash: Some(intent_hash),
                        notarized_transaction_hash: Some(notarized_transaction_hash),
                        ledger_transaction_hash: Some(ledger_transaction_hash),
                        error: format!("{:?}", &error),
                    });
                    pending_transaction_results.push(PendingTransactionResult {
                        intent_hash,
                        notarized_transaction_hash,
                        invalid_at_epoch,
                        rejection_reason: Some(RejectionReason::FromExecution(Box::new(error))),
                    });
                }
            }
        }

        if self.logging_config.log_on_transaction_rejection {
            for rejection in rejected_transactions.iter() {
                info!("TXN INVALID: {}", &rejection.error);
            }
        }

        let pending_rejected_transactions = pending_transaction_results
            .iter()
            .filter(|pending_result| pending_result.rejection_reason.is_some())
            .map(|pending_result| {
                (
                    &pending_result.intent_hash,
                    &pending_result.notarized_transaction_hash,
                )
            })
            .collect::<Vec<_>>();
        self.mempool_manager
            .remove_rejected(&pending_rejected_transactions);

        let mut write_pending_transaction_result_cache =
            self.pending_transaction_result_cache.write();
        for pending_transaction_result in pending_transaction_results {
            let attempt = TransactionAttempt {
                rejection: pending_transaction_result.rejection_reason,
                against_state: pending_transaction_base_state.clone(),
                timestamp: pending_transaction_timestamp,
            };
            write_pending_transaction_result_cache.track_transaction_result(
                pending_transaction_result.intent_hash,
                pending_transaction_result.notarized_transaction_hash,
                Some(pending_transaction_result.invalid_at_epoch),
                attempt,
            );
        }
        drop(write_pending_transaction_result_cache);

        self.vertex_prepare_metrics
            .proposal_transactions_size
            .set(total_proposal_size as i64);
        self.vertex_prepare_metrics
            .wasted_proposal_bandwidth
            .set((total_proposal_size - committed_proposal_size) as i64);
        self.vertex_prepare_metrics
            .stop_reason
            .with_label(stop_reason)
            .inc();

        PrepareResult {
            committed: committable_transactions,
            rejected: rejected_transactions,
            next_epoch: series_executor.next_epoch().cloned(),
            ledger_hashes: *series_executor.latest_ledger_hashes(),
        }
    }

    fn try_prepare_ledger_transaction_from_user_transaction(
        &self,
        raw_user_transaction: &RawNotarizedTransaction,
    ) -> Result<(RawLedgerTransaction, PreparedLedgerTransaction), TransactionValidationError> {
        LedgerTransaction::from_raw_user(raw_user_transaction)
            .map_err(|err| TransactionValidationError::PrepareError(PrepareError::DecodeError(err)))
            .and_then(|ledger_transaction| {
                ledger_transaction.to_raw().map_err(|err| {
                    TransactionValidationError::PrepareError(PrepareError::EncodeError(err))
                })
            })
            .and_then(|raw_ledger_transaction| {
                self.ledger_transaction_validator
                    .prepare_from_raw(&raw_ledger_transaction)
                    .map(|prepared_transaction| (raw_ledger_transaction, prepared_transaction))
            })
    }

    fn start_series_execution<'s>(&'s self, store: &'s S) -> TransactionSeriesExecutor<'s, S> {
        TransactionSeriesExecutor::new(
            store,
            &self.execution_cache,
            self.execution_configurator.deref(),
        )
    }
}

struct TransactionMetricsData {
    size: usize,
    execution: ExecutionMetrics,
}

impl<S> StateManager<S>
where
    S: CommitStore,
    S: ReadableStore,
    S: for<'a> TransactionIndex<&'a IntentHash>,
    S: QueryableProofStore + TransactionIdentifierLoader,
{
    /// Performs an [`execute_genesis()`] with a hardcoded genesis data meant for test purposes.
    pub fn execute_genesis_for_unit_tests(&self) -> LedgerProof {
        // Roughly copied from bootstrap_test_default in scrypto
        let genesis_validator: GenesisValidator = Secp256k1PublicKey([0; 33]).into();
        let genesis_chunks = vec![
            GenesisDataChunk::Validators(vec![genesis_validator.clone()]),
            GenesisDataChunk::Stakes {
                accounts: vec![ComponentAddress::virtual_account_from_public_key(
                    &genesis_validator.key,
                )],
                allocations: vec![(
                    genesis_validator.key,
                    vec![GenesisStakeAllocation {
                        account_index: 0,
                        xrd_amount: dec!("100"),
                    }],
                )],
            },
        ];
        let initial_epoch = Epoch::of(1);
        let initial_config = ConsensusManagerConfig {
            max_validators: 10,
            epoch_change_condition: EpochChangeCondition {
                min_round_count: 1,
                max_round_count: 1,
                target_duration_millis: 0,
            },
            num_unstake_epochs: 1,
            total_emission_xrd_per_epoch: Decimal::one(),
            min_validator_reliability: Decimal::one(),
            num_owner_stake_units_unlock_epochs: 2,
            num_fee_increase_delay_epochs: 1,
            validator_creation_xrd_cost: Decimal::one(),
        };
        let initial_timestamp_ms = 1;
        self.execute_genesis(
            genesis_chunks,
            initial_epoch,
            initial_config,
            initial_timestamp_ms,
            Hash([0; Hash::LENGTH]),
            *DEFAULT_TESTING_FAUCET_SUPPLY,
            vec![],
        )
    }

    /// Creates and commits a series of genesis transactions (i.e. a boostrap, then potentially many
    /// data ingestion chunks, and then a wrap-up).
    #[allow(clippy::too_many_arguments)]
    pub fn execute_genesis(
        &self,
        genesis_data_chunks: Vec<GenesisDataChunk>,
        initial_epoch: Epoch,
        initial_config: ConsensusManagerConfig,
        initial_timestamp_ms: i64,
        genesis_opaque_hash: Hash,
        faucet_supply: Decimal,
        scenarios_to_run: Vec<String>,
    ) -> LedgerProof {
        let start_instant = Instant::now();

        let read_db = self.store.read();
        if read_db.get_post_genesis_epoch_proof().is_some() {
            panic!("Can't execute genesis: database already initialized")
        }
        let maybe_top_txn_identifiers = read_db.get_top_transaction_identifiers();
        drop(read_db);
        if let Some(top_txn_identifiers) = maybe_top_txn_identifiers {
            // No epoch proof, but there are some committed txns
            panic!(
                "The database is in inconsistent state: \
                there are committed transactions (up to state version {}), but there's no epoch proof. \
                This is likely caused by the the genesis data ingestion being interrupted. \
                Consider wiping your database dir and trying again.", top_txn_identifiers.0);
        }

        let mut genesis_commit_request_factory = GenesisCommitRequestFactory {
            epoch: initial_epoch,
            timestamp: initial_timestamp_ms,
            state_version: StateVersion::pre_genesis(),
            genesis_opaque_hash,
        };

        info!("Committing system flash");
        let prepare_result = self.prepare_genesis(GenesisTransaction::Flash);
        let commit_request = genesis_commit_request_factory.create_next(prepare_result);
        self.commit_genesis(commit_request);

        info!("Committing system bootstrap");
        let transaction = create_system_bootstrap_transaction(
            initial_epoch,
            initial_config,
            initial_timestamp_ms,
            // Leader gets set to None, to be fixed at the first proper round change.
            None,
            faucet_supply,
        );
        let prepare_result =
            self.prepare_genesis(GenesisTransaction::Transaction(Box::new(transaction)));
        let commit_request = genesis_commit_request_factory.create_next(prepare_result);
        self.commit_genesis(commit_request);

        let genesis_data_chunks_len = genesis_data_chunks.len();
        for (index, chunk) in genesis_data_chunks.into_iter().enumerate() {
            info!(
                "Committing data ingestion chunk {} of {}",
                index + 1,
                genesis_data_chunks_len
            );
            let transaction =
                create_genesis_data_ingestion_transaction(&GENESIS_HELPER, chunk, index);
            let prepare_result =
                self.prepare_genesis(GenesisTransaction::Transaction(Box::new(transaction)));
            let commit_request = genesis_commit_request_factory.create_next(prepare_result);
            self.commit_genesis(commit_request);
        }

        // These scenarios are committed before we start consensus / rounds after the genesis wrap-up.
        // This is a little weird, but should be fine.
        if !scenarios_to_run.is_empty() {
            use transaction_scenarios::scenario::*;
            info!("Running {} scenarios", scenarios_to_run.len());
            let encoder = AddressBech32Encoder::new(&self.network);
            let mut next_nonce: u32 = 0;
            let epoch = initial_epoch;
            for scenario_name in scenarios_to_run.iter() {
                let mut scenario = self
                    .find_scenario(epoch, next_nonce, scenario_name)
                    .unwrap_or_else(|| {
                        panic!(
                            "Could not find scenario with logical name: {}",
                            scenario_name
                        )
                    });
                let mut committed_transaction_count = 0;
                let mut previous = None;
                info!("Running scenario: {}", scenario_name);
                loop {
                    let next = scenario
                        .next(previous.as_ref())
                        .map_err(|err| err.into_full(&scenario))
                        .unwrap();
                    match next {
                        NextAction::Transaction(next) => {
                            let (prepare_result, basic_receipt) =
                                self.prepare_scenario_transaction(scenario_name, &next);
                            if let Some(commit_request) =
                                genesis_commit_request_factory.create_for_scenario(prepare_result)
                            {
                                committed_transaction_count += 1;
                                let resultant_state_version =
                                    commit_request.proof.ledger_header.state_version;
                                self.commit_genesis(commit_request);
                                info!(
                                    "Committed {} at state_version {}",
                                    &next.logical_name, resultant_state_version
                                );
                            }
                            previous = Some(basic_receipt);
                        }
                        NextAction::Completed(end_state) => {
                            let formatted_addresses = end_state
                                .interesting_addresses
                                .0
                                .iter()
                                .map(|(descriptor, address)| {
                                    format!("  - {}: {}", descriptor, address.display(&encoder))
                                })
                                .collect::<Vec<_>>()
                                .join("\n");
                            info!(
                                "Completed committing {} transactions for scenario {}, with resultant addresses:\n{}",
                                committed_transaction_count,
                                scenario_name,
                                formatted_addresses
                            );
                            next_nonce = end_state.next_unused_nonce;
                            break;
                        }
                    }
                }
            }
            info!("Scenarios finished");
        }

        info!("Committing genesis wrap-up");
        let transaction: SystemTransactionV1 = create_genesis_wrap_up_transaction();
        let prepare_result =
            self.prepare_genesis(GenesisTransaction::Transaction(Box::new(transaction)));
        let commit_request = genesis_commit_request_factory.create_next(prepare_result);
        let final_ledger_proof = commit_request.proof.clone();
        self.commit_genesis(commit_request);

        info!(
            "Genesis transactions successfully executed in {:?}",
            start_instant.elapsed()
        );
        final_ledger_proof
    }

    fn find_scenario(
        &self,
        epoch: Epoch,
        next_nonce: u32,
        scenario_name: &str,
    ) -> Option<Box<dyn transaction_scenarios::scenario::ScenarioInstance>> {
        use transaction_scenarios::scenario::*;
        use transaction_scenarios::scenarios::*;
        for scenario_builder in get_builder_for_every_scenario() {
            let scenario =
                scenario_builder(ScenarioCore::new(self.network.clone(), epoch, next_nonce));
            if scenario.metadata().logical_name == scenario_name {
                return Some(scenario);
            }
        }
        None
    }

    /// Validates and commits the transactions from the given request (or returns an error in case
    /// of invalid request).
    /// Persistently stores the transaction payloads and execution results, together with the
    /// associated proof and vertex store state.
    pub fn commit(&self, commit_request: CommitRequest) -> Result<(), InvalidCommitRequestError> {
        let commit_transactions_len = commit_request.transactions.len();
        if commit_transactions_len == 0 {
            panic!("broken invariant: no transactions in request {commit_request:?}");
        }

        let commit_ledger_header = &commit_request.proof.ledger_header;
        let commit_state_version = commit_ledger_header.state_version;
        let commit_request_start_state_version =
            commit_state_version.relative(-(commit_transactions_len as i128));

        // Step 1.: Parse the transactions (and collect specific metrics from them, as a drive-by)
        let mut prepared_transactions = Vec::new();
        let mut leader_round_counters_builder = LeaderRoundCountersBuilder::default();
        for (index, raw_transaction) in commit_request.transactions.iter().enumerate() {
            let result = self
                .ledger_transaction_validator
                .prepare_from_raw(raw_transaction);
            let prepared_transaction = match result {
                Ok(prepared_transaction) => prepared_transaction,
                Err(error) => {
                    warn!(
                        "invalid commit request: cannot parse transaction at index {}: {:?}",
                        index, error
                    );
                    return Err(InvalidCommitRequestError::TransactionParsingFailed);
                }
            };

            if let PreparedLedgerTransactionInner::RoundUpdateV1(_) = &prepared_transaction.inner {
                let round_update = LedgerTransaction::from_raw(raw_transaction)
                    .expect("the same transaction was parsed fine above");
                if let LedgerTransaction::RoundUpdateV1(round_update) = round_update {
                    leader_round_counters_builder.update(&round_update.leader_proposal_history);
                }
            }

            prepared_transactions.push(prepared_transaction);
        }

        // Step 2.: Start the write DB transaction, check invariants, set-up DB update structures
        let mut write_store = self.store.write();
        let mut series_executor = self.start_series_execution(write_store.deref());

        if commit_request_start_state_version != series_executor.latest_state_version() {
            panic!(
                "broken invariant: commit request assumed state version ({} - {} = {}) while ledger is at {}",
                commit_state_version,
                commit_transactions_len,
                commit_request_start_state_version,
                series_executor.latest_state_version(),
            );
        }

        let resultant_transaction_root = self
            .find_transaction_root_in_execution_cache(
                &series_executor.latest_ledger_hashes().transaction_root,
                &prepared_transactions,
            )
            .unwrap_or_else(|| {
                Self::calculate_transaction_root(
                    write_store.deref(),
                    series_executor.epoch_identifiers(),
                    series_executor.latest_state_version(),
                    &prepared_transactions,
                )
            });

        if resultant_transaction_root != commit_ledger_header.hashes.transaction_root {
            warn!(
                "invalid commit request: resultant transaction root at version {} differs from the proof ({} != {})",
                commit_state_version,
                resultant_transaction_root,
                commit_ledger_header.hashes.transaction_root
            );
            return Err(InvalidCommitRequestError::TransactionRootMismatch);
        }

        let mut committed_transaction_bundles = Vec::new();
        let mut transactions_metrics_data = Vec::new();
        let mut substate_store_update = SubstateStoreUpdate::new();
        let mut state_tree_update = HashTreeUpdate::new();
        let epoch_accu_trees = EpochAwareAccuTreeFactory::new(
            series_executor.epoch_identifiers().state_version,
            series_executor.latest_state_version(),
        );
        let mut transaction_tree_slice_merger = epoch_accu_trees.create_merger();
        let mut receipt_tree_slice_merger = epoch_accu_trees.create_merger();
        let mut intent_hashes = Vec::new();

        // Step 3.: Actually execute the transactions, collect their results into DB structures
        for (raw, prepared) in commit_request
            .transactions
            .into_iter()
            .zip(prepared_transactions)
        {
            let validated = self
                .ledger_transaction_validator
                .validate_user_or_round_update(prepared)
                .unwrap_or_else(|error| {
                    panic!("cannot validate transaction to be committed: {error:?}");
                });

            let commit = series_executor
                .execute(&validated, "prepared")
                .expect("cannot execute transaction to be committed");

            if let Some(intent_hash) = validated.intent_hash_if_user() {
                intent_hashes.push((series_executor.latest_state_version(), intent_hash));
            }

            substate_store_update.apply(commit.database_updates);
            let hash_structures_diff = commit.hash_structures_diff;
            state_tree_update.add(
                series_executor.latest_state_version(),
                hash_structures_diff.state_hash_tree_diff,
            );
            transaction_tree_slice_merger.append(hash_structures_diff.transaction_tree_diff.slice);
            receipt_tree_slice_merger.append(hash_structures_diff.receipt_tree_diff.slice);

            transactions_metrics_data.push(TransactionMetricsData {
                size: raw.0.len(),
                execution: commit
                    .local_receipt
                    .local_execution
                    .execution_metrics
                    .clone(),
            });
            committed_transaction_bundles.push(CommittedTransactionBundle {
                state_version: series_executor.latest_state_version(),
                raw,
                receipt: commit.local_receipt,
                identifiers: CommittedTransactionIdentifiers {
                    payload: validated.create_identifiers(),
                    resultant_ledger_hashes: *series_executor.latest_ledger_hashes(),
                },
            });
        }

        // Step 4.: Check final invariants, perform the DB commit
        if series_executor.next_epoch() != commit_ledger_header.next_epoch.as_ref() {
            panic!(
                "resultant next epoch at version {} differs from the proof ({:?} != {:?})",
                commit_state_version,
                series_executor.next_epoch(),
                commit_ledger_header.next_epoch
            );
        }

        let final_ledger_hashes = series_executor.latest_ledger_hashes();
        if final_ledger_hashes != &commit_ledger_header.hashes {
            panic!(
                "resultant ledger hashes at version {} differ from the proof ({:?} != {:?})",
                commit_state_version, final_ledger_hashes, commit_ledger_header.hashes
            );
        }

        self.execution_cache
            .lock()
            .progress_base(&final_ledger_hashes.transaction_root);

        let round_counters = leader_round_counters_builder.build(series_executor.epoch_header());

        write_store.commit(CommitBundle {
            transactions: committed_transaction_bundles,
            proof: commit_request.proof,
            substate_store_update,
            vertex_store: commit_request.vertex_store,
            state_tree_update,
            transaction_tree_slice: transaction_tree_slice_merger.into_slice(),
            receipt_tree_slice: receipt_tree_slice_merger.into_slice(),
        });
        drop(write_store);

        self.mempool_manager
            .remove_committed(intent_hashes.iter().map(|entry| &entry.1));
        self.pending_transaction_result_cache
            .write()
            .track_committed_transactions(SystemTime::now(), intent_hashes);

        self.update_ledger_metrics(
            commit_transactions_len,
            commit_state_version,
            round_counters,
        );
        self.update_committed_transactions_metrics(transactions_metrics_data);
        Ok(())
    }

    /// Performs a simplified [`commit()`] flow meant for (internal) genesis transactions.
    /// This method accepts a pre-validated transaction and trusts its contents (i.e. skips some
    /// validations).
    fn commit_genesis(&self, request: GenesisCommitRequest) {
        let mut write_store = self.store.write();
        let mut series_executor = self.start_series_execution(write_store.deref());

        let commit = series_executor
            .execute(&request.validated, "genesis")
            .expect("cannot execute genesis")
            .expect_success("genesis not successful");

        let resultant_state_version = series_executor.latest_state_version();
        let resultant_ledger_hashes = *series_executor.latest_ledger_hashes();

        self.execution_cache
            .lock()
            .progress_base(&resultant_ledger_hashes.transaction_root);

        let committed_transaction_bundle = CommittedTransactionBundle {
            state_version: resultant_state_version,
            raw: request.raw,
            receipt: commit.local_receipt,
            identifiers: CommittedTransactionIdentifiers {
                payload: request.validated.create_identifiers(),
                resultant_ledger_hashes,
            },
        };

        let hash_structures_diff = commit.hash_structures_diff;
        write_store.commit(CommitBundle {
            transactions: vec![committed_transaction_bundle],
            proof: request.proof,
            substate_store_update: SubstateStoreUpdate::from_single(commit.database_updates),
            vertex_store: None,
            state_tree_update: HashTreeUpdate::from_single(
                resultant_state_version,
                hash_structures_diff.state_hash_tree_diff,
            ),
            transaction_tree_slice: hash_structures_diff.transaction_tree_diff.slice,
            receipt_tree_slice: hash_structures_diff.receipt_tree_diff.slice,
        });
        drop(write_store);

        self.update_ledger_metrics(1, resultant_state_version, Vec::new());
    }

    fn update_ledger_metrics(
        &self,
        added_transactions: usize,
        new_state_version: StateVersion,
        validator_proposal_counters: Vec<(ComponentAddress, LeaderRoundCounter)>,
    ) {
        self.ledger_metrics
            .state_version
            .set(new_state_version.number() as i64);
        self.ledger_metrics
            .transactions_committed
            .inc_by(added_transactions as u64);
        for (validator_address, counter) in validator_proposal_counters {
            for (round_resolution, count) in [
                (ConsensusRoundResolution::Successful, counter.successful),
                (
                    ConsensusRoundResolution::MissedByFallback,
                    counter.missed_by_fallback,
                ),
                (ConsensusRoundResolution::MissedByGap, counter.missed_by_gap),
            ] {
                self.ledger_metrics
                    .consensus_rounds_committed
                    .with_two_labels(validator_address, round_resolution)
                    .inc_by(count as u64);
            }
        }
        self.ledger_metrics.last_update_epoch_second.set(
            SystemTime::now()
                .duration_since(UNIX_EPOCH)
                .unwrap()
                .as_secs_f64(),
        );
    }

    fn update_committed_transactions_metrics(
        &self,
        transactions_metrics_data: Vec<TransactionMetricsData>,
    ) {
        for transaction_metrics_data in transactions_metrics_data {
            self.committed_transactions_metrics
                .size
                .observe(transaction_metrics_data.size as f64);
            self.committed_transactions_metrics
                .execution_cost_units_consumed
                .observe(
                    transaction_metrics_data
                        .execution
                        .execution_cost_units_consumed as f64,
                );
            self.committed_transactions_metrics
                .substate_read_size
                .observe(transaction_metrics_data.execution.substate_read_size as f64);
            self.committed_transactions_metrics
                .substate_read_count
                .observe(transaction_metrics_data.execution.substate_read_count as f64);
            self.committed_transactions_metrics
                .substate_write_size
                .observe(transaction_metrics_data.execution.substate_write_size as f64);
            self.committed_transactions_metrics
                .substate_write_count
                .observe(transaction_metrics_data.execution.substate_write_count as f64);
        }
    }

    fn find_transaction_root_in_execution_cache(
        &self,
        parent_transaction_root: &TransactionTreeHash,
        transactions: &[PreparedLedgerTransaction],
    ) -> Option<TransactionTreeHash> {
        let execution_cache = self.execution_cache.lock();
        let mut transaction_root = parent_transaction_root;
        for transaction in transactions {
            transaction_root = match execution_cache.get_cached_transaction_root(
                transaction_root,
                &transaction.ledger_transaction_hash(),
            ) {
                Some(cached) => cached,
                None => return None,
            }
        }
        Some(*transaction_root)
    }

    fn calculate_transaction_root(
        store: &S,
        epoch_identifiers: &EpochTransactionIdentifiers,
        parent_version: StateVersion,
        transactions: &[PreparedLedgerTransaction],
    ) -> TransactionTreeHash {
        let epoch_accu_trees =
            EpochAwareAccuTreeFactory::new(epoch_identifiers.state_version, parent_version);
        let transaction_tree_diff = epoch_accu_trees.compute_tree_diff(
            epoch_identifiers.transaction_hash,
            store,
            transactions
                .iter()
                .map(|transaction| transaction.ledger_transaction_hash())
                .map(TransactionTreeHash::from)
                .collect(),
        );
        *transaction_tree_diff.slice.root()
    }
}

struct PendingTransactionResult {
    pub intent_hash: IntentHash,
    pub notarized_transaction_hash: NotarizedTransactionHash,
    pub invalid_at_epoch: Epoch,
    pub rejection_reason: Option<RejectionReason>,
}<|MERGE_RESOLUTION|>--- conflicted
+++ resolved
@@ -513,11 +513,7 @@
                             .execution_metrics,
                     ) {
                         Ok(success) => {
-<<<<<<< HEAD
-                            duplicate_intent_hash_detector.record_committable_proposed(intent_hash);
                             committed_proposal_size += transaction_size;
-=======
->>>>>>> 0d72c6ac
                             committable_transactions.push(CommittableTransaction {
                                 index: Some(index as u32),
                                 raw: raw_ledger_transaction,
@@ -1190,6 +1186,12 @@
             self.committed_transactions_metrics
                 .substate_write_count
                 .observe(transaction_metrics_data.execution.substate_write_count as f64);
+            self.committed_transactions_metrics
+                .max_wasm_memory_used
+                .observe(transaction_metrics_data.execution.max_wasm_memory_used as f64);
+            self.committed_transactions_metrics
+                .max_invoke_payload_size
+                .observe(transaction_metrics_data.execution.max_invoke_payload_size as f64);
         }
     }
 
