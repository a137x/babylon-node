--- conflicted
+++ resolved
@@ -429,19 +429,11 @@
 
         let mut committed = Vec::new();
 
-<<<<<<< HEAD
-        if prepare_request.round_number % ROUNDS_PER_EPOCH == 0 {
-            let new_epoch = (prepare_request.round_number / ROUNDS_PER_EPOCH) + 1;
+        if prepare_request.round_number % self.rounds_per_epoch == 0 {
+            let new_epoch = (prepare_request.round_number / self.rounds_per_epoch) + 1;
             let epoch_update_txn: Validated<ValidatorTransaction> =
                 ValidatorTransaction::EpochUpdate(new_epoch).into();
-=======
-        if prepare_request.round_number % self.rounds_per_epoch == 0 {
-            let epoch_update_txn: Validated<ValidatorTransaction> =
-                ValidatorTransaction::EpochUpdate(
-                    (prepare_request.round_number / self.rounds_per_epoch) + 1,
-                )
-                .into();
->>>>>>> abe1456e
+
             let mut fee_reserve = SystemLoanFeeReserve::default();
             // TODO: Clean up fee reserve
             fee_reserve.credit(10_000_000);
