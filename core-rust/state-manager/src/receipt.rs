--- conflicted
+++ resolved
@@ -9,15 +9,9 @@
 use radix_engine::system::kernel_modules::execution_trace::ResourceChange;
 use radix_engine::transaction::{
     CommitResult, StateUpdateSummary, TransactionExecutionTrace, TransactionOutcome,
-    TransactionReceipt as EngineTransactionReceipt, TransactionResult,
 };
-<<<<<<< HEAD
-use radix_engine::types::{hash, scrypto_encode, Hash, SubstateId};
+use radix_engine::types::{hash, scrypto_encode, Decimal, Hash, Level, ObjectId, SubstateId};
 use radix_engine_common::crypto::blake2b_256_hash;
-use radix_engine_interface::blueprints::logger::Level;
-=======
-use radix_engine::types::{hash, scrypto_encode, Decimal, Hash, Level, ObjectId, SubstateId};
->>>>>>> 17f8e7b4
 use radix_engine_interface::data::scrypto::model::ComponentAddress;
 use radix_engine_interface::*;
 use sbor::rust::collections::IndexMap;
@@ -114,27 +108,19 @@
 #[derive(Debug, Clone, ScryptoCategorize, ScryptoEncode, ScryptoDecode)]
 pub struct LedgerTransactionReceipt {
     pub outcome: LedgerTransactionOutcome,
-<<<<<<< HEAD
     pub substate_changes: SubstateChanges,
 }
 
 #[derive(Debug, Clone, ScryptoCategorize, ScryptoEncode, ScryptoDecode)]
 pub struct LocalTransactionExecution {
     pub outcome: DetailedTransactionOutcome,
-=======
     // The breakdown of the fee
->>>>>>> 17f8e7b4
     pub fee_summary: FeeSummary,
     // Which vault/s paid the fee
     pub fee_payments: IndexMap<ObjectId, Decimal>,
     pub application_logs: Vec<(Level, String)>,
-<<<<<<< HEAD
-    pub entity_changes: EntityChanges,
-=======
-    pub substate_changes: SubstateChanges,
     pub state_update_summary: StateUpdateSummary,
     // These will be removed once we have the parent_map for the toolkit to use
->>>>>>> 17f8e7b4
     pub resource_changes: IndexMap<usize, Vec<ResourceChange>>,
     pub next_epoch: Option<(BTreeMap<ComponentAddress, Validator>, u64)>,
 }
@@ -153,70 +139,28 @@
     }
 }
 
-<<<<<<< HEAD
-impl TryFrom<EngineTransactionReceipt> for LocalTransactionReceipt {
-=======
-impl From<(CommitResult, TransactionExecutionTrace)> for LedgerTransactionReceipt {
+impl From<(CommitResult, TransactionExecutionTrace)> for LocalTransactionReceipt {
     fn from((commit_result, execution_trace): (CommitResult, TransactionExecutionTrace)) -> Self {
         let next_epoch = commit_result.next_epoch();
         Self {
-            outcome: commit_result.outcome.into(),
-            fee_summary: commit_result.fee_summary,
-            fee_payments: commit_result.fee_payments,
-            application_logs: commit_result.application_logs,
-            substate_changes: fix_state_updates(commit_result.state_updates),
-            state_update_summary: commit_result.state_update_summary,
-            resource_changes: execution_trace.resource_changes,
-            next_epoch,
-        }
-    }
-}
-
-impl TryFrom<EngineTransactionReceipt> for LedgerTransactionReceipt {
->>>>>>> 17f8e7b4
-    type Error = String;
-
-    fn try_from(engine_receipt: EngineTransactionReceipt) -> Result<Self, Self::Error> {
-        match engine_receipt.result {
-            TransactionResult::Commit(commit_result) => Ok(LedgerTransactionReceipt::from((
-                commit_result,
-                engine_receipt.execution_trace,
-            ))),
-            TransactionResult::Reject(error) => Err(format!(
-                "Can't create a ledger receipt for rejected txn: {error:?}"
-            )),
-            TransactionResult::Abort(result) => Err(format!(
-                "Can't create a ledger receipt for aborted txn: {result:?}"
-            )),
-        }
-    }
-}
-
-<<<<<<< HEAD
-/// For Genesis Transaction
-impl From<(CommitResult, FeeSummary)> for LocalTransactionReceipt {
-    fn from((commit_result, fee_summary): (CommitResult, FeeSummary)) -> Self {
-        Self {
             on_ledger: LedgerTransactionReceipt {
                 outcome: LedgerTransactionOutcome::from(&commit_result.outcome),
-                substate_changes: map_state_updates(commit_result.state_updates),
+                substate_changes: fix_state_updates(commit_result.state_updates),
             },
             local_execution: LocalTransactionExecution {
                 outcome: commit_result.outcome.into(),
-                fee_summary,
+                fee_summary: commit_result.fee_summary,
+                fee_payments: commit_result.fee_payments,
                 application_logs: commit_result.application_logs,
-                entity_changes: commit_result.entity_changes,
-                resource_changes: commit_result.resource_changes,
-                next_epoch: commit_result.next_epoch,
+                state_update_summary: commit_result.state_update_summary,
+                resource_changes: execution_trace.resource_changes,
+                next_epoch,
             },
         }
     }
 }
 
-fn map_state_updates(state_updates: StateDiff) -> SubstateChanges {
-=======
 fn fix_state_updates(state_updates: StateDiff) -> SubstateChanges {
->>>>>>> 17f8e7b4
     // As of end of August 2022, the engine's statediff erroneously includes substate reads
     // (even if the content didn't change) as ups and downs.
     // This needs fixing, but for now, we work around this here, by removing such up/down pairs.
