use radix_engine_interface::blueprints::transaction_processor::InstructionOutput;
use radix_engine_queries::typed_substate_layout::EpochChangeEvent;

use radix_engine::errors::RuntimeError;
use radix_engine::system::system_modules::costing::FeeSummary;
use radix_engine::system::system_modules::execution_trace::ResourceChange;
<<<<<<< HEAD
use radix_engine::transaction::{CommitResult, StateUpdateSummary, TransactionOutcome};
=======
use radix_engine::transaction::{
    CommitResult, ExecutionMetrics, StateUpdateSummary, TransactionExecutionTrace,
    TransactionOutcome,
};
>>>>>>> 0d2e9018
use radix_engine::types::*;

use radix_engine_interface::types::EventTypeIdentifier;
use sbor::rust::collections::IndexMap;

use crate::accumulator_tree::storage::{ReadableAccuTreeStore, TreeSlice, WriteableAccuTreeStore};
use crate::accumulator_tree::tree_builder::{AccuTree, Merklizable};
use crate::transaction::PayloadIdentifiers;
use crate::{ConsensusReceipt, EventHash, LedgerHashes, SubstateChangeHash};

#[derive(Debug, Clone, Sbor)]
pub struct CommittedTransactionIdentifiers {
    pub payload: PayloadIdentifiers,
    pub resultant_ledger_hashes: LedgerHashes,
}

#[derive(Debug, Clone, ScryptoCategorize, ScryptoEncode, ScryptoDecode)]
pub struct SubstateChange {
    pub node_id: NodeId,
    pub partition_number: PartitionNumber,
    pub substate_key: SubstateKey,
    pub action: ChangeAction,
}

#[derive(Debug, Clone, ScryptoCategorize, ScryptoEncode, ScryptoDecode)]
pub enum ChangeAction {
    Create(Vec<u8>),
    Update(Vec<u8>),
    Delete,
}

#[derive(Debug, Clone, ScryptoCategorize, ScryptoEncode, ScryptoDecode)]
pub struct ApplicationEvent {
    pub type_id: EventTypeIdentifier,
    pub data: Vec<u8>,
}

impl ApplicationEvent {
    pub fn new(type_id: EventTypeIdentifier, data: Vec<u8>) -> Self {
        Self { type_id, data }
    }

    /// Computes a hash of this event, to be used in the events' merkle tree.
    pub fn get_hash(&self) -> EventHash {
        EventHash::from(hash(scrypto_encode(self).unwrap()))
    }
}

#[derive(Debug, Clone, ScryptoCategorize, ScryptoEncode, ScryptoDecode)]
pub struct DeletedSubstateVersion {
    pub substate_hash: Hash,
    pub version: u32,
}

#[derive(Debug, Clone, ScryptoCategorize, ScryptoEncode, ScryptoDecode)]
pub enum LedgerTransactionOutcome {
    Success,
    Failure,
}

impl LedgerTransactionOutcome {
    fn resolve(outcome: &TransactionOutcome) -> Self {
        match outcome {
            TransactionOutcome::Success(_) => LedgerTransactionOutcome::Success,
            TransactionOutcome::Failure(_) => LedgerTransactionOutcome::Failure,
        }
    }
}

#[derive(Debug, Clone, ScryptoCategorize, ScryptoEncode, ScryptoDecode)]
pub enum DetailedTransactionOutcome {
    Success(Vec<Vec<u8>>),
    Failure(RuntimeError),
}

impl From<TransactionOutcome> for DetailedTransactionOutcome {
    fn from(outcome: TransactionOutcome) -> Self {
        match outcome {
            TransactionOutcome::Success(output) => {
                Self::Success(
                    output
                        .into_iter()
                        .map(|o| {
                            // TODO: Clean this up
                            match o {
                                InstructionOutput::None => scrypto_encode(&()).unwrap(),
                                InstructionOutput::CallReturn(v) => v,
                            }
                        })
                        .collect(),
                )
            }
            TransactionOutcome::Failure(error) => Self::Failure(error),
        }
    }
}

/// A committed transaction (success or failure), extracted from the Engine's `TransactionReceipt`
/// of any locally-executed transaction (slightly post-processed).
/// It contains all the critical, deterministic pieces of the Engine's receipt, but also some of its
/// other parts - for this reason, it is very clearly split into 2 parts (on-ledger vs off-ledger).
#[derive(Debug, Clone, ScryptoCategorize, ScryptoEncode, ScryptoDecode)]
pub struct LocalTransactionReceipt {
    pub on_ledger: LedgerTransactionReceipt,
    pub local_execution: LocalTransactionExecution,
}

/// A part of the `LocalTransactionReceipt` which is completely stored on ledger. It contains only
/// the critical, deterministic pieces of the original Engine's `TransactionReceipt`.
/// All these pieces can be verified against the Receipt Root hash (found in the Ledger Proof).
/// Note: the Ledger Receipt is still a pretty large structure (i.e. containing entire collections,
/// like substate changes) and is not supposed to be hashed directly - it should instead go through
/// a `Consensus Receipt`.
#[derive(Debug, Clone, ScryptoCategorize, ScryptoEncode, ScryptoDecode)]
pub struct LedgerTransactionReceipt {
    /// A simple, high-level outcome of the transaction.
    /// Its omitted details may be found in `LocalTransactionExecution::outcome`.
    pub outcome: LedgerTransactionOutcome,
    /// The substate changes resulting from the transaction.
    pub substate_changes: Vec<SubstateChange>,
    /// The events emitted during the transaction, in the order they occurred.
    pub application_events: Vec<ApplicationEvent>,
}

/// A computable/non-critical/non-deterministic part of the `LocalTransactionReceipt` (e.g. logs,
/// summaries).
/// It is not verifiable against ledger, but may still be useful for debugging.
#[derive(Debug, Clone, ScryptoCategorize, ScryptoEncode, ScryptoDecode)]
pub struct LocalTransactionExecution {
    pub outcome: DetailedTransactionOutcome,
    pub execution_metrics: ExecutionMetrics,
    // The breakdown of the fee
    pub fee_summary: FeeSummary,
    // Which vault/s paid the fee
    pub fee_payments: IndexMap<NodeId, Decimal>,
    pub application_logs: Vec<(Level, String)>,
    pub state_update_summary: StateUpdateSummary,
    // These will be removed once we have the parent_map for the toolkit to use
    pub resource_changes: IndexMap<usize, Vec<ResourceChange>>,
    pub next_epoch: Option<EpochChangeEvent>,
}

impl LedgerTransactionReceipt {
    pub fn get_consensus_receipt(&self) -> ConsensusReceipt {
        let LedgerTransactionReceipt {
            outcome,
            substate_changes,
            application_events,
        } = self;
        ConsensusReceipt {
            outcome: outcome.clone(),
            substate_change_root: compute_merkle_root(
                substate_changes
                    .iter()
                    .map(|substate_change| {
                        SubstateChangeHash::from_substate_change(substate_change)
                    })
                    .collect(),
            ),
            event_root: compute_merkle_root(
                application_events
                    .iter()
                    .map(|application_event| application_event.get_hash())
                    .collect(),
            ),
        }
    }
}

<<<<<<< HEAD
impl From<(CommitResult, Vec<SubstateChange>)> for LocalTransactionReceipt {
    fn from((commit_result, substate_changes): (CommitResult, Vec<SubstateChange>)) -> Self {
=======
impl
    From<(
        CommitResult,
        Vec<SubstateChange>,
        TransactionExecutionTrace,
        ExecutionMetrics,
    )> for LocalTransactionReceipt
{
    fn from(
        (commit_result, substate_changes, execution_trace, execution_metrics): (
            CommitResult,
            Vec<SubstateChange>,
            TransactionExecutionTrace,
            ExecutionMetrics,
        ),
    ) -> Self {
>>>>>>> 0d2e9018
        let next_epoch = commit_result.next_epoch();
        Self {
            on_ledger: LedgerTransactionReceipt {
                outcome: LedgerTransactionOutcome::resolve(&commit_result.outcome),
                substate_changes,
                application_events: commit_result
                    .application_events
                    .into_iter()
                    .map(|(type_id, data)| ApplicationEvent::new(type_id, data))
                    .collect(),
            },
            local_execution: LocalTransactionExecution {
                execution_metrics,
                outcome: commit_result.outcome.into(),
                fee_summary: commit_result.fee_summary,
                fee_payments: commit_result.fee_payments,
                application_logs: commit_result.application_logs,
                state_update_summary: commit_result.state_update_summary,
                resource_changes: commit_result.execution_trace.resource_changes,
                next_epoch,
            },
        }
    }
}

/// Constructs a transient merkle tree on top of the given leaves, and returns its root only.
/// Returns a `Merklizable::zero()` if the tree is empty.
fn compute_merkle_root<M: Merklizable>(leaves: Vec<M>) -> M {
    if leaves.is_empty() {
        return M::zero();
    }
    let mut store = RootCapturingAccuTreeStore::default();
    let mut tree = AccuTree::new(&mut store, 0);
    tree.append(leaves);
    store.into_captured_root()
}

struct RootCapturingAccuTreeStore<M> {
    captured: Option<M>,
}

impl<M> RootCapturingAccuTreeStore<M> {
    pub fn into_captured_root(self) -> M {
        self.captured.expect("not captured yet")
    }
}

impl<M> Default for RootCapturingAccuTreeStore<M> {
    fn default() -> Self {
        Self { captured: None }
    }
}

impl<M: Merklizable> ReadableAccuTreeStore<usize, M> for RootCapturingAccuTreeStore<M> {
    fn get_tree_slice(&self, key: &usize) -> Option<TreeSlice<M>> {
        panic!("unexpected get of slice {key}, since the build should be one-shot")
    }
}

impl<M: Merklizable> WriteableAccuTreeStore<usize, M> for RootCapturingAccuTreeStore<M> {
    fn put_tree_slice(&mut self, _key: usize, slice: TreeSlice<M>) {
        if self.captured.is_some() {
            panic!("unexpected repeated put, since the build should be one-shot")
        }
        self.captured = Some(
            slice
                .levels
                .into_iter()
                .next_back()
                .unwrap()
                .nodes
                .into_iter()
                .next()
                .unwrap(),
        )
    }
}<|MERGE_RESOLUTION|>--- conflicted
+++ resolved
@@ -4,14 +4,9 @@
 use radix_engine::errors::RuntimeError;
 use radix_engine::system::system_modules::costing::FeeSummary;
 use radix_engine::system::system_modules::execution_trace::ResourceChange;
-<<<<<<< HEAD
-use radix_engine::transaction::{CommitResult, StateUpdateSummary, TransactionOutcome};
-=======
 use radix_engine::transaction::{
-    CommitResult, ExecutionMetrics, StateUpdateSummary, TransactionExecutionTrace,
-    TransactionOutcome,
+    CommitResult, ExecutionMetrics, StateUpdateSummary, TransactionOutcome,
 };
->>>>>>> 0d2e9018
 use radix_engine::types::*;
 
 use radix_engine_interface::types::EventTypeIdentifier;
@@ -181,27 +176,8 @@
     }
 }
 
-<<<<<<< HEAD
 impl From<(CommitResult, Vec<SubstateChange>)> for LocalTransactionReceipt {
     fn from((commit_result, substate_changes): (CommitResult, Vec<SubstateChange>)) -> Self {
-=======
-impl
-    From<(
-        CommitResult,
-        Vec<SubstateChange>,
-        TransactionExecutionTrace,
-        ExecutionMetrics,
-    )> for LocalTransactionReceipt
-{
-    fn from(
-        (commit_result, substate_changes, execution_trace, execution_metrics): (
-            CommitResult,
-            Vec<SubstateChange>,
-            TransactionExecutionTrace,
-            ExecutionMetrics,
-        ),
-    ) -> Self {
->>>>>>> 0d2e9018
         let next_epoch = commit_result.next_epoch();
         Self {
             on_ledger: LedgerTransactionReceipt {
@@ -214,7 +190,7 @@
                     .collect(),
             },
             local_execution: LocalTransactionExecution {
-                execution_metrics,
+                execution_metrics: commit_result.execution_metrics,
                 outcome: commit_result.outcome.into(),
                 fee_summary: commit_result.fee_summary,
                 fee_payments: commit_result.fee_payments,
