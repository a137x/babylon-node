/* Copyright 2021 Radix Publishing Ltd incorporated in Jersey (Channel Islands).
 *
 * Licensed under the Radix License, Version 1.0 (the "License"); you may not use this
 * file except in compliance with the License. You may obtain a copy of the License at:
 *
 * radixfoundation.org/licenses/LICENSE-v1
 *
 * The Licensor hereby grants permission for the Canonical version of the Work to be
 * published, distributed and used under or by reference to the Licensor’s trademark
 * Radix ® and use of any unregistered trade names, logos or get-up.
 *
 * The Licensor provides the Work (and each Contributor provides its Contributions) on an
 * "AS IS" BASIS, WITHOUT WARRANTIES OR CONDITIONS OF ANY KIND, either express or implied,
 * including, without limitation, any warranties or conditions of TITLE, NON-INFRINGEMENT,
 * MERCHANTABILITY, or FITNESS FOR A PARTICULAR PURPOSE.
 *
 * Whilst the Work is capable of being deployed, used and adopted (instantiated) to create
 * a distributed ledger it is your responsibility to test and validate the code, together
 * with all logic and performance of that code under all foreseeable scenarios.
 *
 * The Licensor does not make or purport to make and hereby excludes liability for all
 * and any representation, warranty or undertaking in any form whatsoever, whether express
 * or implied, to any entity or person, including any representation, warranty or
 * undertaking, as to the functionality security use, value or other characteristics of
 * any distributed ledger nor in respect the functioning or value of any tokens which may
 * be created stored or transferred using the Work. The Licensor does not warrant that the
 * Work or any use of the Work complies with any law or regulation in any territory where
 * it may be implemented or used or that it will be appropriate for any specific purpose.
 *
 * Neither the licensor nor any current or former employees, officers, directors, partners,
 * trustees, representatives, agents, advisors, contractors, or volunteers of the Licensor
 * shall be liable for any direct or indirect, special, incidental, consequential or other
 * losses of any kind, in tort, contract or otherwise (including but not limited to loss
 * of revenue, income or profits, or loss of use or data, or loss of reputation, or loss
 * of any economic or other opportunity of whatsoever nature or howsoever arising), arising
 * out of or in connection with (without limitation of any use, misuse, of any ledger system
 * or use made or its functionality or any performance or operation of any code or protocol
 * caused by bugs or programming or logic errors or otherwise);
 *
 * A. any offer, purchase, holding, use, sale, exchange or transmission of any
 * cryptographic keys, tokens or assets created, exchanged, stored or arising from any
 * interaction with the Work;
 *
 * B. any failure in a transmission or loss of any token or assets keys or other digital
 * artefacts due to errors in transmission;
 *
 * C. bugs, hacks, logic errors or faults in the Work or any communication;
 *
 * D. system software or apparatus including but not limited to losses caused by errors
 * in holding or transmitting tokens by any third-party;
 *
 * E. breaches or failure of security including hacker attacks, loss or disclosure of
 * password, loss of private key, unauthorised use or misuse of such passwords or keys;
 *
 * F. any losses including loss of anticipated savings or other benefits resulting from
 * use of the Work or any changes to the Work (however implemented).
 *
 * You are solely responsible for; testing, validating and evaluation of all operation
 * logic, functionality, security and appropriateness of using the Work for any commercial
 * or non-commercial purpose and for any reproduction or redistribution by You of the
 * Work. You assume all risks associated with Your use of the Work and the exercise of
 * permissions under this License.
 */

package com.radixdlt.transaction;

import static com.radixdlt.lang.Tuple.tuple;

import com.google.common.reflect.TypeToken;
import com.radixdlt.crypto.*;
import com.radixdlt.exceptions.ManifestCompilationException;
import com.radixdlt.identifiers.Address;
import com.radixdlt.lang.Option;
import com.radixdlt.lang.Result;
import com.radixdlt.lang.Tuple;
import com.radixdlt.rev2.ComponentAddress;
import com.radixdlt.rev2.Decimal;
import com.radixdlt.rev2.NetworkDefinition;
import com.radixdlt.rev2.TransactionHeader;
import com.radixdlt.sbor.NativeCalls;
import com.radixdlt.transactions.RawLedgerTransaction;
import com.radixdlt.utils.PrivateKeys;
import com.radixdlt.utils.UInt64;
import java.util.List;
import java.util.Map;
import java.util.stream.Collectors;

public final class TransactionBuilder {
  static {
    // This is idempotent with the other calls
    System.loadLibrary("corerust");
  }

  public static RawLedgerTransaction createGenesis(
<<<<<<< HEAD
      Map<ECDSASecp256k1PublicKey, Tuple.Tuple2<Decimal, ComponentAddress>> validatorSet,
=======
      Map<ECDSASecp256k1PublicKey, Tuple.Tuple2<Decimal, ComponentAddress>>
          validatorSetAndStakeOwners,
>>>>>>> 56255e01
      Map<ECDSASecp256k1PublicKey, Decimal> accountXrdAllocations,
      UInt64 initialEpoch,
      UInt64 roundsPerEpoch,
      UInt64 numUnstakeEpochs) {
    return RawLedgerTransaction.create(
        createGenesisFunc.call(
            tuple(
<<<<<<< HEAD
                validatorSet,
=======
                validatorSetAndStakeOwners,
>>>>>>> 56255e01
                accountXrdAllocations,
                initialEpoch,
                roundsPerEpoch,
                numUnstakeEpochs)));
  }

  public static RawLedgerTransaction createGenesis(
      ECDSASecp256k1PublicKey validator,
      Map<ECDSASecp256k1PublicKey, Decimal> accountXrdAllocations,
      Decimal initialStake,
      UInt64 roundsPerEpoch,
      UInt64 numUnstakeEpochs) {
    final var stakingAccount = Address.virtualAccountAddress(validator);
    return RawLedgerTransaction.create(
        createGenesisFunc.call(
            tuple(
                Map.of(validator, Tuple.tuple(initialStake, stakingAccount)),
<<<<<<< HEAD
                accountXrdAllocations,
=======
                Map.of(),
>>>>>>> 56255e01
                UInt64.fromNonNegativeLong(1),
                roundsPerEpoch,
                numUnstakeEpochs)));
  }

  public static RawLedgerTransaction createGenesisWithNumValidators(
      long numValidators, Decimal initialStake, UInt64 roundsPerEpoch) {
    return createGenesisWithNumValidatorsAndXrdAlloc(
        numValidators, Map.of(), initialStake, roundsPerEpoch);
  }

  public static RawLedgerTransaction createGenesisWithNumValidatorsAndXrdAlloc(
      long numValidators,
      Map<ECDSASecp256k1PublicKey, Decimal> xrdAlloc,
      Decimal initialStake,
      UInt64 roundsPerEpoch) {

    final var stakingAccount =
        Address.virtualAccountAddress(PrivateKeys.ofNumeric(1).getPublicKey());
    var validators =
        PrivateKeys.numeric(1)
            .limit(numValidators)
            .map(ECKeyPair::getPublicKey)
            .collect(Collectors.toMap(k -> k, k -> Tuple.tuple(initialStake, stakingAccount)));
    return RawLedgerTransaction.create(
        createGenesisFunc.call(
            tuple(
                validators,
<<<<<<< HEAD
                Map.of(),
=======
                xrdAlloc,
>>>>>>> 56255e01
                UInt64.fromNonNegativeLong(1),
                roundsPerEpoch,
                UInt64.fromNonNegativeLong(1))));
  }

  public static byte[] compileManifest(
      NetworkDefinition network, String manifest, List<byte[]> blobs) {
    return compileManifestFunc
        .call(tuple(network, manifest, blobs))
        .unwrap(ManifestCompilationException::new);
  }

  public static byte[] buildNewAccountIntent(NetworkDefinition network, PublicKey notary) {
    return newAccountIntentFunc.call(tuple(network, notary));
  }

  public static byte[] createIntent(
      NetworkDefinition network, TransactionHeader header, String manifest, List<byte[]> blobs) {
    return createIntentFunc
        .call(tuple(network, header, manifest, blobs))
        .unwrap(ManifestCompilationException::new);
  }

  public static byte[] createSignedIntentBytes(
      byte[] intent, List<SignatureWithPublicKey> signatures) {
    return createSignedIntentBytesFunc.call(tuple(intent, signatures));
  }

  public static byte[] createNotarizedBytes(byte[] signedIntent, Signature signature) {
    return createNotarizedBytesFunc.call(tuple(signedIntent, signature));
  }

  private static final NativeCalls.StaticFunc1<
          Tuple.Tuple3<NetworkDefinition, String, List<byte[]>>, Result<byte[], String>>
      compileManifestFunc =
          NativeCalls.StaticFunc1.with(
              new TypeToken<>() {}, new TypeToken<>() {}, TransactionBuilder::compileManifest);

  private static native byte[] compileManifest(byte[] payload);

  private static final NativeCalls.StaticFunc1<
          Tuple.Tuple5<
              Map<ECDSASecp256k1PublicKey, Tuple.Tuple2<Decimal, ComponentAddress>>,
              Map<ECDSASecp256k1PublicKey, Decimal>,
              UInt64,
              UInt64,
              UInt64>,
          byte[]>
      createGenesisFunc =
          NativeCalls.StaticFunc1.with(
              new TypeToken<>() {},
              new TypeToken<>() {},
              TransactionBuilder::createGenesisLedgerTransaction);

  private static native byte[] createGenesisLedgerTransaction(byte[] requestPayload);

  private static final NativeCalls.StaticFunc1<Tuple.Tuple2<NetworkDefinition, PublicKey>, byte[]>
      newAccountIntentFunc =
          NativeCalls.StaticFunc1.with(
              new TypeToken<>() {}, new TypeToken<>() {}, TransactionBuilder::newAccountIntent);

  private static native byte[] newAccountIntent(byte[] requestPayload);

  private static final NativeCalls.StaticFunc1<
          Tuple.Tuple4<NetworkDefinition, TransactionHeader, String, List<byte[]>>,
          Result<byte[], String>>
      createIntentFunc =
          NativeCalls.StaticFunc1.with(
              new TypeToken<>() {}, new TypeToken<>() {}, TransactionBuilder::createIntent);

  private static native byte[] createIntent(byte[] requestPayload);

  private static final NativeCalls.StaticFunc1<
          Tuple.Tuple2<byte[], List<SignatureWithPublicKey>>, byte[]>
      createSignedIntentBytesFunc =
          NativeCalls.StaticFunc1.with(
              new TypeToken<>() {},
              new TypeToken<>() {},
              TransactionBuilder::createSignedIntentBytes);

  private static native byte[] createSignedIntentBytes(byte[] requestPayload);

  private static final NativeCalls.StaticFunc1<Tuple.Tuple2<byte[], Signature>, byte[]>
      createNotarizedBytesFunc =
          NativeCalls.StaticFunc1.with(
              new TypeToken<>() {}, new TypeToken<>() {}, TransactionBuilder::createNotarizedBytes);

  private static native byte[] createNotarizedBytes(byte[] requestPayload);

  public static byte[] userTransactionToLedgerBytes(byte[] userTransactionBytes) {
    return userTransactionToLedger.call(userTransactionBytes);
  }

  public static Option<byte[]> convertTransactionBytesToNotarizedTransactionBytes(
      byte[] transactionBytes) {
    return transactionBytesToNotarizedTransactionBytesFn.call(transactionBytes);
  }

  private static final NativeCalls.StaticFunc1<byte[], byte[]> userTransactionToLedger =
      NativeCalls.StaticFunc1.with(
          new TypeToken<>() {}, new TypeToken<>() {}, TransactionBuilder::userTransactionToLedger);

  private static final NativeCalls.StaticFunc1<byte[], Option<byte[]>>
      transactionBytesToNotarizedTransactionBytesFn =
          NativeCalls.StaticFunc1.with(
              new TypeToken<>() {},
              new TypeToken<>() {},
              TransactionBuilder::transactionBytesToNotarizedTransactionBytes);

  private static native byte[] userTransactionToLedger(byte[] requestPayload);

  private static native byte[] transactionBytesToNotarizedTransactionBytes(byte[] transactionBytes);
}<|MERGE_RESOLUTION|>--- conflicted
+++ resolved
@@ -92,12 +92,8 @@
   }
 
   public static RawLedgerTransaction createGenesis(
-<<<<<<< HEAD
-      Map<ECDSASecp256k1PublicKey, Tuple.Tuple2<Decimal, ComponentAddress>> validatorSet,
-=======
       Map<ECDSASecp256k1PublicKey, Tuple.Tuple2<Decimal, ComponentAddress>>
           validatorSetAndStakeOwners,
->>>>>>> 56255e01
       Map<ECDSASecp256k1PublicKey, Decimal> accountXrdAllocations,
       UInt64 initialEpoch,
       UInt64 roundsPerEpoch,
@@ -105,11 +101,7 @@
     return RawLedgerTransaction.create(
         createGenesisFunc.call(
             tuple(
-<<<<<<< HEAD
-                validatorSet,
-=======
                 validatorSetAndStakeOwners,
->>>>>>> 56255e01
                 accountXrdAllocations,
                 initialEpoch,
                 roundsPerEpoch,
@@ -127,11 +119,7 @@
         createGenesisFunc.call(
             tuple(
                 Map.of(validator, Tuple.tuple(initialStake, stakingAccount)),
-<<<<<<< HEAD
                 accountXrdAllocations,
-=======
-                Map.of(),
->>>>>>> 56255e01
                 UInt64.fromNonNegativeLong(1),
                 roundsPerEpoch,
                 numUnstakeEpochs)));
@@ -160,11 +148,7 @@
         createGenesisFunc.call(
             tuple(
                 validators,
-<<<<<<< HEAD
-                Map.of(),
-=======
                 xrdAlloc,
->>>>>>> 56255e01
                 UInt64.fromNonNegativeLong(1),
                 roundsPerEpoch,
                 UInt64.fromNonNegativeLong(1))));
